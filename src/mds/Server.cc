// -*- mode:C++; tab-width:8; c-basic-offset:2; indent-tabs-mode:t -*-
// vim: ts=8 sw=2 smarttab
/*
 * Ceph - scalable distributed file system
 *
 * Copyright (C) 2004-2006 Sage Weil <sage@newdream.net>
 *
 * This is free software; you can redistribute it and/or
 * modify it under the terms of the GNU Lesser General Public
 * License version 2.1, as published by the Free Software
 * Foundation.  See file COPYING.
 *
 */

#include <boost/lexical_cast.hpp>
#include "include/assert.h"  // lexical_cast includes system assert.h

#include <boost/config/warning_disable.hpp>
#include <boost/spirit/include/qi.hpp>
#include <boost/fusion/include/std_pair.hpp>

#include "MDS.h"
#include "Server.h"
#include "Locker.h"
#include "MDCache.h"
#include "MDLog.h"
#include "Migrator.h"
#include "MDBalancer.h"
#include "InoTable.h"
#include "SnapClient.h"
#include "Mutation.h"

#include "msg/Messenger.h"

#include "osdc/Objecter.h"

#include "messages/MClientSession.h"
#include "messages/MClientRequest.h"
#include "messages/MClientReply.h"
#include "messages/MClientReconnect.h"
#include "messages/MClientCaps.h"
#include "messages/MClientSnap.h"

#include "messages/MMDSSlaveRequest.h"

#include "messages/MLock.h"

#include "events/EUpdate.h"
#include "events/ESlaveUpdate.h"
#include "events/ESession.h"
#include "events/EOpen.h"
#include "events/ECommitted.h"

#include "include/filepath.h"
#include "common/errno.h"
#include "common/Timer.h"
#include "common/perf_counters.h"
#include "include/compat.h"
#include "osd/OSDMap.h"

#include <errno.h>
#include <fcntl.h>

#include <list>
#include <iostream>
using namespace std;

#include "common/config.h"

#define dout_subsys ceph_subsys_mds
#undef dout_prefix
#define dout_prefix *_dout << "mds." << mds->get_nodeid() << ".server "


class ServerContext : public MDSInternalContextBase {
  protected:
  Server *server;
  MDS *get_mds()
  {
    return server->mds;
  }

  public:
  ServerContext(Server *s) : server(s) {
    assert(server != NULL);
  }
};


void Server::create_logger()
{
  PerfCountersBuilder plb(g_ceph_context, "mds_server", l_mdss_first, l_mdss_last);
  plb.add_u64_counter(l_mdss_handle_client_request,"handle_client_request",
      "Client requests", "hcr");
  plb.add_u64_counter(l_mdss_handle_slave_request, "handle_slave_request",
      "Slave requests", "hsr");
  plb.add_u64_counter(l_mdss_handle_client_session, "handle_client_session",
      "Client session messages", "hcs");
  plb.add_u64_counter(l_mdss_dispatch_client_request, "dispatch_client_request", "Client requests dispatched");
  plb.add_u64_counter(l_mdss_dispatch_slave_request, "dispatch_server_request", "Server requests dispatched");
  logger = plb.create_perf_counters();
  g_ceph_context->get_perfcounters_collection()->add(logger);
}


/* This function DOES put the passed message before returning*/
void Server::dispatch(Message *m) 
{
  switch (m->get_type()) {
  case CEPH_MSG_CLIENT_RECONNECT:
    handle_client_reconnect(static_cast<MClientReconnect*>(m));
    return;
  }

  // active?
  if (!mds->is_active() && 
      !(mds->is_stopping() && m->get_source().is_mds())) {
    if (m->get_type() == CEPH_MSG_CLIENT_REQUEST &&
	(mds->is_reconnect() || mds->get_want_state() == CEPH_MDS_STATE_RECONNECT)) {
      MClientRequest *req = static_cast<MClientRequest*>(m);
      Session *session = get_session(req);
      if (!session || session->is_closed()) {
	dout(5) << "session is closed, dropping " << req->get_reqid() << dendl;
	req->put();
	return;
      }
      bool queue_replay = false;
      if (req->is_replay()) {
	dout(3) << "queuing replayed op" << dendl;
	queue_replay = true;
      } else if (req->get_retry_attempt()) {
	// process completed request in clientreplay stage. The completed request
	// might have created new file/directorie. This guarantees MDS sends a reply
	// to client before other request modifies the new file/directorie.
	if (session->have_completed_request(req->get_reqid().tid, NULL)) {
	  dout(3) << "queuing completed op" << dendl;
	  queue_replay = true;
	}
	// this request was created before the cap reconnect message, drop any embedded
	// cap releases.
	req->releases.clear();
      }
      if (queue_replay) {
	mds->enqueue_replay(new C_MDS_RetryMessage(mds, m));
	return;
      }
    }

    bool wait_for_active = true;
    if (m->get_type() == MSG_MDS_SLAVE_REQUEST) {
      // handle_slave_request() will wait if necessary
      wait_for_active = false;
    } else if (mds->is_clientreplay()) {
      // session open requests need to be handled during replay,
      // close requests need to be delayed
      if ((m->get_type() == CEPH_MSG_CLIENT_SESSION &&
	  (static_cast<MClientSession*>(m))->get_op() != CEPH_SESSION_REQUEST_CLOSE)) {
	wait_for_active = false;
      } else if (m->get_type() == CEPH_MSG_CLIENT_REQUEST) {
	MClientRequest *req = static_cast<MClientRequest*>(m);
	if (req->is_replay()) {
	  wait_for_active = false;
	} else {
	  Session *session = get_session(req);
	  if (session && session->have_completed_request(req->get_reqid().tid, NULL))
	    wait_for_active = false;
	}
      }
    }
    if (wait_for_active) {
      dout(3) << "not active yet, waiting" << dendl;
      mds->wait_for_active(new C_MDS_RetryMessage(mds, m));
      return;
    }
  }

  switch (m->get_type()) {
  case CEPH_MSG_CLIENT_SESSION:
    handle_client_session(static_cast<MClientSession*>(m));
    return;
  case CEPH_MSG_CLIENT_REQUEST:
    handle_client_request(static_cast<MClientRequest*>(m));
    return;
  case MSG_MDS_SLAVE_REQUEST:
    handle_slave_request(static_cast<MMDSSlaveRequest*>(m));
    return;
  }

  dout(1) << "server unknown message " << m->get_type() << dendl;
  assert(0);
}



// ----------------------------------------------------------
// SESSION management

class C_MDS_session_finish : public MDSInternalContext {
  Session *session;
  uint64_t state_seq;
  bool open;
  version_t cmapv;
  interval_set<inodeno_t> inos;
  version_t inotablev;
  Context *fin;
public:
  C_MDS_session_finish(MDS *m, Session *se, uint64_t sseq, bool s, version_t mv, Context *fin_ = NULL) :
    MDSInternalContext(m), session(se), state_seq(sseq), open(s), cmapv(mv), inotablev(0), fin(fin_) { }
  C_MDS_session_finish(MDS *m, Session *se, uint64_t sseq, bool s, version_t mv, interval_set<inodeno_t>& i, version_t iv, Context *fin_ = NULL) :
    MDSInternalContext(m), session(se), state_seq(sseq), open(s), cmapv(mv), inos(i), inotablev(iv), fin(fin_) { }
  void finish(int r) {
    assert(r == 0);
    mds->server->_session_logged(session, state_seq, open, cmapv, inos, inotablev);
    if (fin) {
      fin->complete(r);
    }
  }
};

Session *Server::get_session(Message *m)
{
  Session *session = static_cast<Session *>(m->get_connection()->get_priv());
  if (session) {
    dout(20) << "get_session have " << session << " " << session->info.inst
	     << " state " << session->get_state_name() << dendl;
    session->put();  // not carry ref
  } else {
    dout(20) << "get_session dne for " << m->get_source_inst() << dendl;
  }
  return session;
}

/* This function DOES put the passed message before returning*/
void Server::handle_client_session(MClientSession *m)
{
  version_t pv;
  Session *session = get_session(m);

  dout(3) << "handle_client_session " << *m << " from " << m->get_source() << dendl;
  assert(m->get_source().is_client()); // should _not_ come from an mds!

  if (!session) {
    dout(0) << " ignoring sessionless msg " << *m << dendl;
    m->put();
    return;
  }

  if (logger)
    logger->inc(l_mdss_handle_client_session);

  uint64_t sseq = 0;
  switch (m->get_op()) {
  case CEPH_SESSION_REQUEST_OPEN:
    if (session->is_opening() ||
	session->is_open() ||
	session->is_stale() ||
	session->is_killing()) {
      dout(10) << "currently open|opening|stale|killing, dropping this req" << dendl;
      m->put();
      return;
    }
    assert(session->is_closed() ||
	   session->is_closing());

    session->set_client_metadata(m->client_meta);
    dout(20) << __func__ << " CEPH_SESSION_REQUEST_OPEN "
      << session->info.client_metadata.size() << " metadata entries:" << dendl;
    for (map<string, string>::iterator i = session->info.client_metadata.begin();
        i != session->info.client_metadata.end(); ++i) {
      dout(20) << "  " << i->first << ": " << i->second << dendl;
    }

    if (session->is_closed())
      mds->sessionmap.add_session(session);

    pv = mds->sessionmap.mark_projected(session);
    sseq = mds->sessionmap.set_state(session, Session::STATE_OPENING);
    mds->sessionmap.touch_session(session);
    mdlog->start_submit_entry(new ESession(m->get_source_inst(), true, pv, m->client_meta),
			      new C_MDS_session_finish(mds, session, sseq, true, pv));
    mdlog->flush();
    break;

  case CEPH_SESSION_REQUEST_RENEWCAPS:
    if (session->is_open() ||
	session->is_stale()) {
      mds->sessionmap.touch_session(session);
      if (session->is_stale()) {
	mds->sessionmap.set_state(session, Session::STATE_OPEN);
	mds->locker->resume_stale_caps(session);
	mds->sessionmap.touch_session(session);
      }
      m->get_connection()->send_message(new MClientSession(CEPH_SESSION_RENEWCAPS, m->get_seq()));
    } else {
      dout(10) << "ignoring renewcaps on non open|stale session (" << session->get_state_name() << ")" << dendl;
    }
    break;
    
  case CEPH_SESSION_REQUEST_CLOSE:
    {
      if (session->is_closed() || 
	  session->is_closing() ||
	  session->is_killing()) {
	dout(10) << "already closed|closing|killing, dropping this req" << dendl;
	m->put();
	return;
      }
      if (session->is_importing()) {
	dout(10) << "ignoring close req on importing session" << dendl;
	m->put();
	return;
      }
      assert(session->is_open() || 
	     session->is_stale() || 
	     session->is_opening());
      if (m->get_seq() < session->get_push_seq()) {
	dout(10) << "old push seq " << m->get_seq() << " < " << session->get_push_seq() 
		 << ", dropping" << dendl;
	m->put();
	return;
      }
      if (m->get_seq() != session->get_push_seq()) {
	dout(0) << "old push seq " << m->get_seq() << " != " << session->get_push_seq() 
		<< ", BUGGY!" << dendl;
	assert(0);
      }
      journal_close_session(session, Session::STATE_CLOSING, NULL);
    }
    break;

  case CEPH_SESSION_FLUSHMSG_ACK:
    finish_flush_session(session, m->get_seq());
    break;

  default:
    assert(0);
  }
  m->put();
}

void Server::flush_client_sessions(set<client_t>& client_set, MDSGatherBuilder& gather)
{
  for (set<client_t>::iterator p = client_set.begin(); p != client_set.end(); ++p) {
    Session *session = mds->sessionmap.get_session(entity_name_t::CLIENT(p->v));
    assert(session);
    if (!session->is_open() ||
	!session->connection.get() ||
	!session->connection->has_feature(CEPH_FEATURE_EXPORT_PEER))
      continue;
    version_t seq = session->wait_for_flush(gather.new_sub());
    mds->send_message_client(new MClientSession(CEPH_SESSION_FLUSHMSG, seq), session);
  }
}

void Server::finish_flush_session(Session *session, version_t seq)
{
  list<MDSInternalContextBase*> finished;
  session->finish_flush(seq, finished);
  mds->queue_waiters(finished);
}

void Server::_session_logged(Session *session, uint64_t state_seq, bool open, version_t pv,
			     interval_set<inodeno_t>& inos, version_t piv)
{
  dout(10) << "_session_logged " << session->info.inst << " state_seq " << state_seq << " " << (open ? "open":"close")
	   << " " << pv << dendl;

  mds->sessionmap.mark_dirty(session);

  if (piv) {
    mds->inotable->apply_release_ids(inos);
    assert(mds->inotable->get_version() == piv);
  }

  // apply
  if (session->get_state_seq() != state_seq) {
    dout(10) << " journaled state_seq " << state_seq << " != current " << session->get_state_seq()
	     << ", noop" << dendl;
    // close must have been canceled (by an import?), or any number of other things..
  } else if (open) {
    assert(session->is_opening());
    mds->sessionmap.set_state(session, Session::STATE_OPEN);
    mds->sessionmap.touch_session(session);
    assert(session->connection != NULL);
    session->connection->send_message(new MClientSession(CEPH_SESSION_OPEN));
    if (mdcache->is_readonly())
      session->connection->send_message(new MClientSession(CEPH_SESSION_FORCE_RO));
  } else if (session->is_closing() ||
	     session->is_killing()) {
    // kill any lingering capabilities, leases, requests
    while (!session->caps.empty()) {
      Capability *cap = session->caps.front();
      CInode *in = cap->get_inode();
      dout(20) << " killing capability " << ccap_string(cap->issued()) << " on " << *in << dendl;
      mds->locker->remove_client_cap(in, session->info.inst.name.num());
    }
    while (!session->leases.empty()) {
      ClientLease *r = session->leases.front();
      CDentry *dn = static_cast<CDentry*>(r->parent);
      dout(20) << " killing client lease of " << *dn << dendl;
      dn->remove_client_lease(r, mds->locker);
    }
    if (client_reconnect_gather.count(session->info.get_client())) {
      dout(20) << " removing client from reconnect set" << dendl;
      client_reconnect_gather.erase(session->info.get_client());

      if (client_reconnect_gather.empty()) {
        dout(7) << " client " << session->info.inst << " was last reconnect, finishing" << dendl;
        reconnect_gather_finish();
      }
    }
    
    if (session->is_closing()) {
      // mark con disposable.  if there is a fault, we will get a
      // reset and clean it up.  if the client hasn't received the
      // CLOSE message yet, they will reconnect and get an
      // ms_handle_remote_reset() and realize they had in fact closed.
      // do this *before* sending the message to avoid a possible
      // race.
      if (session->connection != NULL) {;
        // Conditional because terminate_sessions will indiscrimately
        // put sessions in CLOSING whether they ever had a conn or not.
        session->connection->mark_disposable();
      }

      // reset session
      mds->send_message_client(new MClientSession(CEPH_SESSION_CLOSE), session);
      mds->sessionmap.set_state(session, Session::STATE_CLOSED);
      session->clear();
      mds->sessionmap.remove_session(session);
    } else if (session->is_killing()) {
      // destroy session, close connection
      if (session->connection != NULL) {
        session->connection->mark_down();
      }
      mds->sessionmap.remove_session(session);
    } else {
      assert(0);
    }
  } else {
    assert(0);
  }
}

/**
 * Inject sessions from some source other than actual connections.
 *
 * For example:
 *  - sessions inferred from journal replay
 *  - sessions learned from other MDSs during rejoin
 *  - sessions learned from other MDSs during dir/caps migration
 *  - sessions learned from other MDSs during a cross-MDS rename
 */
version_t Server::prepare_force_open_sessions(map<client_t,entity_inst_t>& cm,
					      map<client_t,uint64_t>& sseqmap)
{
  version_t pv = mds->sessionmap.get_projected();

  dout(10) << "prepare_force_open_sessions " << pv 
	   << " on " << cm.size() << " clients"
	   << dendl;
  for (map<client_t,entity_inst_t>::iterator p = cm.begin(); p != cm.end(); ++p) {

    Session *session = mds->sessionmap.get_or_add_session(p->second);
    pv = mds->sessionmap.mark_projected(session);
    if (session->is_closed() || 
	session->is_closing() ||
	session->is_killing())
      sseqmap[p->first] = mds->sessionmap.set_state(session, Session::STATE_OPENING);
    else
      assert(session->is_open() ||
	     session->is_opening() ||
	     session->is_stale());
    session->inc_importing();
  }
  return pv;
}

void Server::finish_force_open_sessions(map<client_t,entity_inst_t>& cm,
					map<client_t,uint64_t>& sseqmap,
					bool dec_import)
{
  /*
   * FIXME: need to carefully consider the race conditions between a
   * client trying to close a session and an MDS doing an import
   * trying to force open a session...  
   */
  dout(10) << "finish_force_open_sessions on " << cm.size() << " clients,"
	   << " initial v " << mds->sessionmap.get_version() << dendl;
  

  int sessions_inserted = 0;
  for (map<client_t,entity_inst_t>::iterator p = cm.begin(); p != cm.end(); ++p) {
    sessions_inserted++;

    Session *session = mds->sessionmap.get_session(p->second.name);
    assert(session);
    
    if (sseqmap.count(p->first)) {
      uint64_t sseq = sseqmap[p->first];
      if (session->get_state_seq() != sseq) {
	dout(10) << "force_open_sessions skipping changed " << session->info.inst << dendl;
      } else {
	dout(10) << "force_open_sessions opened " << session->info.inst << dendl;
	mds->sessionmap.set_state(session, Session::STATE_OPEN);
	mds->sessionmap.touch_session(session);
	mds->send_message_client(new MClientSession(CEPH_SESSION_OPEN), session);
	if (mdcache->is_readonly())
	  mds->send_message_client(new MClientSession(CEPH_SESSION_FORCE_RO), session);
      }
    } else {
      dout(10) << "force_open_sessions skipping already-open " << session->info.inst << dendl;
      assert(session->is_open() || session->is_stale());
    }

    if (dec_import) {
      session->dec_importing();
    }

    mds->sessionmap.mark_dirty(session);
  }

  dout(10) << __func__ << ": final v " << mds->sessionmap.get_version() << dendl;
}

class C_MDS_TerminatedSessions : public ServerContext {
  void finish(int r) {
    server->terminating_sessions = false;
  }
  public:
  C_MDS_TerminatedSessions(Server *s) : ServerContext(s) {}
};

void Server::terminate_sessions()
{
  dout(2) << "terminate_sessions" << dendl;

  // kill them off.  clients will retry etc.
  set<Session*> sessions;
  mds->sessionmap.get_client_session_set(sessions);
  for (set<Session*>::const_iterator p = sessions.begin();
       p != sessions.end();
       ++p) {
    Session *session = *p;
    if (session->is_closing() ||
	session->is_killing() ||
	session->is_closed())
      continue;
    journal_close_session(session, Session::STATE_CLOSING, NULL);
  }

  mdlog->wait_for_safe(new C_MDS_TerminatedSessions(this));
}


void Server::find_idle_sessions()
{
  dout(10) << "find_idle_sessions.  laggy until " << mds->get_laggy_until() << dendl;
  
  // timeout/stale
  //  (caps go stale, lease die)
  utime_t now = ceph_clock_now(g_ceph_context);
  utime_t cutoff = now;
  cutoff -= g_conf->mds_session_timeout;  
  while (1) {
    Session *session = mds->sessionmap.get_oldest_session(Session::STATE_OPEN);
    if (!session) break;
    dout(20) << "laggiest active session is " << session->info.inst << dendl;
    if (session->last_cap_renew >= cutoff) {
      dout(20) << "laggiest active session is " << session->info.inst << " and sufficiently new (" 
	       << session->last_cap_renew << ")" << dendl;
      break;
    }

    dout(10) << "new stale session " << session->info.inst << " last " << session->last_cap_renew << dendl;
    mds->sessionmap.set_state(session, Session::STATE_STALE);
    mds->locker->revoke_stale_caps(session);
    mds->locker->remove_stale_leases(session);
    mds->send_message_client(new MClientSession(CEPH_SESSION_STALE, session->get_push_seq()), session);
    finish_flush_session(session, session->get_push_seq());
  }

  // autoclose
  cutoff = now;
  cutoff -= g_conf->mds_session_autoclose;

  // don't kick clients if we've been laggy
  if (mds->get_laggy_until() > cutoff) {
    dout(10) << " laggy_until " << mds->get_laggy_until() << " > cutoff " << cutoff
	     << ", not kicking any clients to be safe" << dendl;
    return;
  }

  while (1) {
    Session *session = mds->sessionmap.get_oldest_session(Session::STATE_STALE);
    if (!session)
      break;
    if (session->is_importing()) {
      dout(10) << "stopping at importing session " << session->info.inst << dendl;
      break;
    }
    assert(session->is_stale());
    if (session->last_cap_renew >= cutoff) {
      dout(20) << "oldest stale session is " << session->info.inst << " and sufficiently new (" 
	       << session->last_cap_renew << ")" << dendl;
      break;
    }
    
    utime_t age = now;
    age -= session->last_cap_renew;
    mds->clog->info() << "closing stale session " << session->info.inst
	<< " after " << age << "\n";
    dout(10) << "autoclosing stale session " << session->info.inst << " last " << session->last_cap_renew << dendl;
    kill_session(session, NULL);
  }
}

/*
 * XXX bump in the interface here, not using an MDSInternalContextBase here
 * because all the callers right now happen to use a SaferCond
 */
void Server::kill_session(Session *session, Context *on_safe)
{
  if ((session->is_opening() ||
       session->is_open() ||
       session->is_stale()) &&
      !session->is_importing()) {
    dout(10) << "kill_session " << session << dendl;
    journal_close_session(session, Session::STATE_KILLING, on_safe);
  } else {
    dout(10) << "kill_session importing or already closing/killing " << session << dendl;
    assert(session->is_closing() || 
	   session->is_closed() || 
	   session->is_killing() ||
	   session->is_importing());
    if (on_safe) {
      on_safe->complete(0);
    }
  }
}

void Server::journal_close_session(Session *session, int state, Context *on_safe)
{
  uint64_t sseq = mds->sessionmap.set_state(session, state);
  version_t pv = mds->sessionmap.mark_projected(session);
  version_t piv = 0;

  // release alloc and pending-alloc inos for this session
  // and wipe out session state, in case the session close aborts for some reason
  interval_set<inodeno_t> both;
  both.swap(session->info.prealloc_inos);
  both.insert(session->pending_prealloc_inos);
  session->pending_prealloc_inos.clear();
  if (both.size()) {
    mds->inotable->project_release_ids(both);
    piv = mds->inotable->get_projected_version();
  } else
    piv = 0;

  mdlog->start_submit_entry(new ESession(session->info.inst, false, pv, both, piv),
			    new C_MDS_session_finish(mds, session, sseq, false, pv, both, piv, on_safe));
  mdlog->flush();

  // clean up requests, too
  elist<MDRequestImpl*>::iterator p =
    session->requests.begin(member_offset(MDRequestImpl,
					  item_session_request));
  while (!p.end()) {
    MDRequestRef mdr = mdcache->request_get((*p)->reqid);
    ++p;
    mdcache->request_kill(mdr);
  }

  finish_flush_session(session, session->get_push_seq());
}

void Server::reconnect_clients(MDSInternalContext *reconnect_done_)
{
  reconnect_done = reconnect_done_;
  mds->sessionmap.get_client_set(client_reconnect_gather);

  if (client_reconnect_gather.empty()) {
    dout(7) << "reconnect_clients -- no sessions, doing nothing." << dendl;
    reconnect_gather_finish();
    return;
  }

  // clients will get the mdsmap and discover we're reconnecting via the monitor.
  
  reconnect_start = ceph_clock_now(g_ceph_context);
  dout(1) << "reconnect_clients -- " << client_reconnect_gather.size() << " sessions" << dendl;
  mds->sessionmap.dump();
}

/* This function DOES put the passed message before returning*/
void Server::handle_client_reconnect(MClientReconnect *m)
{
  dout(7) << "handle_client_reconnect " << m->get_source() << dendl;
  client_t from = m->get_source().num();
  Session *session = get_session(m);
  assert(session);

  if (!mds->is_reconnect() && mds->get_want_state() == CEPH_MDS_STATE_RECONNECT) {
    dout(10) << " we're almost in reconnect state (mdsmap delivery race?); waiting" << dendl;
    mds->wait_for_reconnect(new C_MDS_RetryMessage(mds, m));
    return;
  }

  utime_t delay = ceph_clock_now(g_ceph_context);
  delay -= reconnect_start;
  dout(10) << " reconnect_start " << reconnect_start << " delay " << delay << dendl;

  bool deny = false;
  if (!mds->is_reconnect()) {
    // XXX maybe in the future we can do better than this?
    dout(1) << " no longer in reconnect state, ignoring reconnect, sending close" << dendl;
    mds->clog->info() << "denied reconnect attempt (mds is "
       << ceph_mds_state_name(mds->get_state())
       << ") from " << m->get_source_inst()
       << " after " << delay << " (allowed interval " << g_conf->mds_reconnect_timeout << ")\n";
    deny = true;
  } else if (session->is_closed()) {
    dout(1) << " session is closed, ignoring reconnect, sending close" << dendl;
    mds->clog->info() << "denied reconnect attempt (mds is "
	<< ceph_mds_state_name(mds->get_state())
	<< ") from " << m->get_source_inst() << " (session is closed)\n";
    deny = true;
  } else if (mdcache->is_readonly()) {
    dout(1) << " read-only FS, ignoring reconnect, sending close" << dendl;
    mds->clog->info() << "denied reconnect attempt (mds is read-only)\n";
    deny = true;
  }

  if (deny) {
    m->get_connection()->send_message(new MClientSession(CEPH_SESSION_CLOSE));
    m->put();
    return;
  }

  // notify client of success with an OPEN
  m->get_connection()->send_message(new MClientSession(CEPH_SESSION_OPEN));
  mds->clog->debug() << "reconnect by " << session->info.inst << " after " << delay << "\n";
  
  // snaprealms
  for (vector<ceph_mds_snaprealm_reconnect>::iterator p = m->realms.begin();
       p != m->realms.end();
       ++p) {
    CInode *in = mdcache->get_inode(inodeno_t(p->ino));
    if (in && in->state_test(CInode::STATE_PURGING))
      continue;
    if (in) {
      assert(in->snaprealm);
      if (in->snaprealm->have_past_parents_open()) {
	dout(15) << "open snaprealm (w/ past parents) on " << *in << dendl;
	mdcache->finish_snaprealm_reconnect(from, in->snaprealm, snapid_t(p->seq));
      } else {
	dout(15) << "open snaprealm (w/o past parents) on " << *in << dendl;
	mdcache->add_reconnected_snaprealm(from, inodeno_t(p->ino), snapid_t(p->seq));
      }
    } else {
      dout(15) << "open snaprealm (w/o inode) on " << inodeno_t(p->ino)
	       << " seq " << p->seq << dendl;
      mdcache->add_reconnected_snaprealm(from, inodeno_t(p->ino), snapid_t(p->seq));
    }
  }

  // caps
  for (map<inodeno_t, cap_reconnect_t>::iterator p = m->caps.begin();
       p != m->caps.end();
       ++p) {
    // make sure our last_cap_id is MAX over all issued caps
    if (p->second.capinfo.cap_id > mdcache->last_cap_id)
      mdcache->last_cap_id = p->second.capinfo.cap_id;
    
    CInode *in = mdcache->get_inode(p->first);
    if (in && in->state_test(CInode::STATE_PURGING))
      continue;
    if (in && in->is_auth()) {
      // we recovered it, and it's ours.  take note.
      dout(15) << "open cap realm " << inodeno_t(p->second.capinfo.snaprealm)
	       << " on " << *in << dendl;
      in->reconnect_cap(from, p->second.capinfo, session);
      mds->mdcache->add_reconnected_cap(in, from, inodeno_t(p->second.capinfo.snaprealm));
      recover_filelocks(in, p->second.flockbl, m->get_orig_source().num());
      continue;
    }
      
    if (in && !in->is_auth()) {
      // not mine.
      dout(10) << "non-auth " << *in << ", will pass off to authority" << dendl;
      // add to cap export list.
      mdcache->rejoin_export_caps(p->first, from, p->second.capinfo,
				  in->authority().first);
    } else {
      // don't know if the inode is mine
      dout(10) << "missing ino " << p->first << ", will load later" << dendl;
      mdcache->rejoin_recovered_caps(p->first, from, p->second, MDS_RANK_NONE);
    }
  }

  // remove from gather set
  client_reconnect_gather.erase(from);
  if (client_reconnect_gather.empty())
    reconnect_gather_finish();

  m->put();
}



void Server::reconnect_gather_finish()
{
  dout(7) << "reconnect_gather_finish.  failed on " << failed_reconnects << " clients" << dendl;
  assert(reconnect_done);
  reconnect_done->complete(0);
  reconnect_done = NULL;
}

void Server::reconnect_tick()
{
  utime_t reconnect_end = reconnect_start;
  reconnect_end += g_conf->mds_reconnect_timeout;
  if (ceph_clock_now(g_ceph_context) >= reconnect_end &&
      !client_reconnect_gather.empty()) {
    dout(10) << "reconnect timed out" << dendl;
    for (set<client_t>::iterator p = client_reconnect_gather.begin();
	 p != client_reconnect_gather.end();
	 ++p) {
      Session *session = mds->sessionmap.get_session(entity_name_t::CLIENT(p->v));
      assert(session);
      dout(1) << "reconnect gave up on " << session->info.inst << dendl;
      kill_session(session, NULL);
      failed_reconnects++;
    }
    client_reconnect_gather.clear();
    reconnect_gather_finish();
  }
}

void Server::recover_filelocks(CInode *in, bufferlist locks, int64_t client)
{
  if (!locks.length()) return;
  int numlocks;
  ceph_filelock lock;
  bufferlist::iterator p = locks.begin();
  ::decode(numlocks, p);
  for (int i = 0; i < numlocks; ++i) {
    ::decode(lock, p);
    lock.client = client;
    in->get_fcntl_lock_state()->held_locks.insert(pair<uint64_t, ceph_filelock>(lock.start, lock));
    ++in->get_fcntl_lock_state()->client_held_lock_counts[client];
  }
  ::decode(numlocks, p);
  for (int i = 0; i < numlocks; ++i) {
    ::decode(lock, p);
    lock.client = client;
    in->get_flock_lock_state()->held_locks.insert(pair<uint64_t, ceph_filelock> (lock.start, lock));
    ++in->get_flock_lock_state()->client_held_lock_counts[client];
  }
}


/**
 * Call this when the MDCache is oversized, to send requests to the clients
 * to trim some caps, and consequently unpin some inodes in the MDCache so
 * that it can trim too.
 */
void Server::recall_client_state(float ratio)
{
  int max_caps_per_client = (int)(g_conf->mds_cache_size * .8);
  int min_caps_per_client = 100;

  dout(10) << "recall_client_state " << ratio
	   << ", caps per client " << min_caps_per_client << "-" << max_caps_per_client
	   << dendl;

  set<Session*> sessions;
  mds->sessionmap.get_client_session_set(sessions);
  for (set<Session*>::const_iterator p = sessions.begin();
       p != sessions.end();
       ++p) {
    Session *session = *p;
    if (!session->is_open() ||
	!session->info.inst.name.is_client())
      continue;

    dout(10) << " session " << session->info.inst
	     << " caps " << session->caps.size()
	     << ", leases " << session->leases.size()
	     << dendl;

    if (session->caps.size() > min_caps_per_client) {	
      int newlim = MIN((int)(session->caps.size() * ratio), max_caps_per_client);
      if (session->caps.size() > newlim) {
          MClientSession *m = new MClientSession(CEPH_SESSION_RECALL_STATE);
          m->head.max_caps = newlim;
          mds->send_message_client(m, session);
          session->notify_recall_sent(newlim);
      }
    }
  }
}

void Server::force_clients_readonly()
{
  dout(10) << "force_clients_readonly" << dendl;
  set<Session*> sessions;
  mds->sessionmap.get_client_session_set(sessions);
  for (set<Session*>::const_iterator p = sessions.begin();
      p != sessions.end();
      ++p) {
    Session *session = *p;
    if (!session->info.inst.name.is_client() ||
	!(session->is_open() || session->is_stale()))
      continue;
    mds->send_message_client(new MClientSession(CEPH_SESSION_FORCE_RO), session);
  }
}

/*******
 * some generic stuff for finishing off requests
 */
void Server::journal_and_reply(MDRequestRef& mdr, CInode *in, CDentry *dn, LogEvent *le, MDSInternalContextBase *fin)
{
  dout(10) << "journal_and_reply tracei " << in << " tracedn " << dn << dendl;

  // note trace items for eventual reply.
  mdr->tracei = in;
  if (in)
    mdr->pin(in);

  mdr->tracedn = dn;
  if (dn)
    mdr->pin(dn);

  early_reply(mdr, in, dn);
  
  mdr->committing = true;
  submit_mdlog_entry(le, fin, mdr, __func__);
  
  if (mdr->client_request && mdr->client_request->is_replay()) {
    if (mds->queue_one_replay()) {
      dout(10) << " queued next replay op" << dendl;
    } else {
      dout(10) << " journaled last replay op, flushing" << dendl;
      mdlog->flush();
    }
  } else if (mdr->did_early_reply)
    mds->locker->drop_rdlocks(mdr.get());
  else
    mdlog->flush();
}

class C_MarkEvent : public MDSInternalContext
{
  Context *true_finisher;
  MDRequestRef mdr;
  string event_str;
public:
  C_MarkEvent(MDS *mds_, Context *f, MDRequestRef& _mdr,
		 const char *evt)
    : MDSInternalContext(mds_), true_finisher(f), mdr(_mdr),
      event_str("journal_committed: ") {
    event_str += evt;
  }
  virtual void finish(int r) {
    mdr->mark_event(event_str);
    true_finisher->complete(r);
  }
};


void Server::submit_mdlog_entry(LogEvent *le, MDSInternalContextBase *fin, MDRequestRef& mdr,
                                const char *event)
{
  if (mdr) {
    string event_str("submit entry: ");
    event_str += event;
    mdr->mark_event(event_str);
    mdlog->submit_entry(le, new C_MarkEvent(mds, fin, mdr, event));
  } else
    mdlog->submit_entry(le, fin);
}

/*
 * send response built from mdr contents and error code; clean up mdr
 */
void Server::respond_to_request(MDRequestRef& mdr, int r)
{
  if (mdr->client_request) {
    reply_client_request(mdr, new MClientReply(mdr->client_request, r));
  } else if (mdr->internal_op > -1) {
    dout(10) << "respond_to_request on internal request " << mdr << dendl;
    if (!mdr->internal_op_finish)
      assert(0 == "trying to respond to internal op without finisher");
    mdr->internal_op_finish->complete(r);
    mdcache->request_finish(mdr);
  }
}

void Server::early_reply(MDRequestRef& mdr, CInode *tracei, CDentry *tracedn)
{
  if (!g_conf->mds_early_reply)
    return;

  if (mdr->has_more() && mdr->more()->has_journaled_slaves) {
    dout(10) << "early_reply - there are journaled slaves, not allowed." << dendl;
    mds->mdlog->flush();
    return; 
  }

  if (mdr->alloc_ino) {
    dout(10) << "early_reply - allocated ino, not allowed" << dendl;
    return;
  }

  MClientRequest *req = mdr->client_request;
  entity_inst_t client_inst = req->get_source_inst();
  if (client_inst.name.is_mds())
    return;

  if (req->is_replay()) {
    dout(10) << " no early reply on replay op" << dendl;
    mds->mdlog->flush();
    return;
  }


  MClientReply *reply = new MClientReply(mdr->client_request, 0);
  reply->set_unsafe();

  // mark xlocks "done", indicating that we are exposing uncommitted changes.
  //
  //_rename_finish() does not send dentry link/unlink message to replicas.
  // so do not set xlocks on dentries "done", the xlocks prevent dentries
  // that have projected linkages from getting new replica.
  mds->locker->set_xlocks_done(mdr.get(), mdr->client_request->get_op() == CEPH_MDS_OP_RENAME);

  dout(10) << "early_reply " << reply->get_result() 
	   << " (" << cpp_strerror(reply->get_result())
	   << ") " << *req << dendl;

  if (tracei || tracedn) {
    if (tracei)
      mdr->cap_releases.erase(tracei->vino());
    if (tracedn)
      mdr->cap_releases.erase(tracedn->get_dir()->get_inode()->vino());

    set_trace_dist(mdr->session, reply, tracei, tracedn, mdr->snapid,
		   mdr->client_request->get_dentry_wanted(),
		   mdr);
  }

  reply->set_extra_bl(mdr->reply_extra_bl);
  req->get_connection()->send_message(reply);

  mdr->did_early_reply = true;

  mds->logger->inc(l_mds_reply);
  utime_t lat = ceph_clock_now(g_ceph_context) - mdr->client_request->get_recv_stamp();
  mds->logger->tinc(l_mds_reply_latency, lat);
  dout(20) << "lat " << lat << dendl;

  mdr->mark_event("early_replied");
}

/*
 * send given reply
 * include a trace to tracei
 * Clean up mdr
 */
void Server::reply_client_request(MDRequestRef& mdr, MClientReply *reply)
{
  assert(mdr.get());
  MClientRequest *req = mdr->client_request;
  
  dout(10) << "reply_client_request " << reply->get_result() 
	   << " (" << cpp_strerror(reply->get_result())
	   << ") " << *req << dendl;

  mdr->mark_event("replying");

  // note successful request in session map?
  //
  // setfilelock requests are special, they only modify states in MDS memory.
  // The states get lost when MDS fails. If Client re-send a completed
  // setfilelock request, it means that client did not receive corresponding
  // setfilelock reply.  So MDS should re-execute the setfilelock request.
  if (req->may_write() && req->get_op() != CEPH_MDS_OP_SETFILELOCK &&
      reply->get_result() == 0 && mdr->session) {
    inodeno_t created = mdr->alloc_ino ? mdr->alloc_ino : mdr->used_prealloc_ino;
    mdr->session->add_completed_request(mdr->reqid.tid, created);
    if (mdr->ls) {
      mdr->ls->touched_sessions.insert(mdr->session->info.inst.name);
    }
  }

  // give any preallocated inos to the session
  apply_allocated_inos(mdr);

  // get tracei/tracedn from mdr?
  snapid_t snapid = mdr->snapid;
  CInode *tracei = mdr->tracei;
  CDentry *tracedn = mdr->tracedn;

  bool is_replay = mdr->client_request->is_replay();
  bool did_early_reply = mdr->did_early_reply;
  Session *session = mdr->session;
  entity_inst_t client_inst = req->get_source_inst();
  int dentry_wanted = req->get_dentry_wanted();

  if (!did_early_reply && !is_replay) {

    mds->logger->inc(l_mds_reply);
    utime_t lat = ceph_clock_now(g_ceph_context) - mdr->client_request->get_recv_stamp();
    mds->logger->tinc(l_mds_reply_latency, lat);
    dout(20) << "lat " << lat << dendl;
    
    if (tracei)
      mdr->cap_releases.erase(tracei->vino());
    if (tracedn)
      mdr->cap_releases.erase(tracedn->get_dir()->get_inode()->vino());
  }

  // note client connection to direct my reply
  ConnectionRef client_con = req->get_connection();

  // drop non-rdlocks before replying, so that we can issue leases
  mdcache->request_drop_non_rdlocks(mdr);

  // reply at all?
  if (client_inst.name.is_mds()) {
    reply->put();   // mds doesn't need a reply
    reply = 0;
  } else {
    // send reply.
    if (!did_early_reply &&   // don't issue leases if we sent an earlier reply already
	(tracei || tracedn)) {
      if (is_replay) {
	if (tracei)
	  mdcache->try_reconnect_cap(tracei, session);
      } else {
	// include metadata in reply
	set_trace_dist(session, reply, tracei, tracedn,
	               snapid, dentry_wanted,
		       mdr);
      }
    }

    // We can set the extra bl unconditionally: if it's already been sent in the
    // early_reply, set_extra_bl will have claimed it and reply_extra_bl is empty
    reply->set_extra_bl(mdr->reply_extra_bl);

    reply->set_mdsmap_epoch(mds->mdsmap->get_epoch());
    client_con->send_message(reply);
  }

  if (mdr->has_completed && mds->is_clientreplay())
    mds->queue_one_replay();

  // clean up request
  mdcache->request_finish(mdr);

  // take a closer look at tracei, if it happens to be a remote link
  if (tracei && 
      tracedn &&
      tracedn->get_projected_linkage()->is_remote()) {
    mdcache->eval_remote(tracedn);
  }
}


void Server::encode_empty_dirstat(bufferlist& bl)
{
  static DirStat empty;
  empty.encode(bl);
}

void Server::encode_infinite_lease(bufferlist& bl)
{
  LeaseStat e;
  e.seq = 0;
  e.mask = -1;
  e.duration_ms = -1;
  ::encode(e, bl);
  dout(20) << "encode_infinite_lease " << e << dendl;
}

void Server::encode_null_lease(bufferlist& bl)
{
  LeaseStat e;
  e.seq = 0;
  e.mask = 0;
  e.duration_ms = 0;
  ::encode(e, bl);
  dout(20) << "encode_null_lease " << e << dendl;
}


/*
 * pass inode OR dentry (not both, or we may get confused)
 *
 * trace is in reverse order (i.e. root inode comes last)
 */
void Server::set_trace_dist(Session *session, MClientReply *reply,
			    CInode *in, CDentry *dn,
			    snapid_t snapid,
			    int dentry_wanted,
			    MDRequestRef& mdr)
{
  // skip doing this for debugging purposes?
  if (g_conf->mds_inject_traceless_reply_probability &&
      mdr->ls && !mdr->o_trunc &&
      (rand() % 10000 < g_conf->mds_inject_traceless_reply_probability * 10000.0)) {
    dout(5) << "deliberately skipping trace for " << *reply << dendl;
    return;
  }

  // inode, dentry, dir, ..., inode
  bufferlist bl;
  mds_rank_t whoami = mds->get_nodeid();
  client_t client = session->get_client();
  utime_t now = ceph_clock_now(g_ceph_context);

  dout(20) << "set_trace_dist snapid " << snapid << dendl;

  //assert((bool)dn == (bool)dentry_wanted);  // not true for snapshot lookups

  // realm
  if (snapid == CEPH_NOSNAP) {
    SnapRealm *realm;
    if (in)
      realm = in->find_snaprealm();
    else
      realm = dn->get_dir()->get_inode()->find_snaprealm();
    reply->snapbl = realm->get_snap_trace();
    dout(10) << "set_trace_dist snaprealm " << *realm << " len=" << reply->snapbl.length() << dendl;
  }

  // dir + dentry?
  if (dn) {
    reply->head.is_dentry = 1;
    CDir *dir = dn->get_dir();
    CInode *diri = dir->get_inode();

    diri->encode_inodestat(bl, session, NULL, snapid);
    dout(20) << "set_trace_dist added diri " << *diri << dendl;

#ifdef MDS_VERIFY_FRAGSTAT
    if (dir->is_complete())
      dir->verify_fragstat();
#endif
    dir->encode_dirstat(bl, whoami);
    dout(20) << "set_trace_dist added dir  " << *dir << dendl;

    ::encode(dn->get_name(), bl);
    if (snapid == CEPH_NOSNAP)
      mds->locker->issue_client_lease(dn, client, bl, now, session);
    else
      encode_null_lease(bl);
    dout(20) << "set_trace_dist added dn   " << snapid << " " << *dn << dendl;
  } else
    reply->head.is_dentry = 0;

  // inode
  if (in) {
    in->encode_inodestat(bl, session, NULL, snapid, 0, mdr->getattr_caps);
    dout(20) << "set_trace_dist added in   " << *in << dendl;
    reply->head.is_target = 1;
  } else
    reply->head.is_target = 0;

  reply->set_trace(bl);
}




/***
 * process a client request
 * This function DOES put the passed message before returning
 */
void Server::handle_client_request(MClientRequest *req)
{
  dout(4) << "handle_client_request " << *req << dendl;

  if (mds->logger)
    mds->logger->inc(l_mds_request);
  if (logger)
    logger->inc(l_mdss_handle_client_request);

  if (!mdcache->is_open()) {
    dout(5) << "waiting for root" << dendl;
    mdcache->wait_for_open(new C_MDS_RetryMessage(mds, req));
    return;
  }

  // active session?
  Session *session = 0;
  if (req->get_source().is_client()) {
    session = get_session(req);
    if (!session) {
      dout(5) << "no session for " << req->get_source() << ", dropping" << dendl;
      req->put();
      return;
    }
    if (session->is_closed() ||
	session->is_closing() ||
	session->is_killing()) {
      dout(5) << "session closed|closing|killing, dropping" << dendl;
      req->put();
      return;
    }
  }

  // old mdsmap?
  if (req->get_mdsmap_epoch() < mds->mdsmap->get_epoch()) {
    // send it?  hrm, this isn't ideal; they may get a lot of copies if
    // they have a high request rate.
  }

  // completed request?
  bool has_completed = false;
  if (req->is_replay() || req->get_retry_attempt()) {
    assert(session);
    inodeno_t created;
    if (session->have_completed_request(req->get_reqid().tid, &created)) {
      has_completed = true;
      // Don't send traceless reply if the completed request has created
      // new inode. Treat the request as lookup request instead.
      if (req->is_replay() ||
	  ((created == inodeno_t() || !mds->is_clientreplay()) &&
	   req->get_op() != CEPH_MDS_OP_OPEN &&
	   req->get_op() != CEPH_MDS_OP_CREATE)) {
	dout(5) << "already completed " << req->get_reqid() << dendl;
	MClientReply *reply = new MClientReply(req, 0);
	if (created != inodeno_t()) {
	  bufferlist extra;
	  ::encode(created, extra);
	  reply->set_extra_bl(extra);
	}
	req->get_connection()->send_message(reply);

	if (req->is_replay())
	  mds->queue_one_replay();

	req->put();
	return;
      }
      if (req->get_op() != CEPH_MDS_OP_OPEN &&
	  req->get_op() != CEPH_MDS_OP_CREATE) {
	dout(10) << " completed request which created new inode " << created
		 << ", convert it to lookup request" << dendl;
	req->head.op = req->get_dentry_wanted() ? CEPH_MDS_OP_LOOKUP : CEPH_MDS_OP_GETATTR;
	req->head.args.getattr.mask = CEPH_STAT_CAP_INODE_ALL;
      }
    }
  }

  // trim completed_request list
  if (req->get_oldest_client_tid() > 0) {
    dout(15) << " oldest_client_tid=" << req->get_oldest_client_tid() << dendl;
    assert(session);
    if (session->trim_completed_requests(req->get_oldest_client_tid())) {
      // Sessions 'completed_requests' was dirtied, mark it to be
      // potentially flushed at segment expiry.
      mdlog->get_current_segment()->touched_sessions.insert(session->info.inst.name);

      if (session->get_num_trim_requests_warnings() > 0 &&
	  session->get_num_completed_requests() * 2 < g_conf->mds_max_completed_requests)
	session->reset_num_trim_requests_warnings();
    } else {
      if (session->get_num_completed_requests() >=
	  (g_conf->mds_max_completed_requests << session->get_num_trim_requests_warnings())) {
	session->inc_num_trim_requests_warnings();
	stringstream ss;
	ss << "client." << session->get_client() << " does not advance its oldest_client_tid ("
	   << req->get_oldest_client_tid() << "), "
	   << session->get_num_completed_requests()
	   << " completed requests recorded in session\n";
	mds->clog->warn() << ss.str();
	dout(20) << __func__ << " " << ss.str() << dendl;
      }
    }
  }

  // register + dispatch
  MDRequestRef mdr = mdcache->request_start(req);
  if (mdr.get()) {
    if (session) {
      mdr->session = session;
      session->requests.push_back(&mdr->item_session_request);
    }
    if (has_completed)
      mdr->has_completed = true;
  }

  // process embedded cap releases?
  //  (only if NOT replay!)
  if (!req->releases.empty() && req->get_source().is_client() && !req->is_replay()) {
    client_t client = req->get_source().num();
    for (vector<MClientRequest::Release>::iterator p = req->releases.begin();
	 p != req->releases.end();
	 ++p)
      mds->locker->process_request_cap_release(mdr, client, p->item, p->dname);
    req->releases.clear();
  }

  if (mdr.get())
    dispatch_client_request(mdr);
  return;
}

void Server::handle_osd_map()
{
  /* Note that we check the OSDMAP_FULL flag directly rather than
   * using osdmap_full_flag(), because we want to know "is the flag set"
   * rather than "does the flag apply to us?" */
  const OSDMap *osdmap = mds->objecter->get_osdmap_read();
  is_full = osdmap->test_flag(CEPH_OSDMAP_FULL);
  dout(7) << __func__ << ": full = " << is_full << " epoch = " << osdmap->get_epoch() << dendl;
  mds->objecter->put_osdmap_read();
}

void Server::dispatch_client_request(MDRequestRef& mdr)
{
  MClientRequest *req = mdr->client_request;

  if (logger) logger->inc(l_mdss_dispatch_client_request);

  dout(7) << "dispatch_client_request " << *req << dendl;

  // we shouldn't be waiting on anyone.
  assert(mdr->more()->waiting_on_slave.empty());

  if (req->may_write()) {
    if (mdcache->is_readonly()) {
      dout(10) << " read-only FS" << dendl;
      respond_to_request(mdr, -EROFS);
      return;
    }
    if (mdr->has_more() && mdr->more()->slave_error) {
      dout(10) << " got error from slaves" << dendl;
      respond_to_request(mdr, mdr->more()->slave_error);
      return;
    }
  }
  
  if (is_full) {
    if (req->get_op() == CEPH_MDS_OP_SETLAYOUT ||
        req->get_op() == CEPH_MDS_OP_SETDIRLAYOUT ||
        req->get_op() == CEPH_MDS_OP_SETLAYOUT ||
        req->get_op() == CEPH_MDS_OP_RMXATTR ||
        req->get_op() == CEPH_MDS_OP_SETXATTR ||
        req->get_op() == CEPH_MDS_OP_SETFILELOCK ||
        req->get_op() == CEPH_MDS_OP_CREATE ||
        req->get_op() == CEPH_MDS_OP_LINK ||
        req->get_op() == CEPH_MDS_OP_RENAME ||
        req->get_op() == CEPH_MDS_OP_SYMLINK ||
        req->get_op() == CEPH_MDS_OP_MKSNAP) {

      dout(20) << __func__ << ": full, responding ENOSPC to op " << ceph_mds_op_name(req->get_op()) << dendl;
      respond_to_request(mdr, -ENOSPC);
      return;
    } else {
      dout(20) << __func__ << ": full, permitting op " << ceph_mds_op_name(req->get_op()) << dendl;
    }
  }

  switch (req->get_op()) {
  case CEPH_MDS_OP_LOOKUPHASH:
  case CEPH_MDS_OP_LOOKUPINO:
    handle_client_lookup_ino(mdr, false, false);
    break;
  case CEPH_MDS_OP_LOOKUPPARENT:
    handle_client_lookup_ino(mdr, true, false);
    break;
  case CEPH_MDS_OP_LOOKUPNAME:
    handle_client_lookup_ino(mdr, false, true);
    break;

    // inodes ops.
  case CEPH_MDS_OP_LOOKUP:
    handle_client_getattr(mdr, true);
    break;

  case CEPH_MDS_OP_LOOKUPSNAP:
    // lookupsnap does not reference a CDentry; treat it as a getattr
  case CEPH_MDS_OP_GETATTR:
    handle_client_getattr(mdr, false);
    break;

  case CEPH_MDS_OP_SETATTR:
    handle_client_setattr(mdr);
    break;
  case CEPH_MDS_OP_SETLAYOUT:
    handle_client_setlayout(mdr);
    break;
  case CEPH_MDS_OP_SETDIRLAYOUT:
    handle_client_setdirlayout(mdr);
    break;
  case CEPH_MDS_OP_SETXATTR:
    handle_client_setxattr(mdr);
    break;
  case CEPH_MDS_OP_RMXATTR:
    handle_client_removexattr(mdr);
    break;

  case CEPH_MDS_OP_READDIR:
    handle_client_readdir(mdr);
    break;

  case CEPH_MDS_OP_SETFILELOCK:
    handle_client_file_setlock(mdr);
    break;

  case CEPH_MDS_OP_GETFILELOCK:
    handle_client_file_readlock(mdr);
    break;

    // funky.
  case CEPH_MDS_OP_CREATE:
    if (mdr->has_completed)
      handle_client_open(mdr);  // already created.. just open
    else
      handle_client_openc(mdr);
    break;

  case CEPH_MDS_OP_OPEN:
    handle_client_open(mdr);
    break;

    // namespace.
    // no prior locks.
  case CEPH_MDS_OP_MKNOD:
    handle_client_mknod(mdr);
    break;
  case CEPH_MDS_OP_LINK:
    handle_client_link(mdr);
    break;
  case CEPH_MDS_OP_UNLINK:
  case CEPH_MDS_OP_RMDIR:
    handle_client_unlink(mdr);
    break;
  case CEPH_MDS_OP_RENAME:
    handle_client_rename(mdr);
    break;
  case CEPH_MDS_OP_MKDIR:
    handle_client_mkdir(mdr);
    break;
  case CEPH_MDS_OP_SYMLINK:
    handle_client_symlink(mdr);
    break;


    // snaps
  case CEPH_MDS_OP_LSSNAP:
    handle_client_lssnap(mdr);
    break;
  case CEPH_MDS_OP_MKSNAP:
    handle_client_mksnap(mdr);
    break;
  case CEPH_MDS_OP_RMSNAP:
    handle_client_rmsnap(mdr);
    break;
  case CEPH_MDS_OP_RENAMESNAP:
    handle_client_renamesnap(mdr);
    break;

  default:
    dout(1) << " unknown client op " << req->get_op() << dendl;
    respond_to_request(mdr, -EOPNOTSUPP);
  }
}


// ---------------------------------------
// SLAVE REQUESTS

/* This function DOES put the passed message before returning*/
void Server::handle_slave_request(MMDSSlaveRequest *m)
{
  dout(4) << "handle_slave_request " << m->get_reqid() << " from " << m->get_source() << dendl;
  mds_rank_t from = mds_rank_t(m->get_source().num());

  if (logger) logger->inc(l_mdss_handle_slave_request);

  // reply?
  if (m->is_reply())
    return handle_slave_request_reply(m);

  // the purpose of rename notify is enforcing causal message ordering. making sure
  // bystanders have received all messages from rename srcdn's auth MDS.
  if (m->get_op() == MMDSSlaveRequest::OP_RENAMENOTIFY) {
    MMDSSlaveRequest *reply = new MMDSSlaveRequest(m->get_reqid(), m->get_attempt(),
						   MMDSSlaveRequest::OP_RENAMENOTIFYACK);
    mds->send_message(reply, m->get_connection());
    m->put();
    return;
  }

  CDentry *straydn = NULL;
  if (m->stray.length() > 0) {
    straydn = mdcache->add_replica_stray(m->stray, from);
    assert(straydn);
    m->stray.clear();
  }

  // am i a new slave?
  MDRequestRef mdr;
  if (mdcache->have_request(m->get_reqid())) {
    // existing?
    mdr = mdcache->request_get(m->get_reqid());

    // is my request newer?
    if (mdr->attempt > m->get_attempt()) {
      dout(10) << "local request " << *mdr << " attempt " << mdr->attempt << " > " << m->get_attempt()
	       << ", dropping " << *m << dendl;
      m->put();
      return;
    }


    if (mdr->attempt < m->get_attempt()) {
      // mine is old, close it out
      dout(10) << "local request " << *mdr << " attempt " << mdr->attempt << " < " << m->get_attempt()
	       << ", closing out" << dendl;
      mdcache->request_finish(mdr);
      mdr.reset();
    } else if (mdr->slave_to_mds != from) {
      dout(10) << "local request " << *mdr << " not slave to mds." << from << dendl;
      m->put();
      return;
    }
  }
  if (!mdr.get()) {
    // new?
    if (m->get_op() == MMDSSlaveRequest::OP_FINISH) {
      dout(10) << "missing slave request for " << m->get_reqid() 
	       << " OP_FINISH, must have lost race with a forward" << dendl;
      m->put();
      return;
    }
    mdr = mdcache->request_start_slave(m->get_reqid(), m->get_attempt(), m);
    mdr->set_op_stamp(m->op_stamp);
  }
  assert(mdr->slave_request == 0);     // only one at a time, please!  

  if (straydn) {
    mdr->pin(straydn);
    mdr->straydn = straydn;
  }

  if (!mds->is_clientreplay() && !mds->is_active() && !mds->is_stopping()) {
    dout(3) << "not clientreplay|active yet, waiting" << dendl;
    mds->wait_for_replay(new C_MDS_RetryMessage(mds, m));
    return;
  } else if (mds->is_clientreplay() && !mds->mdsmap->is_clientreplay(from) &&
	     mdr->locks.empty()) {
    dout(3) << "not active yet, waiting" << dendl;
    mds->wait_for_active(new C_MDS_RetryMessage(mds, m));
    return;
  }

  mdr->slave_request = m;
  
  dispatch_slave_request(mdr);
}

/* This function DOES put the passed message before returning*/
void Server::handle_slave_request_reply(MMDSSlaveRequest *m)
{
  mds_rank_t from = mds_rank_t(m->get_source().num());
  
  if (!mds->is_clientreplay() && !mds->is_active() && !mds->is_stopping()) {
    dout(3) << "not clientreplay|active yet, waiting" << dendl;
    mds->wait_for_replay(new C_MDS_RetryMessage(mds, m));
    return;
  }

  if (m->get_op() == MMDSSlaveRequest::OP_COMMITTED) {
    metareqid_t r = m->get_reqid();
    mds->mdcache->committed_master_slave(r, from);
    m->put();
    return;
  }

  MDRequestRef mdr = mdcache->request_get(m->get_reqid());
  if (!mdr.get()) {
    dout(10) << "handle_slave_request_reply ignoring reply from unknown reqid " << m->get_reqid() << dendl;
    m->put();
    return;
  }
  if (m->get_attempt() != mdr->attempt) {
    dout(10) << "handle_slave_request_reply " << *mdr << " ignoring reply from other attempt "
	     << m->get_attempt() << dendl;
    m->put();
    return;
  }

  switch (m->get_op()) {
  case MMDSSlaveRequest::OP_XLOCKACK:
    {
      // identify lock, master request
      SimpleLock *lock = mds->locker->get_lock(m->get_lock_type(),
					       m->get_object_info());
      mdr->more()->slaves.insert(from);
      dout(10) << "got remote xlock on " << *lock << " on " << *lock->get_parent() << dendl;
      mdr->xlocks.insert(lock);
      mdr->locks.insert(lock);
      mdr->finish_locking(lock);
      lock->get_xlock(mdr, mdr->get_client());

      assert(mdr->more()->waiting_on_slave.count(from));
      mdr->more()->waiting_on_slave.erase(from);
      assert(mdr->more()->waiting_on_slave.empty());
      mdcache->dispatch_request(mdr);
    }
    break;
    
  case MMDSSlaveRequest::OP_WRLOCKACK:
    {
      // identify lock, master request
      SimpleLock *lock = mds->locker->get_lock(m->get_lock_type(),
					       m->get_object_info());
      mdr->more()->slaves.insert(from);
      dout(10) << "got remote wrlock on " << *lock << " on " << *lock->get_parent() << dendl;
      mdr->remote_wrlocks[lock] = from;
      mdr->locks.insert(lock);
      mdr->finish_locking(lock);

      assert(mdr->more()->waiting_on_slave.count(from));
      mdr->more()->waiting_on_slave.erase(from);
      assert(mdr->more()->waiting_on_slave.empty());
      mdcache->dispatch_request(mdr);
    }
    break;

  case MMDSSlaveRequest::OP_AUTHPINACK:
    handle_slave_auth_pin_ack(mdr, m);
    break;

  case MMDSSlaveRequest::OP_LINKPREPACK:
    handle_slave_link_prep_ack(mdr, m);
    break;

  case MMDSSlaveRequest::OP_RMDIRPREPACK:
    handle_slave_rmdir_prep_ack(mdr, m);
    break;

  case MMDSSlaveRequest::OP_RENAMEPREPACK:
    handle_slave_rename_prep_ack(mdr, m);
    break;

  case MMDSSlaveRequest::OP_RENAMENOTIFYACK:
    handle_slave_rename_notify_ack(mdr, m);
    break;

  default:
    assert(0);
  }
  
  // done with reply.
  m->put();
}

/* This function DOES put the mdr->slave_request before returning*/
void Server::dispatch_slave_request(MDRequestRef& mdr)
{
  dout(7) << "dispatch_slave_request " << *mdr << " " << *mdr->slave_request << dendl;

  if (mdr->aborted) {
    dout(7) << " abort flag set, finishing" << dendl;
    mdcache->request_finish(mdr);
    return;
  }

  if (logger) logger->inc(l_mdss_dispatch_slave_request);

  int op = mdr->slave_request->get_op();
  switch (op) {
  case MMDSSlaveRequest::OP_XLOCK:
  case MMDSSlaveRequest::OP_WRLOCK:
    {
      // identify object
      SimpleLock *lock = mds->locker->get_lock(mdr->slave_request->get_lock_type(),
					       mdr->slave_request->get_object_info());

      if (!lock) {
	dout(10) << "don't have object, dropping" << dendl;
	assert(0); // can this happen, if we auth pinned properly.
      }
      if (op == MMDSSlaveRequest::OP_XLOCK && !lock->get_parent()->is_auth()) {
	dout(10) << "not auth for remote xlock attempt, dropping on " 
		 << *lock << " on " << *lock->get_parent() << dendl;
      } else {
	// use acquire_locks so that we get auth_pinning.
	set<SimpleLock*> rdlocks;
	set<SimpleLock*> wrlocks = mdr->wrlocks;
	set<SimpleLock*> xlocks = mdr->xlocks;

	int replycode = 0;
	switch (op) {
	case MMDSSlaveRequest::OP_XLOCK:
	  xlocks.insert(lock);
	  replycode = MMDSSlaveRequest::OP_XLOCKACK;
	  break;
	case MMDSSlaveRequest::OP_WRLOCK:
	  wrlocks.insert(lock);
	  replycode = MMDSSlaveRequest::OP_WRLOCKACK;
	  break;
	}
	
	if (!mds->locker->acquire_locks(mdr, rdlocks, wrlocks, xlocks))
	  return;
	
	// ack
	MMDSSlaveRequest *r = new MMDSSlaveRequest(mdr->reqid, mdr->attempt, replycode);
	r->set_lock_type(lock->get_type());
	lock->get_parent()->set_object_info(r->get_object_info());
	mds->send_message(r, mdr->slave_request->get_connection());
      }

      // done.
      mdr->slave_request->put();
      mdr->slave_request = 0;
    }
    break;

  case MMDSSlaveRequest::OP_UNXLOCK:
  case MMDSSlaveRequest::OP_UNWRLOCK:
    {  
      SimpleLock *lock = mds->locker->get_lock(mdr->slave_request->get_lock_type(),
					       mdr->slave_request->get_object_info());
      assert(lock);
      bool need_issue = false;
      switch (op) {
      case MMDSSlaveRequest::OP_UNXLOCK:
	mds->locker->xlock_finish(lock, mdr.get(), &need_issue);
	break;
      case MMDSSlaveRequest::OP_UNWRLOCK:
	mds->locker->wrlock_finish(lock, mdr.get(), &need_issue);
	break;
      }
      if (need_issue)
	mds->locker->issue_caps(static_cast<CInode*>(lock->get_parent()));

      // done.  no ack necessary.
      mdr->slave_request->put();
      mdr->slave_request = 0;
    }
    break;

  case MMDSSlaveRequest::OP_DROPLOCKS:
    mds->locker->drop_locks(mdr.get());
    mdr->slave_request->put();
    mdr->slave_request = 0;
    break;

  case MMDSSlaveRequest::OP_AUTHPIN:
    handle_slave_auth_pin(mdr);
    break;

  case MMDSSlaveRequest::OP_LINKPREP:
  case MMDSSlaveRequest::OP_UNLINKPREP:
    handle_slave_link_prep(mdr);
    break;

  case MMDSSlaveRequest::OP_RMDIRPREP:
    handle_slave_rmdir_prep(mdr);
    break;

  case MMDSSlaveRequest::OP_RENAMEPREP:
    handle_slave_rename_prep(mdr);
    break;

  case MMDSSlaveRequest::OP_FINISH:
    // information about rename imported caps
    if (mdr->slave_request->inode_export.length() > 0)
      mdr->more()->inode_import.claim(mdr->slave_request->inode_export);
    // finish off request.
    mdcache->request_finish(mdr);
    break;

  default: 
    assert(0);
  }
}

/* This function DOES put the mdr->slave_request before returning*/
void Server::handle_slave_auth_pin(MDRequestRef& mdr)
{
  dout(10) << "handle_slave_auth_pin " << *mdr << dendl;

  // build list of objects
  list<MDSCacheObject*> objects;
  CInode *auth_pin_freeze = NULL;
  bool fail = false, wouldblock = false, readonly = false;

  if (mdcache->is_readonly()) {
    dout(10) << " read-only FS" << dendl;
    readonly = true;
    fail = true;
  }

  if (!fail) {
    for (vector<MDSCacheObjectInfo>::iterator p = mdr->slave_request->get_authpins().begin();
	p != mdr->slave_request->get_authpins().end();
	++p) {
      MDSCacheObject *object = mdcache->get_object(*p);
      if (!object) {
	dout(10) << " don't have " << *p << dendl;
	fail = true;
	break;
      }

      objects.push_back(object);
      if (*p == mdr->slave_request->get_authpin_freeze())
	auth_pin_freeze = static_cast<CInode*>(object);
    }
  }
  
  // can we auth pin them?
  if (!fail) {
    for (list<MDSCacheObject*>::iterator p = objects.begin();
	 p != objects.end();
	 ++p) {
      if (!(*p)->is_auth()) {
	dout(10) << " not auth for " << **p << dendl;
	fail = true;
	break;
      }
      if (mdr->is_auth_pinned(*p))
	continue;
      if (!mdr->can_auth_pin(*p)) {
	if (mdr->slave_request->is_nonblock()) {
	  dout(10) << " can't auth_pin (freezing?) " << **p << " nonblocking" << dendl;
	  fail = true;
	  wouldblock = true;
	  break;
	}
	// wait
	dout(10) << " waiting for authpinnable on " << **p << dendl;
	(*p)->add_waiter(CDir::WAIT_UNFREEZE, new C_MDS_RetryRequest(mdcache, mdr));
	mdr->drop_local_auth_pins();

	CDir *dir = NULL;
	if (CInode *in = dynamic_cast<CInode*>(*p)) {
	  if (!in->is_root())
	    dir = in->get_parent_dir();
	} else if (CDentry *dn = dynamic_cast<CDentry*>(*p)) {
	  dir = dn->get_dir();
	} else {
	  assert(0);
	}
	if (dir) {
	  if (dir->is_freezing_dir())
	    mdcache->fragment_freeze_inc_num_waiters(dir);
	  if (dir->is_freezing_tree()) {
	    while (!dir->is_freezing_tree_root())
	      dir = dir->get_parent_dir();
	    mdcache->migrator->export_freeze_inc_num_waiters(dir);
	  }
	}
	return;
      }
    }
  }

  // auth pin!
  if (fail) {
    mdr->drop_local_auth_pins();  // just in case
  } else {
    /* freeze authpin wrong inode */
    if (mdr->has_more() && mdr->more()->is_freeze_authpin &&
	mdr->more()->rename_inode != auth_pin_freeze)
      mdr->unfreeze_auth_pin(true);

    /* handle_slave_rename_prep() call freeze_inode() to wait for all other operations
     * on the source inode to complete. This happens after all locks for the rename
     * operation are acquired. But to acquire locks, we need auth pin locks' parent
     * objects first. So there is an ABBA deadlock if someone auth pins the source inode
     * after locks are acquired and before Server::handle_slave_rename_prep() is called.
     * The solution is freeze the inode and prevent other MDRequests from getting new
     * auth pins.
     */
    if (auth_pin_freeze) {
      dout(10) << " freezing auth pin on " << *auth_pin_freeze << dendl;
      if (!mdr->freeze_auth_pin(auth_pin_freeze)) {
	auth_pin_freeze->add_waiter(CInode::WAIT_FROZEN, new C_MDS_RetryRequest(mdcache, mdr));
	mds->mdlog->flush();
	return;
      }
    }
    for (list<MDSCacheObject*>::iterator p = objects.begin();
	 p != objects.end();
	 ++p) {
      dout(10) << "auth_pinning " << **p << dendl;
      mdr->auth_pin(*p);
    }
  }

  // ack!
  MMDSSlaveRequest *reply = new MMDSSlaveRequest(mdr->reqid, mdr->attempt, MMDSSlaveRequest::OP_AUTHPINACK);
  
  // return list of my auth_pins (if any)
  for (set<MDSCacheObject*>::iterator p = mdr->auth_pins.begin();
       p != mdr->auth_pins.end();
       ++p) {
    MDSCacheObjectInfo info;
    (*p)->set_object_info(info);
    reply->get_authpins().push_back(info);
  }

  if (auth_pin_freeze)
    auth_pin_freeze->set_object_info(reply->get_authpin_freeze());

  if (wouldblock)
    reply->mark_error_wouldblock();
  if (readonly)
    reply->mark_error_rofs();

  mds->send_message_mds(reply, mdr->slave_to_mds);
  
  // clean up this request
  mdr->slave_request->put();
  mdr->slave_request = 0;
  return;
}

/* This function DOES NOT put the passed ack before returning*/
void Server::handle_slave_auth_pin_ack(MDRequestRef& mdr, MMDSSlaveRequest *ack)
{
  dout(10) << "handle_slave_auth_pin_ack on " << *mdr << " " << *ack << dendl;
  mds_rank_t from = mds_rank_t(ack->get_source().num());

  // added auth pins?
  set<MDSCacheObject*> pinned;
  for (vector<MDSCacheObjectInfo>::iterator p = ack->get_authpins().begin();
       p != ack->get_authpins().end();
       ++p) {
    MDSCacheObject *object = mdcache->get_object(*p);
    assert(object);  // we pinned it
    dout(10) << " remote has pinned " << *object << dendl;
    if (!mdr->is_auth_pinned(object))
      mdr->remote_auth_pins[object] = from;
    if (*p == ack->get_authpin_freeze())
      mdr->set_remote_frozen_auth_pin(static_cast<CInode *>(object));
    pinned.insert(object);
  }

  // removed auth pins?
  map<MDSCacheObject*, mds_rank_t>::iterator p = mdr->remote_auth_pins.begin();
  while (p != mdr->remote_auth_pins.end()) {
    MDSCacheObject* object = p->first;
    if (p->second == from && pinned.count(object) == 0) {
      dout(10) << " remote has unpinned " << *object << dendl;
      mdr->remote_auth_pins.erase(p++);
    } else {
      ++p;
    }
  }

  if (ack->is_error_rofs()) {
    mdr->more()->slave_error = -EROFS;
    mdr->aborted = true;
  } else if (ack->is_error_wouldblock()) {
    mdr->more()->slave_error = -EWOULDBLOCK;
    mdr->aborted = true;
  }
  
  // note slave
  mdr->more()->slaves.insert(from);

  // clear from waiting list
  assert(mdr->more()->waiting_on_slave.count(from));
  mdr->more()->waiting_on_slave.erase(from);

  // go again?
  if (mdr->more()->waiting_on_slave.empty())
    mdcache->dispatch_request(mdr);
  else 
    dout(10) << "still waiting on slaves " << mdr->more()->waiting_on_slave << dendl;
}


// ---------------------------------------
// HELPERS


/**
 * check whether we are permitted to complete a request
 *
 * Check whether we have permission to perform the operation specified
 * by mask on the given inode, based on the capability in the mdr's
 * session.
 */
bool Server::check_access(MDRequestRef& mdr, CInode *in, unsigned mask)
{
 if (!mdr->session->check_access(in, MAY_WRITE, mdr->client_request->get_caller_uid(), mdr->client_request->get_caller_gid(),
        mdr->client_request->head.args.setattr.uid, mdr->client_request->head.args.setattr.gid)){
    respond_to_request(mdr, -EACCES);
  }
  return false;
}

/** validate_dentry_dir
 *
 * verify that the dir exists and would own the dname.
 * do not check if the dentry exists.
 */
CDir *Server::validate_dentry_dir(MDRequestRef& mdr, CInode *diri, const string& dname)
{
  // make sure parent is a dir?
  if (!diri->is_dir()) {
    dout(7) << "validate_dentry_dir: not a dir" << dendl;
    respond_to_request(mdr, -ENOTDIR);
    return NULL;
  }

  // which dirfrag?
  frag_t fg = diri->pick_dirfrag(dname);
  CDir *dir = try_open_auth_dirfrag(diri, fg, mdr);
  if (!dir)
    return 0;

  // frozen?
  if (dir->is_frozen()) {
    dout(7) << "dir is frozen " << *dir << dendl;
    dir->add_waiter(CDir::WAIT_UNFREEZE, new C_MDS_RetryRequest(mdcache, mdr));
    return NULL;
  }

  return dir;
}


/** prepare_null_dentry
 * prepare a null (or existing) dentry in given dir. 
 * wait for any dn lock.
 */
CDentry* Server::prepare_null_dentry(MDRequestRef& mdr, CDir *dir, const string& dname, bool okexist)
{
  dout(10) << "prepare_null_dentry " << dname << " in " << *dir << dendl;
  assert(dir->is_auth());

  client_t client = mdr->get_client();

  // does it already exist?
  CDentry *dn = dir->lookup(dname);
  if (dn) {
    /*
    if (dn->lock.is_xlocked_by_other(mdr)) {
      dout(10) << "waiting on xlocked dentry " << *dn << dendl;
      dn->lock.add_waiter(SimpleLock::WAIT_RD, new C_MDS_RetryRequest(mdcache, mdr));
      return 0;
    }
    */
    if (!dn->get_linkage(client, mdr)->is_null()) {
      // name already exists
      dout(10) << "dentry " << dname << " exists in " << *dir << dendl;
      if (!okexist) {
        respond_to_request(mdr, -EEXIST);
        return 0;
      }
    } else {
      dn->first = dir->inode->find_snaprealm()->get_newest_seq() + 1;
    }

    return dn;
  }

  // make sure dir is complete
  if (!dir->is_complete() && (!dir->has_bloom() || dir->is_in_bloom(dname))) {
    dout(7) << " incomplete dir contents for " << *dir << ", fetching" << dendl;
    dir->fetch(new C_MDS_RetryRequest(mdcache, mdr));
    return 0;
  }
  
  // create
  dn = dir->add_null_dentry(dname, dir->inode->find_snaprealm()->get_newest_seq() + 1);
  dn->mark_new();
  dout(10) << "prepare_null_dentry added " << *dn << dendl;
  return dn;
}

CDentry* Server::prepare_stray_dentry(MDRequestRef& mdr, CInode *in)
{
  CDentry *straydn = mdr->straydn;
  if (straydn) {
    string name;
    in->name_stray_dentry(name);
    if (straydn->get_name() == name)
      return straydn;

    assert(!mdr->done_locking);
    mdr->unpin(straydn);
  }

  straydn = mdcache->get_or_create_stray_dentry(in);
  mdr->straydn = straydn;
  mdr->pin(straydn);
  return straydn;
}

/** prepare_new_inode
 *
 * create a new inode.  set c/m/atime.  hit dir pop.
 */
CInode* Server::prepare_new_inode(MDRequestRef& mdr, CDir *dir, inodeno_t useino, unsigned mode,
				  ceph_file_layout *layout) 
{
  CInode *in = new CInode(mdcache);
  
  // assign ino
  if (mdr->session->info.prealloc_inos.size()) {
    mdr->used_prealloc_ino = 
      in->inode.ino = mdr->session->take_ino(useino);  // prealloc -> used
    mds->sessionmap.mark_projected(mdr->session);

    dout(10) << "prepare_new_inode used_prealloc " << mdr->used_prealloc_ino
	     << " (" << mdr->session->info.prealloc_inos
	     << ", " << mdr->session->info.prealloc_inos.size() << " left)"
	     << dendl;
  } else {
    mdr->alloc_ino = 
      in->inode.ino = mds->inotable->project_alloc_id();
    dout(10) << "prepare_new_inode alloc " << mdr->alloc_ino << dendl;
  }

  if (useino && useino != in->inode.ino) {
    dout(0) << "WARNING: client specified " << useino << " and i allocated " << in->inode.ino << dendl;
    mds->clog->error() << mdr->client_request->get_source()
       << " specified ino " << useino
       << " but mds." << mds->whoami << " allocated " << in->inode.ino << "\n";
    //assert(0); // just for now.
  }
    
  int got = g_conf->mds_client_prealloc_inos - mdr->session->get_num_projected_prealloc_inos();
  if (got > g_conf->mds_client_prealloc_inos / 2) {
    mds->inotable->project_alloc_ids(mdr->prealloc_inos, got);
    assert(mdr->prealloc_inos.size());  // or else fix projected increment semantics
    mdr->session->pending_prealloc_inos.insert(mdr->prealloc_inos);
    mds->sessionmap.mark_projected(mdr->session);
    dout(10) << "prepare_new_inode prealloc " << mdr->prealloc_inos << dendl;
  }

  in->inode.version = 1;
  in->inode.xattr_version = 1;
  in->inode.nlink = 1;   // FIXME

  in->inode.mode = mode;

  memset(&in->inode.dir_layout, 0, sizeof(in->inode.dir_layout));
  if (in->inode.is_dir()) {
    in->inode.dir_layout.dl_dir_hash = g_conf->mds_default_dir_hash;
    memset(&in->inode.layout, 0, sizeof(in->inode.layout));
  } else if (layout) {
    in->inode.layout = *layout;
  } else {
    in->inode.layout = mds->mdcache->default_file_layout;
  }

  in->inode.truncate_size = -1ull;  // not truncated, yet!
  in->inode.truncate_seq = 1; /* starting with 1, 0 is kept for no-truncation logic */

  CInode *diri = dir->get_inode();

  dout(10) << oct << " dir mode 0" << diri->inode.mode << " new mode 0" << mode << dec << dendl;

  if (diri->inode.mode & S_ISGID) {
    dout(10) << " dir is sticky" << dendl;
    in->inode.gid = diri->inode.gid;
    if (S_ISDIR(mode)) {
      dout(10) << " new dir also sticky" << dendl;      
      in->inode.mode |= S_ISGID;
    }
  } else 
    in->inode.gid = mdr->client_request->get_caller_gid();

  in->inode.uid = mdr->client_request->get_caller_uid();

  in->inode.ctime = in->inode.mtime = in->inode.atime = mdr->get_op_stamp();

  MClientRequest *req = mdr->client_request;
  if (req->get_data().length()) {
    bufferlist::iterator p = req->get_data().begin();

    // xattrs on new inode?
    map<string,bufferptr> xattrs;
    ::decode(xattrs, p);
    for (map<string,bufferptr>::iterator p = xattrs.begin(); p != xattrs.end(); ++p) {
      dout(10) << "prepare_new_inode setting xattr " << p->first << dendl;
      in->xattrs[p->first] = p->second;
    }
  }

  if (!mds->mdsmap->get_inline_data_enabled() ||
      !mdr->session->connection->has_feature(CEPH_FEATURE_MDS_INLINE_DATA))
    in->inode.inline_data.version = CEPH_INLINE_NONE;

  mdcache->add_inode(in);  // add
  dout(10) << "prepare_new_inode " << *in << dendl;
  return in;
}

void Server::journal_allocated_inos(MDRequestRef& mdr, EMetaBlob *blob)
{
  dout(20) << "journal_allocated_inos sessionmapv " << mds->sessionmap.get_projected()
	   << " inotablev " << mds->inotable->get_projected_version()
	   << dendl;
  blob->set_ino_alloc(mdr->alloc_ino,
		      mdr->used_prealloc_ino,
		      mdr->prealloc_inos,
		      mdr->client_request->get_source(),
		      mds->sessionmap.get_projected(),
		      mds->inotable->get_projected_version());
}

void Server::apply_allocated_inos(MDRequestRef& mdr)
{
  Session *session = mdr->session;
  dout(10) << "apply_allocated_inos " << mdr->alloc_ino
	   << " / " << mdr->prealloc_inos
	   << " / " << mdr->used_prealloc_ino << dendl;

  if (mdr->alloc_ino) {
    mds->inotable->apply_alloc_id(mdr->alloc_ino);
  }
  if (mdr->prealloc_inos.size()) {
    assert(session);
    if (!mdr->killed) {
      session->pending_prealloc_inos.subtract(mdr->prealloc_inos);
      session->info.prealloc_inos.insert(mdr->prealloc_inos);
    }
    mds->sessionmap.mark_dirty(session);
    mds->inotable->apply_alloc_ids(mdr->prealloc_inos);
  }
  if (mdr->used_prealloc_ino) {
    assert(session);
    session->info.used_inos.erase(mdr->used_prealloc_ino);
    mds->sessionmap.mark_dirty(session);
  }
}



CDir *Server::traverse_to_auth_dir(MDRequestRef& mdr, vector<CDentry*> &trace, filepath refpath)
{
  // figure parent dir vs dname
  if (refpath.depth() == 0) {
    dout(7) << "can't do that to root" << dendl;
    respond_to_request(mdr, -EINVAL);
    return 0;
  }
  string dname = refpath.last_dentry();
  refpath.pop_dentry();
  
  dout(10) << "traverse_to_auth_dir dirpath " << refpath << " dname " << dname << dendl;

  // traverse to parent dir
  CInode *diri;
  int r = mdcache->path_traverse(mdr, NULL, NULL, refpath, &trace, &diri, MDS_TRAVERSE_FORWARD);
  if (r > 0) return 0; // delayed
  if (r < 0) {
    respond_to_request(mdr, r);
    return 0;
  }

  // is it an auth dir?
  CDir *dir = validate_dentry_dir(mdr, diri, dname);
  if (!dir)
    return 0; // forwarded or waiting for freeze

  dout(10) << "traverse_to_auth_dir " << *dir << dendl;
  return dir;
}

class C_MDS_TryFindInode : public ServerContext {
  MDRequestRef mdr;
public:
  C_MDS_TryFindInode(Server *s, MDRequestRef& r) : ServerContext(s), mdr(r) {}
  virtual void finish(int r) {
    if (r == -ESTALE) // :( find_ino_peers failed
      server->respond_to_request(mdr, r);
    else
      server->dispatch_client_request(mdr);
  }
};

/* If this returns null, the request has been handled
 * as appropriate: forwarded on, or the client's been replied to */
CInode* Server::rdlock_path_pin_ref(MDRequestRef& mdr, int n,
				    set<SimpleLock*> &rdlocks,
				    bool want_auth,
				    bool no_want_auth, /* for readdir, who doesn't want auth _even_if_ it's
							  a snapped dir */
				    ceph_file_layout **layout,
				    bool no_lookup)    // true if we cannot return a null dentry lease
{
  const filepath& refpath = n ? mdr->get_filepath2() : mdr->get_filepath();
  dout(10) << "rdlock_path_pin_ref " << *mdr << " " << refpath << dendl;

  if (mdr->done_locking)
    return mdr->in[n];

  // traverse
  int r = mdcache->path_traverse(mdr, NULL, NULL, refpath, &mdr->dn[n], &mdr->in[n], MDS_TRAVERSE_FORWARD);
  if (r > 0)
    return NULL; // delayed
  if (r < 0) {  // error
    if (r == -ENOENT && n == 0 && mdr->dn[n].size()) {
      if (!no_lookup)
	mdr->tracedn = mdr->dn[n][mdr->dn[n].size()-1];
      respond_to_request(mdr, r);
    } else if (r == -ESTALE) {
      dout(10) << "FAIL on ESTALE but attempting recovery" << dendl;
      MDSInternalContextBase *c = new C_MDS_TryFindInode(this, mdr);
      mdcache->find_ino_peers(refpath.get_ino(), c);
    } else {
      dout(10) << "FAIL on error " << r << dendl;
      respond_to_request(mdr, r);
    }
    return 0;
  }
  CInode *ref = mdr->in[n];
  dout(10) << "ref is " << *ref << dendl;

  // fw to inode auth?
  if (mdr->snapid != CEPH_NOSNAP && !no_want_auth)
    want_auth = true;

  if (want_auth) {
    if (ref->is_ambiguous_auth()) {
      dout(10) << "waiting for single auth on " << *ref << dendl;
      ref->add_waiter(CInode::WAIT_SINGLEAUTH, new C_MDS_RetryRequest(mdcache, mdr));
      return 0;
    }
    if (!ref->is_auth()) {
      dout(10) << "fw to auth for " << *ref << dendl;
      mdcache->request_forward(mdr, ref->authority().first);
      return 0;
    }

    // auth_pin?
    //   do NOT proceed if freezing, as cap release may defer in that case, and
    //   we could deadlock when we try to lock @ref.
    // if we're already auth_pinned, continue; the release has already been processed.
    if (ref->is_frozen() || ref->is_frozen_auth_pin() ||
	(ref->is_freezing() && !mdr->is_auth_pinned(ref))) {
      dout(7) << "waiting for !frozen/authpinnable on " << *ref << dendl;
      ref->add_waiter(CInode::WAIT_UNFREEZE, new C_MDS_RetryRequest(mdcache, mdr));
      /* If we have any auth pins, this will deadlock.
       * But the only way to get here if we've already got auth pins
       * is because we're on an inode with snapshots that got updated
       * between dispatches of this request. So we're going to drop
       * our locks and our auth pins and reacquire them later.
       *
       * This is safe since we're only in this function when working on
       * a single MDS request; otherwise we'd be in
       * rdlock_path_xlock_dentry.
       */
      mds->locker->drop_locks(mdr.get(), NULL);
      mdr->drop_local_auth_pins();
      return 0;
    }

    mdr->auth_pin(ref);
  }

  for (int i=0; i<(int)mdr->dn[n].size(); i++) 
    rdlocks.insert(&mdr->dn[n][i]->lock);
  if (layout)
    mds->locker->include_snap_rdlocks_wlayout(rdlocks, ref, layout);
  else
    mds->locker->include_snap_rdlocks(rdlocks, ref);

  // set and pin ref
  mdr->pin(ref);
  return ref;
}


/** rdlock_path_xlock_dentry
 * traverse path to the directory that could/would contain dentry.
 * make sure i am auth for that dentry, forward as necessary.
 * create null dentry in place (or use existing if okexist).
 * get rdlocks on traversed dentries, xlock on new dentry.
 */
CDentry* Server::rdlock_path_xlock_dentry(MDRequestRef& mdr, int n,
					  set<SimpleLock*>& rdlocks, set<SimpleLock*>& wrlocks, set<SimpleLock*>& xlocks,
					  bool okexist, bool mustexist, bool alwaysxlock,
					  ceph_file_layout **layout)
{
  const filepath& refpath = n ? mdr->get_filepath2() : mdr->get_filepath();

  dout(10) << "rdlock_path_xlock_dentry " << *mdr << " " << refpath << dendl;

  client_t client = mdr->get_client();

  if (mdr->done_locking)
    return mdr->dn[n].back();

  CDir *dir = traverse_to_auth_dir(mdr, mdr->dn[n], refpath);
  if (!dir) return 0;
  dout(10) << "rdlock_path_xlock_dentry dir " << *dir << dendl;

  // make sure we can auth_pin (or have already authpinned) dir
  if (dir->is_frozen()) {
    dout(7) << "waiting for !frozen/authpinnable on " << *dir << dendl;
    dir->add_waiter(CInode::WAIT_UNFREEZE, new C_MDS_RetryRequest(mdcache, mdr));
    return 0;
  }

  CInode *diri = dir->get_inode();
  if (!mdr->reqid.name.is_mds()) {
    if (diri->is_system() && !diri->is_root()) {
      respond_to_request(mdr, -EROFS);
      return 0;
    }
    if (!diri->is_base() && diri->get_projected_parent_dir()->inode->is_stray()) {
      respond_to_request(mdr, -ENOENT);
      return 0;
    }
  }

  // make a null dentry?
  const string &dname = refpath.last_dentry();
  CDentry *dn;
  if (mustexist) {
    dn = dir->lookup(dname);

    // make sure dir is complete
    if (!dn && !dir->is_complete() &&
        (!dir->has_bloom() || dir->is_in_bloom(dname))) {
      dout(7) << " incomplete dir contents for " << *dir << ", fetching" << dendl;
      dir->fetch(new C_MDS_RetryRequest(mdcache, mdr));
      return 0;
    }

    // readable?
    if (dn && !dn->lock.can_read(client) && dn->lock.get_xlock_by() != mdr) {
      dout(10) << "waiting on xlocked dentry " << *dn << dendl;
      dn->lock.add_waiter(SimpleLock::WAIT_RD, new C_MDS_RetryRequest(mdcache, mdr));
      return 0;
    }
      
    // exists?
    if (!dn || dn->get_linkage(client, mdr)->is_null()) {
      dout(7) << "dentry " << dname << " dne in " << *dir << dendl;
      respond_to_request(mdr, -ENOENT);
      return 0;
    }    
  } else {
    dn = prepare_null_dentry(mdr, dir, dname, okexist);
    if (!dn) 
      return 0;
  }

  mdr->dn[n].push_back(dn);
  mdr->in[n] = dn->get_projected_linkage()->get_inode();

  // -- lock --
  // NOTE: rename takes the same set of locks for srcdn
  for (int i=0; i<(int)mdr->dn[n].size(); i++) 
    rdlocks.insert(&mdr->dn[n][i]->lock);
  if (alwaysxlock || dn->get_linkage(client, mdr)->is_null())
    xlocks.insert(&dn->lock);                 // new dn, xlock
  else
    rdlocks.insert(&dn->lock);  // existing dn, rdlock
  wrlocks.insert(&dn->get_dir()->inode->filelock); // also, wrlock on dir mtime
  wrlocks.insert(&dn->get_dir()->inode->nestlock); // also, wrlock on dir mtime
  if (layout)
    mds->locker->include_snap_rdlocks_wlayout(rdlocks, dn->get_dir()->inode, layout);
  else
    mds->locker->include_snap_rdlocks(rdlocks, dn->get_dir()->inode);

  return dn;
}





/**
 * try_open_auth_dirfrag -- open dirfrag, or forward to dirfrag auth
 *
 * @param diri base inode
 * @param fg the exact frag we want
 * @param mdr request
 * @returns the pointer, or NULL if it had to be delayed (but mdr is taken care of)
 */
CDir* Server::try_open_auth_dirfrag(CInode *diri, frag_t fg, MDRequestRef& mdr)
{
  CDir *dir = diri->get_dirfrag(fg);

  // not open and inode not mine?
  if (!dir && !diri->is_auth()) {
    mds_rank_t inauth = diri->authority().first;
    dout(7) << "try_open_auth_dirfrag: not open, not inode auth, fw to mds." << inauth << dendl;
    mdcache->request_forward(mdr, inauth);
    return 0;
  }

  // not open and inode frozen?
  if (!dir && diri->is_frozen()) {
    dout(10) << "try_open_auth_dirfrag: dir inode is frozen, waiting " << *diri << dendl;
    assert(diri->get_parent_dir());
    diri->get_parent_dir()->add_waiter(CDir::WAIT_UNFREEZE, new C_MDS_RetryRequest(mdcache, mdr));
    return 0;
  }

  // invent?
  if (!dir) 
    dir = diri->get_or_open_dirfrag(mds->mdcache, fg);
 
  // am i auth for the dirfrag?
  if (!dir->is_auth()) {
    mds_rank_t auth = dir->authority().first;
    dout(7) << "try_open_auth_dirfrag: not auth for " << *dir
	    << ", fw to mds." << auth << dendl;
    mdcache->request_forward(mdr, auth);
    return 0;
  }

  return dir;
}


// ===============================================================================
// STAT

void Server::handle_client_getattr(MDRequestRef& mdr, bool is_lookup)
{
  MClientRequest *req = mdr->client_request;
  set<SimpleLock*> rdlocks, wrlocks, xlocks;

  if (req->get_filepath().depth() == 0 && is_lookup) {
    // refpath can't be empty for lookup but it can for
    // getattr (we do getattr with empty refpath for mount of '/')
    respond_to_request(mdr, -EINVAL);
    return;
  }

  CInode *ref = rdlock_path_pin_ref(mdr, 0, rdlocks, false, false, NULL, !is_lookup);
  if (!ref) return;

  /*
   * if client currently holds the EXCL cap on a field, do not rdlock
   * it; client's stat() will result in valid info if _either_ EXCL
   * cap is held or MDS rdlocks and reads the value here.
   *
   * handling this case here is easier than weakening rdlock
   * semantics... that would cause problems elsewhere.
   */
  client_t client = mdr->get_client();
  int issued = 0;
  Capability *cap = ref->get_client_cap(client);
  if (cap && (mdr->snapid == CEPH_NOSNAP ||
	      mdr->snapid <= cap->client_follows))
    issued = cap->issued();

  int mask = req->head.args.getattr.mask;
  if ((mask & CEPH_CAP_LINK_SHARED) && (issued & CEPH_CAP_LINK_EXCL) == 0) rdlocks.insert(&ref->linklock);
  if ((mask & CEPH_CAP_AUTH_SHARED) && (issued & CEPH_CAP_AUTH_EXCL) == 0) rdlocks.insert(&ref->authlock);
  if ((mask & CEPH_CAP_FILE_SHARED) && (issued & CEPH_CAP_FILE_EXCL) == 0) rdlocks.insert(&ref->filelock);
  if ((mask & CEPH_CAP_XATTR_SHARED) && (issued & CEPH_CAP_XATTR_EXCL) == 0) rdlocks.insert(&ref->xattrlock);

  if (!mds->locker->acquire_locks(mdr, rdlocks, wrlocks, xlocks))
    return;

  if (!check_access(mdr, ref, MAY_READ))
    return;

  // note which caps are requested, so we return at least a snapshot
  // value for them.  (currently this matters for xattrs and inline data)
  mdr->getattr_caps = mask;

  mds->balancer->hit_inode(ceph_clock_now(g_ceph_context), ref, META_POP_IRD,
			   mdr->client_request->get_source().num());

  // reply
  dout(10) << "reply to stat on " << *req << dendl;
  mdr->tracei = ref;
  if (is_lookup)
    mdr->tracedn = mdr->dn[0].back();
  respond_to_request(mdr, 0);
}

struct C_MDS_LookupIno2 : public ServerContext {
  MDRequestRef mdr;
  C_MDS_LookupIno2(Server *s, MDRequestRef& r) : ServerContext(s), mdr(r) {}
  void finish(int r) {
    server->_lookup_ino_2(mdr, r);
  }
};

/* This function DOES clean up the mdr before returning*/
/*
 * filepath:  ino
 */
void Server::handle_client_lookup_ino(MDRequestRef& mdr,
				      bool want_parent, bool want_dentry)
{
  MClientRequest *req = mdr->client_request;

  inodeno_t ino = req->get_filepath().get_ino();
  CInode *in = mdcache->get_inode(ino);
  if (in && in->state_test(CInode::STATE_PURGING)) {
    respond_to_request(mdr, -ESTALE);
    return;
  }
  if (!in) {
    mdcache->open_ino(ino, (int64_t)-1, new C_MDS_LookupIno2(this, mdr), false);
    return;
  }

<<<<<<< HEAD
  // check for nothing (not read or write); this still applies the
  // path check.
  if (!check_access(mdr, in, 0))
    return;
=======
  if (mdr && in->snaprealm && !in->snaprealm->is_open() &&
      !in->snaprealm->open_parents(new C_MDS_RetryRequest(mdcache, mdr))) {
    return;
  }
>>>>>>> 06d15464

  CDentry *dn = in->get_projected_parent_dn();
  CInode *diri = dn ? dn->get_dir()->inode : NULL;
  if (dn && (want_parent || want_dentry)) {
    mdr->pin(dn);
    set<SimpleLock*> rdlocks, wrlocks, xlocks;
    rdlocks.insert(&dn->lock);
    if (!mds->locker->acquire_locks(mdr, rdlocks, wrlocks, xlocks))
      return;

    // need read access to directory inode
    if (!check_access(mdr, diri, MAY_READ))
      return;
  }

  if (want_parent) {
    if (in->is_base()) {
      respond_to_request(mdr, -EINVAL);
      return;
    }
    if (!diri || diri->is_stray()) {
      respond_to_request(mdr, -ESTALE);
      return;
    }
    dout(10) << "reply to lookup_parent " << *in << dendl;
    mdr->tracei = diri;
    respond_to_request(mdr, 0);
  } else {
    if (want_dentry) {
      inodeno_t dirino = req->get_filepath2().get_ino();
      if (!diri || (dirino != inodeno_t() && diri->ino() != dirino)) {
	respond_to_request(mdr, -ENOENT);
	return;
      }
      dout(10) << "reply to lookup_name " << *in << dendl;
    } else
      dout(10) << "reply to lookup_ino " << *in << dendl;

    mdr->tracei = in;
    if (want_dentry)
      mdr->tracedn = dn;
    respond_to_request(mdr, 0);
  }
}

void Server::_lookup_ino_2(MDRequestRef& mdr, int r)
{
  inodeno_t ino = mdr->client_request->get_filepath().get_ino();
  dout(10) << "_lookup_ino_2 " << mdr.get() << " ino " << ino << " r=" << r << dendl;

  // `r` is a rank if >=0, else an error code
  if (r >= 0) {
    mds_rank_t dest_rank(r);
    if (dest_rank == mds->get_nodeid())
      dispatch_client_request(mdr);
    else
      mdcache->request_forward(mdr, dest_rank);
    return;
  }

  // give up
  if (r == -ENOENT || r == -ENODATA)
    r = -ESTALE;
  respond_to_request(mdr, r);
}


/* This function takes responsibility for the passed mdr*/
void Server::handle_client_open(MDRequestRef& mdr)
{
  MClientRequest *req = mdr->client_request;

  int flags = req->head.args.open.flags;
  int cmode = ceph_flags_to_mode(req->head.args.open.flags);

  bool need_auth = !file_mode_is_readonly(cmode) || (flags & O_TRUNC);

  dout(7) << "open on " << req->get_filepath() << dendl;

  if (cmode < 0) {
    respond_to_request(mdr, -EINVAL);
    return;
  }

  if ((cmode & CEPH_FILE_MODE_WR) && mdcache->is_readonly()) {
    dout(7) << "read-only FS" << dendl;
    respond_to_request(mdr, -EROFS);
  }
  
  set<SimpleLock*> rdlocks, wrlocks, xlocks;
  CInode *cur = rdlock_path_pin_ref(mdr, 0, rdlocks, need_auth);
  if (!cur)
    return;

  if (cur->is_frozen() || cur->state_test(CInode::STATE_EXPORTINGCAPS)) {
    assert(!need_auth);
    mdr->done_locking = false;
    CInode *cur = rdlock_path_pin_ref(mdr, 0, rdlocks, true);
    if (!cur)
      return;
  }

  if (mdr->snapid != CEPH_NOSNAP && mdr->client_request->may_write()) {
    respond_to_request(mdr, -EROFS);
    return;
  }

  // can only open a dir with mode FILE_MODE_PIN, at least for now.
  if (cur->inode.is_dir())
    cmode = CEPH_FILE_MODE_PIN;

  dout(10) << "open flags = " << flags
	   << ", filemode = " << cmode
	   << ", need_auth = " << need_auth
	   << dendl;
  
  // regular file?
  /*if (!cur->inode.is_file() && !cur->inode.is_dir()) {
    dout(7) << "not a file or dir " << *cur << dendl;
    respond_to_request(mdr, -ENXIO);                 // FIXME what error do we want?
    return;
    }*/
  if ((req->head.args.open.flags & O_DIRECTORY) && !cur->inode.is_dir()) {
    dout(7) << "specified O_DIRECTORY on non-directory " << *cur << dendl;
    respond_to_request(mdr, -EINVAL);
    return;
  }

  if (cur->inode.inline_data.version != CEPH_INLINE_NONE &&
      !mdr->session->connection->has_feature(CEPH_FEATURE_MDS_INLINE_DATA)) {
    dout(7) << "old client cannot open inline data file " << *cur << dendl;
    respond_to_request(mdr, -EPERM);
    return;
  }
  
  // snapped data is read only
  if (mdr->snapid != CEPH_NOSNAP &&
      (cmode & CEPH_FILE_MODE_WR)) {
    dout(7) << "snap " << mdr->snapid << " is read-only " << *cur << dendl;
    respond_to_request(mdr, -EPERM);
    return;
  }

  // O_TRUNC
  if ((flags & O_TRUNC) && !mdr->has_completed) {
    assert(cur->is_auth());

    xlocks.insert(&cur->filelock);
    if (!mds->locker->acquire_locks(mdr, rdlocks, wrlocks, xlocks))
      return;

    if (!check_access(mdr, cur, MAY_WRITE))
    return;

    // wait for pending truncate?
    const inode_t *pi = cur->get_projected_inode();
    if (pi->is_truncating()) {
      dout(10) << " waiting for pending truncate from " << pi->truncate_from
	       << " to " << pi->truncate_size << " to complete on " << *cur << dendl;
      cur->add_waiter(CInode::WAIT_TRUNC, new C_MDS_RetryRequest(mdcache, mdr));
      return;
    }
    
    do_open_truncate(mdr, cmode);
    return;
  }

  // sync filelock if snapped.
  //  this makes us wait for writers to flushsnaps, ensuring we get accurate metadata,
  //  and that data itself is flushed so that we can read the snapped data off disk.
  if (mdr->snapid != CEPH_NOSNAP && !cur->is_dir()) {
    rdlocks.insert(&cur->filelock);
    if (!mds->locker->acquire_locks(mdr, rdlocks, wrlocks, xlocks))
      return;
  }

  if (!mds->locker->acquire_locks(mdr, rdlocks, wrlocks, xlocks))
    return;

  int mask = MAY_READ;
  if (cmode & CEPH_FILE_MODE_WR)
    mask |= MAY_WRITE;
  if (!check_access(mdr, cur, mask))
    return;

  if (cur->is_file() || cur->is_dir()) {
    if (mdr->snapid == CEPH_NOSNAP) {
      // register new cap
      Capability *cap = mds->locker->issue_new_caps(cur, cmode, mdr->session, 0, req->is_replay());
      if (cap)
	dout(12) << "open issued caps " << ccap_string(cap->pending())
		 << " for " << req->get_source()
		 << " on " << *cur << dendl;
    } else {
      int caps = ceph_caps_for_mode(cmode);
      dout(12) << "open issued IMMUTABLE SNAP caps " << ccap_string(caps)
	       << " for " << req->get_source()
	       << " snapid " << mdr->snapid
	       << " on " << *cur << dendl;
      mdr->snap_caps = caps;
    }
  }

  // increase max_size?
  if (cmode & CEPH_FILE_MODE_WR)
    mds->locker->check_inode_max_size(cur);

  // make sure this inode gets into the journal
  if (cur->is_auth() && cur->last == CEPH_NOSNAP &&
      !cur->item_open_file.is_on_list()) {
    LogSegment *ls = mds->mdlog->get_current_segment();
    EOpen *le = new EOpen(mds->mdlog);
    mdlog->start_entry(le);
    le->add_clean_inode(cur);
    ls->open_files.push_back(&cur->item_open_file);
    mdlog->submit_entry(le);
  }
  
  // hit pop
  if (cmode == CEPH_FILE_MODE_RDWR ||
      cmode == CEPH_FILE_MODE_WR) 
    mds->balancer->hit_inode(mdr->get_mds_stamp(), cur, META_POP_IWR);
  else
    mds->balancer->hit_inode(mdr->get_mds_stamp(), cur, META_POP_IRD,
			     mdr->client_request->get_source().num());

  CDentry *dn = 0;
  if (req->get_dentry_wanted()) {
    assert(mdr->dn[0].size());
    dn = mdr->dn[0].back();
  }

  mdr->tracei = cur;
  mdr->tracedn = dn;
  respond_to_request(mdr, 0);
}

class C_MDS_openc_finish : public MDSInternalContext {
  MDRequestRef mdr;
  CDentry *dn;
  CInode *newi;
  snapid_t follows;
public:
  C_MDS_openc_finish(MDS *m, MDRequestRef& r, CDentry *d, CInode *ni, snapid_t f) :
    MDSInternalContext(m), mdr(r), dn(d), newi(ni), follows(f) {}
  void finish(int r) {
    assert(r == 0);

    dn->pop_projected_linkage();

    // dirty inode, dn, dir
    newi->inode.version--;   // a bit hacky, see C_MDS_mknod_finish
    newi->mark_dirty(newi->inode.version+1, mdr->ls);
    newi->_mark_dirty_parent(mdr->ls, true);

    mdr->apply();

    mds->locker->share_inode_max_size(newi);

    MDRequestRef null_ref;
    mds->mdcache->send_dentry_link(dn, null_ref);

    mds->balancer->hit_inode(mdr->get_mds_stamp(), newi, META_POP_IWR);

    mds->server->respond_to_request(mdr, 0);

    assert(g_conf->mds_kill_openc_at != 1);
  }
};

/* This function takes responsibility for the passed mdr*/
void Server::handle_client_openc(MDRequestRef& mdr)
{
  MClientRequest *req = mdr->client_request;
  client_t client = mdr->get_client();

  dout(7) << "open w/ O_CREAT on " << req->get_filepath() << dendl;

  int cmode = ceph_flags_to_mode(req->head.args.open.flags);
  if (cmode < 0) {
    respond_to_request(mdr, -EINVAL);
    return;
  }

  if (!(req->head.args.open.flags & O_EXCL)) {
    int r = mdcache->path_traverse(mdr, NULL, NULL, req->get_filepath(),
				   &mdr->dn[0], NULL, MDS_TRAVERSE_FORWARD);
    if (r > 0) return;
    if (r == 0) {
      // it existed.
      handle_client_open(mdr);
      return;
    }
    if (r < 0 && r != -ENOENT) {
      if (r == -ESTALE) {
	dout(10) << "FAIL on ESTALE but attempting recovery" << dendl;
	MDSInternalContextBase *c = new C_MDS_TryFindInode(this, mdr);
	mdcache->find_ino_peers(req->get_filepath().get_ino(), c);
      } else {
	dout(10) << "FAIL on error " << r << dendl;
	respond_to_request(mdr, r);
      }
      return;
    }
    // r == -ENOENT
  }

  bool excl = (req->head.args.open.flags & O_EXCL);
  set<SimpleLock*> rdlocks, wrlocks, xlocks;
  ceph_file_layout *dir_layout = NULL;
  CDentry *dn = rdlock_path_xlock_dentry(mdr, 0, rdlocks, wrlocks, xlocks,
                                         !excl, false, false, &dir_layout);
  if (!dn) return;
  if (mdr->snapid != CEPH_NOSNAP) {
    respond_to_request(mdr, -EROFS);
    return;
  }
  // set layout
  ceph_file_layout layout;
  if (dir_layout)
    layout = *dir_layout;
  else
    layout = mds->mdcache->default_file_layout;

  // fill in any special params from client
  if (req->head.args.open.stripe_unit)
    layout.fl_stripe_unit = req->head.args.open.stripe_unit;
  if (req->head.args.open.stripe_count)
    layout.fl_stripe_count = req->head.args.open.stripe_count;
  if (req->head.args.open.object_size)
    layout.fl_object_size = req->head.args.open.object_size;
  if (req->get_connection()->has_feature(CEPH_FEATURE_CREATEPOOLID) &&
      (__s32)req->head.args.open.pool >= 0) {
    layout.fl_pg_pool = req->head.args.open.pool;

    // make sure we have as new a map as the client
    if (req->get_mdsmap_epoch() > mds->mdsmap->get_epoch()) {
      mds->wait_for_mdsmap(req->get_mdsmap_epoch(), new C_MDS_RetryRequest(mdcache, mdr));
      return;
    }
  }

  if (!ceph_file_layout_is_valid(&layout)) {
    dout(10) << " invalid initial file layout" << dendl;
    respond_to_request(mdr, -EINVAL);
    return;
  }
  if (!mds->mdsmap->is_data_pool(layout.fl_pg_pool)) {
    dout(10) << " invalid data pool " << layout.fl_pg_pool << dendl;
    respond_to_request(mdr, -EINVAL);
    return;
  }

  CInode *diri = dn->get_dir()->get_inode();
  rdlocks.insert(&diri->authlock);
  if (!mds->locker->acquire_locks(mdr, rdlocks, wrlocks, xlocks))
    return;

  if (!check_access(mdr, diri, MAY_WRITE|MAY_CREATE))
    return;

  CDentry::linkage_t *dnl = dn->get_projected_linkage();

  if (!dnl->is_null()) {
    // it existed.  
    assert(req->head.args.open.flags & O_EXCL);
    dout(10) << "O_EXCL, target exists, failing with -EEXIST" << dendl;
    mdr->tracei = dnl->get_inode();
    mdr->tracedn = dn;
    respond_to_request(mdr, -EEXIST);
    return;
  }

  // created null dn.
    
  // create inode.
  SnapRealm *realm = diri->find_snaprealm();   // use directory's realm; inode isn't attached yet.
  snapid_t follows = realm->get_newest_seq();

  CInode *in = prepare_new_inode(mdr, dn->get_dir(), inodeno_t(req->head.ino),
				 req->head.args.open.mode | S_IFREG, &layout);
  assert(in);

  // it's a file.
  dn->push_projected_linkage(in);

  in->inode.version = dn->pre_dirty();
  if (layout.fl_pg_pool != mdcache->default_file_layout.fl_pg_pool)
    in->inode.add_old_pool(mdcache->default_file_layout.fl_pg_pool);
  in->inode.update_backtrace();
  if (cmode & CEPH_FILE_MODE_WR) {
    in->inode.client_ranges[client].range.first = 0;
    in->inode.client_ranges[client].range.last = in->inode.get_layout_size_increment();
    in->inode.client_ranges[client].follows = follows;
  }
  in->inode.rstat.rfiles = 1;

  assert(dn->first == follows+1);
  in->first = dn->first;
  
  // prepare finisher
  mdr->ls = mdlog->get_current_segment();
  EUpdate *le = new EUpdate(mdlog, "openc");
  mdlog->start_entry(le);
  le->metablob.add_client_req(req->get_reqid(), req->get_oldest_client_tid());
  journal_allocated_inos(mdr, &le->metablob);
  mdcache->predirty_journal_parents(mdr, &le->metablob, in, dn->get_dir(), PREDIRTY_PRIMARY|PREDIRTY_DIR, 1);
  le->metablob.add_primary_dentry(dn, in, true, true, true);

  // do the open
  mds->locker->issue_new_caps(in, cmode, mdr->session, realm, req->is_replay());
  in->authlock.set_state(LOCK_EXCL);
  in->xattrlock.set_state(LOCK_EXCL);

  // make sure this inode gets into the journal
  le->metablob.add_opened_ino(in->ino());
  LogSegment *ls = mds->mdlog->get_current_segment();
  ls->open_files.push_back(&in->item_open_file);

  C_MDS_openc_finish *fin = new C_MDS_openc_finish(mds, mdr, dn, in, follows);

  if (mdr->client_request->get_connection()->has_feature(CEPH_FEATURE_REPLY_CREATE_INODE)) {
    dout(10) << "adding ino to reply to indicate inode was created" << dendl;
    // add the file created flag onto the reply if create_flags features is supported
    ::encode(in->inode.ino, mdr->reply_extra_bl);
  }

  journal_and_reply(mdr, in, dn, le, fin);
}



void Server::handle_client_readdir(MDRequestRef& mdr)
{
  MClientRequest *req = mdr->client_request;
  client_t client = req->get_source().num();
  set<SimpleLock*> rdlocks, wrlocks, xlocks;
  CInode *diri = rdlock_path_pin_ref(mdr, 0, rdlocks, false, true);
  if (!diri) return;

  // it's a directory, right?
  if (!diri->is_dir()) {
    // not a dir
    dout(10) << "reply to " << *req << " readdir -ENOTDIR" << dendl;
    respond_to_request(mdr, -ENOTDIR);
    return;
  }

  rdlocks.insert(&diri->filelock);
  rdlocks.insert(&diri->dirfragtreelock);

  if (!mds->locker->acquire_locks(mdr, rdlocks, wrlocks, xlocks))
    return;

  if (!check_access(mdr, diri, MAY_READ))
    return;

  // which frag?
  frag_t fg = (__u32)req->head.args.readdir.frag;
  string offset_str = req->get_path2();
  dout(10) << " frag " << fg << " offset '" << offset_str << "'" << dendl;

  // does the frag exist?
  if (diri->dirfragtree[fg.value()] != fg) {
    frag_t newfg = diri->dirfragtree[fg.value()];
    dout(10) << " adjust frag " << fg << " -> " << newfg << " " << diri->dirfragtree << dendl;
    fg = newfg;
    offset_str.clear();
  }
  
  CDir *dir = try_open_auth_dirfrag(diri, fg, mdr);
  if (!dir) return;

  // ok!
  dout(10) << "handle_client_readdir on " << *dir << dendl;
  assert(dir->is_auth());

  if (!dir->is_complete()) {
    if (dir->is_frozen()) {
      dout(7) << "dir is frozen " << *dir << dendl;
      mds->locker->drop_locks(mdr.get());
      mdr->drop_local_auth_pins();
      dir->add_waiter(CDir::WAIT_UNFREEZE, new C_MDS_RetryRequest(mdcache, mdr));
      return;
    }
    // fetch
    dout(10) << " incomplete dir contents for readdir on " << *dir << ", fetching" << dendl;
    dir->fetch(new C_MDS_RetryRequest(mdcache, mdr), true);
    return;
  }

#ifdef MDS_VERIFY_FRAGSTAT
  dir->verify_fragstat();
#endif

  utime_t now = ceph_clock_now(NULL);
  mdr->set_mds_stamp(now);

  snapid_t snapid = mdr->snapid;
  dout(10) << "snapid " << snapid << dendl;

  SnapRealm *realm = diri->find_snaprealm();

  unsigned max = req->head.args.readdir.max_entries;
  if (!max)
    max = dir->get_num_any();  // whatever, something big.
  unsigned max_bytes = req->head.args.readdir.max_bytes;
  if (!max_bytes)
    max_bytes = 512 << 10;  // 512 KB?

  // start final blob
  bufferlist dirbl;
  dir->encode_dirstat(dirbl, mds->get_nodeid());

  // count bytes available.
  //  this isn't perfect, but we should capture the main variable/unbounded size items!
  int front_bytes = dirbl.length() + sizeof(__u32) + sizeof(__u8)*2;
  int bytes_left = max_bytes - front_bytes;
  bytes_left -= realm->get_snap_trace().length();

  // build dir contents
  bufferlist dnbl;
  __u32 numfiles = 0;
  __u8 end = (dir->begin() == dir->end());
  for (CDir::map_t::iterator it = dir->begin();
       !end && numfiles < max;
       end = (it == dir->end())) {
    CDentry *dn = it->second;
    ++it;

    if (dn->state_test(CDentry::STATE_PURGING))
      continue;

    bool dnp = dn->use_projected(client, mdr);
    CDentry::linkage_t *dnl = dnp ? dn->get_projected_linkage() : dn->get_linkage();

    if (dnl->is_null())
      continue;

    if (dn->last < snapid || dn->first > snapid) {
      dout(20) << "skipping non-overlapping snap " << *dn << dendl;
      continue;
    }

    if (!offset_str.empty() && dn->get_name().compare(offset_str) <= 0)
      continue;

    CInode *in = dnl->get_inode();

    if (in && in->ino() == CEPH_INO_CEPH)
      continue;

    // remote link?
    // better for the MDS to do the work, if we think the client will stat any of these files.
    if (dnl->is_remote() && !in) {
      in = mdcache->get_inode(dnl->get_remote_ino());
      if (in) {
	dn->link_remote(dnl, in);
      } else if (dn->state_test(CDentry::STATE_BADREMOTEINO)) {
	dout(10) << "skipping bad remote ino on " << *dn << dendl;
	continue;
      } else {
	// touch everything i _do_ have
	for (CDir::map_t::iterator p = dir->begin(); p != dir->end(); ++p)
	  if (!p->second->get_linkage()->is_null())
	    mdcache->lru.lru_touch(p->second);

	// already issued caps and leases, reply immediately.
	if (dnbl.length() > 0) {
	  mdcache->open_remote_dentry(dn, dnp, new C_MDSInternalNoop);
	  dout(10) << " open remote dentry after caps were issued, stopping at "
		   << dnbl.length() << " < " << bytes_left << dendl;
	  break;
	}

	mds->locker->drop_locks(mdr.get());
	mdr->drop_local_auth_pins();
	mdcache->open_remote_dentry(dn, dnp, new C_MDS_RetryRequest(mdcache, mdr));
	return;
      }
    }
    assert(in);

    if ((int)(dnbl.length() + dn->name.length() + sizeof(__u32) + sizeof(LeaseStat)) > bytes_left) {
      dout(10) << " ran out of room, stopping at " << dnbl.length() << " < " << bytes_left << dendl;
      break;
    }
    
    unsigned start_len = dnbl.length();

    // dentry
    dout(12) << "including    dn " << *dn << dendl;
    ::encode(dn->name, dnbl);
    mds->locker->issue_client_lease(dn, client, dnbl, now, mdr->session);

    // inode
    dout(12) << "including inode " << *in << dendl;
    int r = in->encode_inodestat(dnbl, mdr->session, realm, snapid, bytes_left - (int)dnbl.length());
    if (r < 0) {
      // chop off dn->name, lease
      dout(10) << " ran out of room, stopping at " << start_len << " < " << bytes_left << dendl;
      bufferlist keep;
      keep.substr_of(dnbl, 0, start_len);
      dnbl.swap(keep);
      break;
    }
    assert(r >= 0);
    numfiles++;

    // touch dn
    mdcache->lru.lru_touch(dn);
  }
  
  __u8 complete = (end && offset_str.empty());  // FIXME: what purpose does this serve
  
  // finish final blob
  ::encode(numfiles, dirbl);
  ::encode(end, dirbl);
  ::encode(complete, dirbl);
  dirbl.claim_append(dnbl);
  
  // yay, reply
  dout(10) << "reply to " << *req << " readdir num=" << numfiles
	   << " bytes=" << dirbl.length()
	   << " end=" << (int)end
	   << " complete=" << (int)complete
	   << dendl;
  mdr->reply_extra_bl = dirbl;
  dout(10) << "reply to " << *req << " readdir num=" << numfiles << " end=" << (int)end
	   << " complete=" << (int)complete << dendl;

  // bump popularity.  NOTE: this doesn't quite capture it.
  mds->balancer->hit_dir(ceph_clock_now(g_ceph_context), dir, META_POP_IRD, -1, numfiles);
  
  // reply
  mdr->tracei = diri;
  respond_to_request(mdr, 0);
}



// ===============================================================================
// INODE UPDATES


/* 
 * finisher for basic inode updates
 */
class C_MDS_inode_update_finish : public MDSInternalContext {
  MDRequestRef mdr;
  CInode *in;
  bool truncating_smaller, changed_ranges;
public:
  C_MDS_inode_update_finish(MDS *m, MDRequestRef& r, CInode *i,
			    bool sm=false, bool cr=false) :
    MDSInternalContext(m), mdr(r), in(i), truncating_smaller(sm), changed_ranges(cr) { }
  void finish(int r) {
    assert(r == 0);

    // apply
    in->pop_and_dirty_projected_inode(mdr->ls);
    mdr->apply();

    // notify any clients
    if (truncating_smaller && in->inode.is_truncating()) {
      mds->locker->issue_truncate(in);
      mds->mdcache->truncate_inode(in, mdr->ls);
    }

    mds->balancer->hit_inode(mdr->get_mds_stamp(), in, META_POP_IWR);

    mds->server->respond_to_request(mdr, 0);

    if (changed_ranges)
      mds->locker->share_inode_max_size(in);
  }
};

void Server::handle_client_file_setlock(MDRequestRef& mdr)
{
  MClientRequest *req = mdr->client_request;
  set<SimpleLock*> rdlocks, wrlocks, xlocks;

  // get the inode to operate on, and set up any locks needed for that
  CInode *cur = rdlock_path_pin_ref(mdr, 0, rdlocks, true);
  if (!cur)
    return;

  xlocks.insert(&cur->flocklock);
  /* acquire_locks will return true if it gets the locks. If it fails,
     it will redeliver this request at a later date, so drop the request.
   */
  if (!mds->locker->acquire_locks(mdr, rdlocks, wrlocks, xlocks)) {
    dout(10) << "handle_client_file_setlock could not get locks!" << dendl;
    return;
  }

  // copy the lock change into a ceph_filelock so we can store/apply it
  ceph_filelock set_lock;
  set_lock.start = req->head.args.filelock_change.start;
  set_lock.length = req->head.args.filelock_change.length;
  set_lock.client = req->get_orig_source().num();
  set_lock.owner = req->head.args.filelock_change.owner;
  set_lock.pid = req->head.args.filelock_change.pid;
  set_lock.type = req->head.args.filelock_change.type;
  bool will_wait = req->head.args.filelock_change.wait;

  dout(10) << "handle_client_file_setlock: " << set_lock << dendl;

  ceph_lock_state_t *lock_state = NULL;
  bool interrupt = false;

  // get the appropriate lock state
  switch (req->head.args.filelock_change.rule) {
  case CEPH_LOCK_FLOCK_INTR:
    interrupt = true;
    // fall-thru
  case CEPH_LOCK_FLOCK:
    lock_state = cur->get_flock_lock_state();
    break;

  case CEPH_LOCK_FCNTL_INTR:
    interrupt = true;
    // fall-thru
  case CEPH_LOCK_FCNTL:
    lock_state = cur->get_fcntl_lock_state();
    break;

  default:
    dout(10) << "got unknown lock type " << set_lock.type
	     << ", dropping request!" << dendl;
    respond_to_request(mdr, -EOPNOTSUPP);
    return;
  }

  dout(10) << " state prior to lock change: " << *lock_state << dendl;
  if (CEPH_LOCK_UNLOCK == set_lock.type) {
    list<ceph_filelock> activated_locks;
    list<MDSInternalContextBase*> waiters;
    if (lock_state->is_waiting(set_lock)) {
      dout(10) << " unlock removing waiting lock " << set_lock << dendl;
      lock_state->remove_waiting(set_lock);
      cur->take_waiting(CInode::WAIT_FLOCK, waiters);
    } else if (!interrupt) {
      dout(10) << " unlock attempt on " << set_lock << dendl;
      lock_state->remove_lock(set_lock, activated_locks);
      cur->take_waiting(CInode::WAIT_FLOCK, waiters);
    }
    mds->queue_waiters(waiters);

    respond_to_request(mdr, 0);
  } else {
    dout(10) << " lock attempt on " << set_lock << dendl;
    if (mdr->more()->flock_was_waiting &&
	!lock_state->is_waiting(set_lock)) {
      dout(10) << " was waiting for lock but not anymore, must have been canceled " << set_lock << dendl;
      respond_to_request(mdr, -EINTR);
    } else if (!lock_state->add_lock(set_lock, will_wait, mdr->more()->flock_was_waiting)) {
      dout(10) << " it failed on this attempt" << dendl;
      // couldn't set lock right now
      if (!will_wait) {
	respond_to_request(mdr, -EWOULDBLOCK);
      } else {
	dout(10) << " added to waiting list" << dendl;
	assert(lock_state->is_waiting(set_lock));
	mdr->more()->flock_was_waiting = true;
	mds->locker->drop_locks(mdr.get());
	mdr->drop_local_auth_pins();
	cur->add_waiter(CInode::WAIT_FLOCK, new C_MDS_RetryRequest(mdcache, mdr));
      }
    } else
      respond_to_request(mdr, 0);
  }
  dout(10) << " state after lock change: " << *lock_state << dendl;
}

void Server::handle_client_file_readlock(MDRequestRef& mdr)
{
  MClientRequest *req = mdr->client_request;
  set<SimpleLock*> rdlocks, wrlocks, xlocks;

  // get the inode to operate on, and set up any locks needed for that
  CInode *cur = rdlock_path_pin_ref(mdr, 0, rdlocks, true);
  if (!cur)
    return;

  /* acquire_locks will return true if it gets the locks. If it fails,
     it will redeliver this request at a later date, so drop the request.
  */
  rdlocks.insert(&cur->flocklock);
  if (!mds->locker->acquire_locks(mdr, rdlocks, wrlocks, xlocks)) {
    dout(10) << "handle_client_file_readlock could not get locks!" << dendl;
    return;
  }
  
  // copy the lock change into a ceph_filelock so we can store/apply it
  ceph_filelock checking_lock;
  checking_lock.start = req->head.args.filelock_change.start;
  checking_lock.length = req->head.args.filelock_change.length;
  checking_lock.client = req->get_orig_source().num();
  checking_lock.owner = req->head.args.filelock_change.owner;
  checking_lock.pid = req->head.args.filelock_change.pid;
  checking_lock.type = req->head.args.filelock_change.type;

  // get the appropriate lock state
  ceph_lock_state_t *lock_state = NULL;
  switch (req->head.args.filelock_change.rule) {
  case CEPH_LOCK_FLOCK:
    lock_state = cur->get_flock_lock_state();
    break;

  case CEPH_LOCK_FCNTL:
    lock_state = cur->get_fcntl_lock_state();
    break;

  default:
    dout(10) << "got unknown lock type " << checking_lock.type
	     << ", dropping request!" << dendl;
    return;
  }
  lock_state->look_for_lock(checking_lock);

  bufferlist lock_bl;
  ::encode(checking_lock, lock_bl);

  mdr->reply_extra_bl = lock_bl;
  respond_to_request(mdr, 0);
}

void Server::handle_client_setattr(MDRequestRef& mdr)
{
  MClientRequest *req = mdr->client_request;
  set<SimpleLock*> rdlocks, wrlocks, xlocks;
  CInode *cur = rdlock_path_pin_ref(mdr, 0, rdlocks, true);
  if (!cur) return;

  if (mdr->snapid != CEPH_NOSNAP) {
    respond_to_request(mdr, -EROFS);
    return;
  }
  if (cur->ino() < MDS_INO_SYSTEM_BASE && !cur->is_base()) {
    respond_to_request(mdr, -EPERM);
    return;
  }

  __u32 mask = req->head.args.setattr.mask;
  __u32 access_mask = MAY_WRITE;

  // xlock inode
  if (mask & (CEPH_SETATTR_MODE|CEPH_SETATTR_UID|CEPH_SETATTR_GID))
    xlocks.insert(&cur->authlock);
  if (mask & (CEPH_SETATTR_MTIME|CEPH_SETATTR_ATIME|CEPH_SETATTR_SIZE))
    xlocks.insert(&cur->filelock);
  if (mask & CEPH_SETATTR_CTIME)
    wrlocks.insert(&cur->versionlock);

  if (!mds->locker->acquire_locks(mdr, rdlocks, wrlocks, xlocks))
    return;

  if ((mask & CEPH_SETATTR_UID) && (cur->inode.uid != req->head.args.setattr.uid))
    access_mask |= MAY_CHOWN;

  if ((mask & CEPH_SETATTR_GID) && (cur->inode.gid != req->head.args.setattr.gid))
    access_mask |= MAY_CHGRP;

  if (!check_access(mdr, cur, access_mask))
    return;

  // trunc from bigger -> smaller?
  inode_t *pi = cur->get_projected_inode();

  uint64_t old_size = MAX(pi->size, req->head.args.setattr.old_size);

  // ENOSPC on growing file while full, but allow shrinks
  if (is_full && req->head.args.setattr.size > old_size) {
    dout(20) << __func__ << ": full, responding ENOSPC to setattr with larger size" << dendl;
    respond_to_request(mdr, -ENOSPC);
    return;
  }

  bool truncating_smaller = false;
  if (mask & CEPH_SETATTR_SIZE) {
    truncating_smaller = req->head.args.setattr.size < old_size;
    if (truncating_smaller && pi->is_truncating()) {
      dout(10) << " waiting for pending truncate from " << pi->truncate_from
	       << " to " << pi->truncate_size << " to complete on " << *cur << dendl;
      cur->add_waiter(CInode::WAIT_TRUNC, new C_MDS_RetryRequest(mdcache, mdr));
      mds->mdlog->flush();
      return;
    }
  }

  bool changed_ranges = false;

  // project update
  mdr->ls = mdlog->get_current_segment();
  EUpdate *le = new EUpdate(mdlog, "setattr");
  mdlog->start_entry(le);

  pi = cur->project_inode();

  if (mask & CEPH_SETATTR_MODE)
    pi->mode = (pi->mode & ~07777) | (req->head.args.setattr.mode & 07777);
  if (mask & CEPH_SETATTR_UID)
    pi->uid = req->head.args.setattr.uid;
  if (mask & CEPH_SETATTR_GID)
    pi->gid = req->head.args.setattr.gid;

  if (mask & CEPH_SETATTR_MTIME)
    pi->mtime = req->head.args.setattr.mtime;
  if (mask & CEPH_SETATTR_ATIME)
    pi->atime = req->head.args.setattr.atime;
  if (mask & (CEPH_SETATTR_ATIME | CEPH_SETATTR_MTIME))
    pi->time_warp_seq++;   // maybe not a timewarp, but still a serialization point.
  if (mask & CEPH_SETATTR_SIZE) {
    if (truncating_smaller) {
      pi->truncate(old_size, req->head.args.setattr.size);
      le->metablob.add_truncate_start(cur->ino());
    } else {
      pi->size = req->head.args.setattr.size;
      pi->rstat.rbytes = pi->size;
    }
    pi->mtime = mdr->get_op_stamp();

    // adjust client's max_size?
    map<client_t,client_writeable_range_t> new_ranges;
    mds->locker->calc_new_client_ranges(cur, pi->size, new_ranges);
    if (pi->client_ranges != new_ranges) {
      dout(10) << " client_ranges " << pi->client_ranges << " -> " << new_ranges << dendl;
      pi->client_ranges = new_ranges;
      changed_ranges = true;
    }
  }

  pi->version = cur->pre_dirty();
  pi->ctime = mdr->get_op_stamp();

  // log + wait
  le->metablob.add_client_req(req->get_reqid(), req->get_oldest_client_tid());
  mdcache->predirty_journal_parents(mdr, &le->metablob, cur, 0, PREDIRTY_PRIMARY);
  mdcache->journal_dirty_inode(mdr.get(), &le->metablob, cur);
  
  journal_and_reply(mdr, cur, 0, le, new C_MDS_inode_update_finish(mds, mdr, cur,
								   truncating_smaller, changed_ranges));

  // flush immediately if there are readers/writers waiting
  if (cur->get_caps_wanted() & (CEPH_CAP_FILE_RD|CEPH_CAP_FILE_WR))
    mds->mdlog->flush();
}

/* Takes responsibility for mdr */
void Server::do_open_truncate(MDRequestRef& mdr, int cmode)
{
  CInode *in = mdr->in[0];
  client_t client = mdr->get_client();
  assert(in);

  dout(10) << "do_open_truncate " << *in << dendl;

  SnapRealm *realm = in->find_snaprealm();
  mds->locker->issue_new_caps(in, cmode, mdr->session, realm, mdr->client_request->is_replay());

  mdr->ls = mdlog->get_current_segment();
  EUpdate *le = new EUpdate(mdlog, "open_truncate");
  mdlog->start_entry(le);

  // prepare
  inode_t *pi = in->project_inode();
  pi->version = in->pre_dirty();
  pi->mtime = pi->ctime = mdr->get_op_stamp();

  uint64_t old_size = MAX(pi->size, mdr->client_request->head.args.open.old_size);
  if (old_size > 0) {
    pi->truncate(old_size, 0);
    le->metablob.add_truncate_start(in->ino());
  }

  bool changed_ranges = false;
  if (cmode & CEPH_FILE_MODE_WR) {
    pi->client_ranges[client].range.first = 0;
    pi->client_ranges[client].range.last = pi->get_layout_size_increment();
    pi->client_ranges[client].follows = in->find_snaprealm()->get_newest_seq();
    changed_ranges = true;
  }
  
  le->metablob.add_client_req(mdr->reqid, mdr->client_request->get_oldest_client_tid());

  mdcache->predirty_journal_parents(mdr, &le->metablob, in, 0, PREDIRTY_PRIMARY);
  mdcache->journal_dirty_inode(mdr.get(), &le->metablob, in);
  
  // make sure ino gets into the journal
  le->metablob.add_opened_ino(in->ino());
  LogSegment *ls = mds->mdlog->get_current_segment();
  ls->open_files.push_back(&in->item_open_file);
  
  mdr->o_trunc = true;

  CDentry *dn = 0;
  if (mdr->client_request->get_dentry_wanted()) {
    assert(mdr->dn[0].size());
    dn = mdr->dn[0].back();
  }

  journal_and_reply(mdr, in, dn, le, new C_MDS_inode_update_finish(mds, mdr, in, old_size > 0,
								   changed_ranges));
  // Although the `open` part can give an early reply, the truncation won't
  // happen until our EUpdate is persistent, to give the client a prompt
  // response we must also flush that event.
  mdlog->flush();
}


/* This function cleans up the passed mdr */
void Server::handle_client_setlayout(MDRequestRef& mdr)
{
  MClientRequest *req = mdr->client_request;
  set<SimpleLock*> rdlocks, wrlocks, xlocks;
  CInode *cur = rdlock_path_pin_ref(mdr, 0, rdlocks, true);
  if (!cur) return;

  if (mdr->snapid != CEPH_NOSNAP) {
    respond_to_request(mdr, -EROFS);
    return;
  }
  if (!cur->is_file()) {
    respond_to_request(mdr, -EINVAL);
    return;
  }
  if (cur->get_projected_inode()->size ||
      cur->get_projected_inode()->truncate_seq > 1) {
    respond_to_request(mdr, -ENOTEMPTY);
    return;
  }

  // validate layout
  ceph_file_layout layout = cur->get_projected_inode()->layout;
  // save existing layout for later
  int64_t old_pool = layout.fl_pg_pool;

  if (req->head.args.setlayout.layout.fl_object_size > 0)
    layout.fl_object_size = req->head.args.setlayout.layout.fl_object_size;
  if (req->head.args.setlayout.layout.fl_stripe_unit > 0)
    layout.fl_stripe_unit = req->head.args.setlayout.layout.fl_stripe_unit;
  if (req->head.args.setlayout.layout.fl_stripe_count > 0)
    layout.fl_stripe_count=req->head.args.setlayout.layout.fl_stripe_count;
  if (req->head.args.setlayout.layout.fl_cas_hash > 0)
    layout.fl_cas_hash = req->head.args.setlayout.layout.fl_cas_hash;
  if (req->head.args.setlayout.layout.fl_object_stripe_unit > 0)
    layout.fl_object_stripe_unit = req->head.args.setlayout.layout.fl_object_stripe_unit;
  if (req->head.args.setlayout.layout.fl_pg_pool > 0) {
    layout.fl_pg_pool = req->head.args.setlayout.layout.fl_pg_pool;

    // make sure we have as new a map as the client
    if (req->get_mdsmap_epoch() > mds->mdsmap->get_epoch()) {
      mds->wait_for_mdsmap(req->get_mdsmap_epoch(), new C_MDS_RetryRequest(mdcache, mdr));
      return;
    }
  }
  if (!ceph_file_layout_is_valid(&layout)) {
    dout(10) << "bad layout" << dendl;
    respond_to_request(mdr, -EINVAL);
    return;
  }
  if (!mds->mdsmap->is_data_pool(layout.fl_pg_pool)) {
    dout(10) << " invalid data pool " << layout.fl_pg_pool << dendl;
    respond_to_request(mdr, -EINVAL);
    return;
  }

  xlocks.insert(&cur->filelock);
  if (!mds->locker->acquire_locks(mdr, rdlocks, wrlocks, xlocks))
    return;

  if (!check_access(mdr, cur, MAY_WRITE))
    return;

  // project update
  inode_t *pi = cur->project_inode();
  pi->layout = layout;
  // add the old pool to the inode
  pi->add_old_pool(old_pool);
  pi->version = cur->pre_dirty();
  pi->ctime = mdr->get_op_stamp();
  
  // log + wait
  mdr->ls = mdlog->get_current_segment();
  EUpdate *le = new EUpdate(mdlog, "setlayout");
  mdlog->start_entry(le);
  le->metablob.add_client_req(req->get_reqid(), req->get_oldest_client_tid());
  mdcache->predirty_journal_parents(mdr, &le->metablob, cur, 0, PREDIRTY_PRIMARY);
  mdcache->journal_dirty_inode(mdr.get(), &le->metablob, cur);
  
  journal_and_reply(mdr, cur, 0, le, new C_MDS_inode_update_finish(mds, mdr, cur));
}

void Server::handle_client_setdirlayout(MDRequestRef& mdr)
{
  MClientRequest *req = mdr->client_request;
  set<SimpleLock*> rdlocks, wrlocks, xlocks;
  ceph_file_layout *dir_layout = NULL;
  CInode *cur = rdlock_path_pin_ref(mdr, 0, rdlocks, true, false, &dir_layout);
  if (!cur) return;

  if (mdr->snapid != CEPH_NOSNAP) {
    respond_to_request(mdr, -EROFS);
    return;
  }

  if (!cur->is_dir()) {
    respond_to_request(mdr, -ENOTDIR);
    return;
  }

  xlocks.insert(&cur->policylock);
  if (!mds->locker->acquire_locks(mdr, rdlocks, wrlocks, xlocks))
    return;

  if (!check_access(mdr, cur, MAY_WRITE))
    return;

  // validate layout
  const inode_t *old_pi = cur->get_projected_inode();
  ceph_file_layout layout;
  if (old_pi->has_layout())
    layout = old_pi->layout;
  else if (dir_layout)
    layout = *dir_layout;
  else
    layout = mds->mdcache->default_file_layout;

  if (req->head.args.setlayout.layout.fl_object_size > 0)
    layout.fl_object_size = req->head.args.setlayout.layout.fl_object_size;
  if (req->head.args.setlayout.layout.fl_stripe_unit > 0)
    layout.fl_stripe_unit = req->head.args.setlayout.layout.fl_stripe_unit;
  if (req->head.args.setlayout.layout.fl_stripe_count > 0)
    layout.fl_stripe_count=req->head.args.setlayout.layout.fl_stripe_count;
  if (req->head.args.setlayout.layout.fl_cas_hash > 0)
    layout.fl_cas_hash = req->head.args.setlayout.layout.fl_cas_hash;
  if (req->head.args.setlayout.layout.fl_object_stripe_unit > 0)
    layout.fl_object_stripe_unit = req->head.args.setlayout.layout.fl_object_stripe_unit;
  if (req->head.args.setlayout.layout.fl_pg_pool > 0) {
    layout.fl_pg_pool = req->head.args.setlayout.layout.fl_pg_pool;
    // make sure we have as new a map as the client
    if (req->get_mdsmap_epoch() > mds->mdsmap->get_epoch()) {
      mds->wait_for_mdsmap(req->get_mdsmap_epoch(), new C_MDS_RetryRequest(mdcache, mdr));
      return;
    }  
  }
  if (!ceph_file_layout_is_valid(&layout)) {
    dout(10) << "bad layout" << dendl;
    respond_to_request(mdr, -EINVAL);
    return;
  }
  if (!mds->mdsmap->is_data_pool(layout.fl_pg_pool)) {
    dout(10) << " invalid data pool " << layout.fl_pg_pool << dendl;
    respond_to_request(mdr, -EINVAL);
    return;
  }

  inode_t *pi = cur->project_inode();
  pi->layout = layout;
  pi->version = cur->pre_dirty();

  // log + wait
  mdr->ls = mdlog->get_current_segment();
  EUpdate *le = new EUpdate(mdlog, "setlayout");
  mdlog->start_entry(le);
  le->metablob.add_client_req(req->get_reqid(), req->get_oldest_client_tid());
  mdcache->predirty_journal_parents(mdr, &le->metablob, cur, 0, PREDIRTY_PRIMARY);
  mdcache->journal_dirty_inode(mdr.get(), &le->metablob, cur);

  journal_and_reply(mdr, cur, 0, le, new C_MDS_inode_update_finish(mds, mdr, cur));
}




// XATTRS

// parse a map of keys/values.
namespace qi = boost::spirit::qi;

template <typename Iterator>
struct keys_and_values
  : qi::grammar<Iterator, std::map<string, string>()>
{
    keys_and_values()
      : keys_and_values::base_type(query)
    {
      query =  pair >> *(qi::lit(' ') >> pair);
      pair  =  key >> '=' >> value;
      key   =  qi::char_("a-zA-Z_") >> *qi::char_("a-zA-Z_0-9");
      value = +qi::char_("a-zA-Z_0-9");
    }
    qi::rule<Iterator, std::map<string, string>()> query;
    qi::rule<Iterator, std::pair<string, string>()> pair;
    qi::rule<Iterator, string()> key, value;
};

int Server::parse_layout_vxattr(string name, string value, const OSDMap *osdmap,
				ceph_file_layout *layout)
{
  dout(20) << "parse_layout_vxattr name " << name << " value '" << value << "'" << dendl;
  try {
    if (name == "layout") {
      string::iterator begin = value.begin();
      string::iterator end = value.end();
      keys_and_values<string::iterator> p;    // create instance of parser
      std::map<string, string> m;             // map to receive results
      if (!qi::parse(begin, end, p, m)) {     // returns true if successful
	return -EINVAL;
      }
      string left(begin, end);
      dout(10) << " parsed " << m << " left '" << left << "'" << dendl;
      if (begin != end)
	return -EINVAL;
      for (map<string,string>::iterator q = m.begin(); q != m.end(); ++q) {
	int r = parse_layout_vxattr(string("layout.") + q->first, q->second, osdmap, layout);
	if (r < 0)
	  return r;
      }
    } else if (name == "layout.object_size") {
      layout->fl_object_size = boost::lexical_cast<unsigned>(value);
    } else if (name == "layout.stripe_unit") {
      layout->fl_stripe_unit = boost::lexical_cast<unsigned>(value);
    } else if (name == "layout.stripe_count") {
      layout->fl_stripe_count = boost::lexical_cast<unsigned>(value);
    } else if (name == "layout.pool") {
      try {
	layout->fl_pg_pool = boost::lexical_cast<unsigned>(value);
      } catch (boost::bad_lexical_cast const&) {
	int64_t pool = osdmap->lookup_pg_pool_name(value);
	if (pool < 0) {
	  dout(10) << " unknown pool " << value << dendl;
	  return -ENOENT;
	}
	layout->fl_pg_pool = pool;
      }
    } else {
      dout(10) << " unknown layout vxattr " << name << dendl;
      return -EINVAL;
    }
  } catch (boost::bad_lexical_cast const&) {
    dout(10) << "bad vxattr value, unable to parse int for " << name << dendl;
    return -EINVAL;
  }

  if (!ceph_file_layout_is_valid(layout)) {
    dout(10) << "bad layout" << dendl;
    return -EINVAL;
  }
  if (!mds->mdsmap->is_data_pool(layout->fl_pg_pool)) {
    dout(10) << " invalid data pool " << layout->fl_pg_pool << dendl;
    return -EINVAL;
  }
  return 0;
}

int Server::parse_quota_vxattr(string name, string value, quota_info_t *quota)
{
  dout(20) << "parse_quota_vxattr name " << name << " value '" << value << "'" << dendl;
  try {
    if (name == "quota") {
      string::iterator begin = value.begin();
      string::iterator end = value.end();
      keys_and_values<string::iterator> p;    // create instance of parser
      std::map<string, string> m;             // map to receive results
      if (!qi::parse(begin, end, p, m)) {     // returns true if successful
        return -EINVAL;
      }
      string left(begin, end);
      dout(10) << " parsed " << m << " left '" << left << "'" << dendl;
      if (begin != end)
        return -EINVAL;
      for (map<string,string>::iterator q = m.begin(); q != m.end(); ++q) {
        int r = parse_quota_vxattr(string("quota.") + q->first, q->second, quota);
        if (r < 0)
          return r;
      }
    } else if (name == "quota.max_bytes") {
      int64_t q = boost::lexical_cast<int64_t>(value);
      if (q < 0)
        return -EINVAL;
      quota->max_bytes = q;
    } else if (name == "quota.max_files") {
      int64_t q = boost::lexical_cast<int64_t>(value);
      if (q < 0)
        return -EINVAL;
      quota->max_files = q;
    } else {
      dout(10) << " unknown quota vxattr " << name << dendl;
      return -EINVAL;
    }
  } catch (boost::bad_lexical_cast const&) {
    dout(10) << "bad vxattr value, unable to parse int for " << name << dendl;
    return -EINVAL;
  }

  if (!quota->is_valid()) {
    dout(10) << "bad quota" << dendl;
    return -EINVAL;
  }
  return 0;
}

void Server::handle_set_vxattr(MDRequestRef& mdr, CInode *cur,
			       ceph_file_layout *dir_layout,
			       set<SimpleLock*> rdlocks,
			       set<SimpleLock*> wrlocks,
			       set<SimpleLock*> xlocks)
{
  MClientRequest *req = mdr->client_request;
  string name(req->get_path2());
  bufferlist bl = req->get_data();
  string value (bl.c_str(), bl.length());
  dout(10) << "handle_set_vxattr " << name << " val " << value.length() << " bytes on " << *cur << dendl;

  // layout or quota
  if (name.find("ceph.file.layout") == 0 ||
      name.find("ceph.dir.layout") == 0 ||
      name.find("ceph.quota") == 0) {
    inode_t *pi = NULL;
    string rest;
    if (name.find("ceph.dir.layout") == 0) {
      if (!cur->is_dir()) {
	respond_to_request(mdr, -EINVAL);
	return;
      }

      ceph_file_layout layout;
      if (cur->get_projected_inode()->has_layout())
	layout = cur->get_projected_inode()->layout;
      else if (dir_layout)
	layout = *dir_layout;
      else
	layout = mds->mdcache->default_file_layout;

      rest = name.substr(name.find("layout"));
      const OSDMap *osdmap = mds->objecter->get_osdmap_read();
      int r = parse_layout_vxattr(rest, value, osdmap, &layout);
      mds->objecter->put_osdmap_read();
      if (r < 0) {
	if (r == -ENOENT) {
	  if (!mdr->waited_for_osdmap) {
	    // make sure we have the latest map.
	    // FIXME: we should get the client's osdmap epoch and just
	    // make sure we have *that*.
	    mdr->waited_for_osdmap = true;
	    mds->objecter->wait_for_latest_osdmap(
	      new C_OnFinisher(new C_IO_Wrapper(mds, new C_MDS_RetryRequest(mdcache, mdr)), &mds->finisher));
	    return;
	  }
	  r = -EINVAL;
	}
	respond_to_request(mdr, r);
	return;
      }

      xlocks.insert(&cur->policylock);
      if (!mds->locker->acquire_locks(mdr, rdlocks, wrlocks, xlocks))
	return;

      pi = cur->project_inode();
      pi->layout = layout;
    } else if (name.find("ceph.file.layout") == 0) {
      if (!cur->is_file()) {
	respond_to_request(mdr, -EINVAL);
	return;
      }
      if (cur->get_projected_inode()->size ||
	  cur->get_projected_inode()->truncate_seq > 1) {
	respond_to_request(mdr, -ENOTEMPTY);
	return;
      }
      ceph_file_layout layout = cur->get_projected_inode()->layout;
      rest = name.substr(name.find("layout"));
      const OSDMap *osdmap = mds->objecter->get_osdmap_read();
      int r = parse_layout_vxattr(rest, value, osdmap, &layout);
      mds->objecter->put_osdmap_read();
      if (r < 0) {
	if (r == -ENOENT) {
	  if (!mdr->waited_for_osdmap) {
	    // make sure we have the latest map.
	    // FIXME: we should get the client's osdmap epoch and just
	    // make sure we have *that*.
	    mdr->waited_for_osdmap = true;
	    mds->objecter->wait_for_latest_osdmap(
	      new C_OnFinisher(new C_IO_Wrapper(mds, new C_MDS_RetryRequest(mdcache, mdr)), &mds->finisher));
	    return;
	  }
	  r = -EINVAL;
	}
	respond_to_request(mdr, r);
	return;
      }

      xlocks.insert(&cur->filelock);
      if (!mds->locker->acquire_locks(mdr, rdlocks, wrlocks, xlocks))
	return;

      pi = cur->project_inode();
      int64_t old_pool = pi->layout.fl_pg_pool;
      pi->add_old_pool(old_pool);
      pi->layout = layout;
      pi->ctime = mdr->get_op_stamp();
    } else {
      // expect this to be "ceph.quota"
      if (!cur->is_dir() || cur->is_root()) {
        respond_to_request(mdr, -EINVAL);
        return;
      }

      quota_info_t quota = cur->get_projected_inode()->quota;

      rest = name.substr(name.find("quota"));
      int r = parse_quota_vxattr(rest, value, &quota);
      if (r < 0) {
        respond_to_request(mdr, r);
        return;
      }

      xlocks.insert(&cur->policylock);
      if (!mds->locker->acquire_locks(mdr, rdlocks, wrlocks, xlocks))
        return;

      pi = cur->project_inode();
      pi->quota = quota;
    }

    pi->version = cur->pre_dirty();
    if (cur->is_file())
      pi->update_backtrace();

    // log + wait
    mdr->ls = mdlog->get_current_segment();
    EUpdate *le = new EUpdate(mdlog, "set vxattr layout");
    mdlog->start_entry(le);
    le->metablob.add_client_req(req->get_reqid(), req->get_oldest_client_tid());
    mdcache->predirty_journal_parents(mdr, &le->metablob, cur, 0, PREDIRTY_PRIMARY);
    mdcache->journal_dirty_inode(mdr.get(), &le->metablob, cur);

    journal_and_reply(mdr, cur, 0, le, new C_MDS_inode_update_finish(mds, mdr, cur));
    return;
  }

  dout(10) << " unknown vxattr " << name << dendl;
  respond_to_request(mdr, -EINVAL);
}

void Server::handle_remove_vxattr(MDRequestRef& mdr, CInode *cur,
				  set<SimpleLock*> rdlocks,
				  set<SimpleLock*> wrlocks,
				  set<SimpleLock*> xlocks)
{
  MClientRequest *req = mdr->client_request;
  string name(req->get_path2());
  if (name == "ceph.dir.layout") {
    if (!cur->is_dir()) {
      respond_to_request(mdr, -ENODATA);
      return;
    }
    if (cur->is_root()) {
      dout(10) << "can't remove layout policy on the root directory" << dendl;
      respond_to_request(mdr, -EINVAL);
      return;
    }

    if (!cur->get_projected_inode()->has_layout()) {
      respond_to_request(mdr, -ENODATA);
      return;
    }

    xlocks.insert(&cur->policylock);
    if (!mds->locker->acquire_locks(mdr, rdlocks, wrlocks, xlocks))
      return;

    inode_t *pi = cur->project_inode();
    pi->clear_layout();
    pi->version = cur->pre_dirty();

    // log + wait
    mdr->ls = mdlog->get_current_segment();
    EUpdate *le = new EUpdate(mdlog, "remove dir layout vxattr");
    mdlog->start_entry(le);
    le->metablob.add_client_req(req->get_reqid(), req->get_oldest_client_tid());
    mdcache->predirty_journal_parents(mdr, &le->metablob, cur, 0, PREDIRTY_PRIMARY);
    mdcache->journal_dirty_inode(mdr.get(), &le->metablob, cur);

    journal_and_reply(mdr, cur, 0, le, new C_MDS_inode_update_finish(mds, mdr, cur));
    return;
  }

  respond_to_request(mdr, -ENODATA);
}

class C_MDS_inode_xattr_update_finish : public MDSInternalContext {
  MDRequestRef mdr;
  CInode *in;
public:

  C_MDS_inode_xattr_update_finish(MDS *m, MDRequestRef& r, CInode *i) :
    MDSInternalContext(m), mdr(r), in(i) { }
  void finish(int r) {
    assert(r == 0);

    // apply
    in->pop_and_dirty_projected_inode(mdr->ls);
    
    mdr->apply();

    mds->balancer->hit_inode(mdr->get_mds_stamp(), in, META_POP_IWR);

    mds->server->respond_to_request(mdr, 0);
  }
};

void Server::handle_client_setxattr(MDRequestRef& mdr)
{
  MClientRequest *req = mdr->client_request;
  string name(req->get_path2());
  set<SimpleLock*> rdlocks, wrlocks, xlocks;
  CInode *cur;

  ceph_file_layout *dir_layout = NULL;
  if (name.find("ceph.dir.layout") == 0)
    cur = rdlock_path_pin_ref(mdr, 0, rdlocks, true, false, &dir_layout);
  else
    cur = rdlock_path_pin_ref(mdr, 0, rdlocks, true);
  if (!cur)
    return;

  if (mdr->snapid != CEPH_NOSNAP) {
    respond_to_request(mdr, -EROFS);
    return;
  }

  int flags = req->head.args.setxattr.flags;

  // magic ceph.* namespace?
  if (name.find("ceph.") == 0) {
    handle_set_vxattr(mdr, cur, dir_layout, rdlocks, wrlocks, xlocks);
    return;
  }

  xlocks.insert(&cur->xattrlock);
  if (!mds->locker->acquire_locks(mdr, rdlocks, wrlocks, xlocks))
    return;

  if (!check_access(mdr, cur, MAY_WRITE))
    return;

  map<string, bufferptr> *pxattrs = cur->get_projected_xattrs();
  if ((flags & CEPH_XATTR_CREATE) && pxattrs->count(name)) {
    dout(10) << "setxattr '" << name << "' XATTR_CREATE and EEXIST on " << *cur << dendl;
    respond_to_request(mdr, -EEXIST);
    return;
  }
  if ((flags & CEPH_XATTR_REPLACE) && !pxattrs->count(name)) {
    dout(10) << "setxattr '" << name << "' XATTR_REPLACE and ENODATA on " << *cur << dendl;
    respond_to_request(mdr, -ENODATA);
    return;
  }

  int len = req->get_data().length();
  dout(10) << "setxattr '" << name << "' len " << len << " on " << *cur << dendl;

  // project update
  map<string,bufferptr> *px = new map<string,bufferptr>;
  inode_t *pi = cur->project_inode(px);
  pi->version = cur->pre_dirty();
  pi->ctime = mdr->get_op_stamp();
  pi->xattr_version++;
  px->erase(name);
  if (!(flags & CEPH_XATTR_REMOVE)) {
    (*px)[name] = buffer::create(len);
    if (len)
      req->get_data().copy(0, len, (*px)[name].c_str());
  }

  // log + wait
  mdr->ls = mdlog->get_current_segment();
  EUpdate *le = new EUpdate(mdlog, "setxattr");
  mdlog->start_entry(le);
  le->metablob.add_client_req(req->get_reqid(), req->get_oldest_client_tid());
  mdcache->predirty_journal_parents(mdr, &le->metablob, cur, 0, PREDIRTY_PRIMARY);
  mdcache->journal_dirty_inode(mdr.get(), &le->metablob, cur);

  journal_and_reply(mdr, cur, 0, le, new C_MDS_inode_update_finish(mds, mdr, cur));
}

void Server::handle_client_removexattr(MDRequestRef& mdr)
{
  MClientRequest *req = mdr->client_request;
  string name(req->get_path2());
  set<SimpleLock*> rdlocks, wrlocks, xlocks;
  ceph_file_layout *dir_layout = NULL;
  CInode *cur;
  if (name == "ceph.dir.layout")
    cur = rdlock_path_pin_ref(mdr, 0, rdlocks, true, false, &dir_layout);
  else
    cur = rdlock_path_pin_ref(mdr, 0, rdlocks, true);
  if (!cur)
    return;

  if (mdr->snapid != CEPH_NOSNAP) {
    respond_to_request(mdr, -EROFS);
    return;
  }

  if (name.find("ceph.") == 0) {
    handle_remove_vxattr(mdr, cur, rdlocks, wrlocks, xlocks);
    return;
  }

  xlocks.insert(&cur->xattrlock);
  if (!mds->locker->acquire_locks(mdr, rdlocks, wrlocks, xlocks))
    return;

  map<string, bufferptr> *pxattrs = cur->get_projected_xattrs();
  if (pxattrs->count(name) == 0) {
    dout(10) << "removexattr '" << name << "' and ENODATA on " << *cur << dendl;
    respond_to_request(mdr, -ENODATA);
    return;
  }

  dout(10) << "removexattr '" << name << "' on " << *cur << dendl;

  // project update
  map<string,bufferptr> *px = new map<string,bufferptr>;
  inode_t *pi = cur->project_inode(px);
  pi->version = cur->pre_dirty();
  pi->ctime = mdr->get_op_stamp();
  pi->xattr_version++;
  px->erase(name);

  // log + wait
  mdr->ls = mdlog->get_current_segment();
  EUpdate *le = new EUpdate(mdlog, "removexattr");
  mdlog->start_entry(le);
  le->metablob.add_client_req(req->get_reqid(), req->get_oldest_client_tid());
  mdcache->predirty_journal_parents(mdr, &le->metablob, cur, 0, PREDIRTY_PRIMARY);
  mdcache->journal_dirty_inode(mdr.get(), &le->metablob, cur);

  journal_and_reply(mdr, cur, 0, le, new C_MDS_inode_update_finish(mds, mdr, cur));
}


// =================================================================
// DIRECTORY and NAMESPACE OPS


// ------------------------------------------------

// MKNOD

class C_MDS_mknod_finish : public MDSInternalContext {
  MDRequestRef mdr;
  CDentry *dn;
  CInode *newi;
public:
  C_MDS_mknod_finish(MDS *m, MDRequestRef& r, CDentry *d, CInode *ni) :
    MDSInternalContext(m), mdr(r), dn(d), newi(ni) {}
  void finish(int r) {
    assert(r == 0);

    // link the inode
    dn->pop_projected_linkage();
    
    // be a bit hacky with the inode version, here.. we decrement it
    // just to keep mark_dirty() happen. (we didn't bother projecting
    // a new version of hte inode since it's just been created)
    newi->inode.version--; 
    newi->mark_dirty(newi->inode.version + 1, mdr->ls);
    newi->_mark_dirty_parent(mdr->ls, true);

    // mkdir?
    if (newi->inode.is_dir()) { 
      CDir *dir = newi->get_dirfrag(frag_t());
      assert(dir);
      dir->fnode.version--;
      dir->mark_dirty(dir->fnode.version + 1, mdr->ls);
      dir->mark_new(mdr->ls);
    }

    mdr->apply();

    MDRequestRef null_ref;
    mds->mdcache->send_dentry_link(dn, null_ref);

    if (newi->inode.is_file())
      mds->locker->share_inode_max_size(newi);

    // hit pop
    mds->balancer->hit_inode(mdr->get_mds_stamp(), newi, META_POP_IWR);

    // reply
    mds->server->respond_to_request(mdr, 0);
  }
};


void Server::handle_client_mknod(MDRequestRef& mdr)
{
  MClientRequest *req = mdr->client_request;
  client_t client = mdr->get_client();
  set<SimpleLock*> rdlocks, wrlocks, xlocks;
  ceph_file_layout *dir_layout = NULL;
  CDentry *dn = rdlock_path_xlock_dentry(mdr, 0, rdlocks, wrlocks, xlocks, false, false, false,
					 &dir_layout);
  if (!dn) return;
  if (mdr->snapid != CEPH_NOSNAP) {
    respond_to_request(mdr, -EROFS);
    return;
  }
  CInode *diri = dn->get_dir()->get_inode();
  rdlocks.insert(&diri->authlock);
  if (!mds->locker->acquire_locks(mdr, rdlocks, wrlocks, xlocks))
    return;

  if (!check_access(mdr, diri, MAY_WRITE|MAY_CREATE))
    return;

  unsigned mode = req->head.args.mknod.mode;
  if ((mode & S_IFMT) == 0)
    mode |= S_IFREG;

  // set layout
  ceph_file_layout layout;
  if (dir_layout && S_ISREG(mode))
    layout = *dir_layout;
  else
    layout = mds->mdcache->default_file_layout;

  SnapRealm *realm = dn->get_dir()->inode->find_snaprealm();
  snapid_t follows = realm->get_newest_seq();
  CInode *newi = prepare_new_inode(mdr, dn->get_dir(), inodeno_t(req->head.ino),
				   mode, &layout);
  assert(newi);

  dn->push_projected_linkage(newi);

  newi->inode.rdev = req->head.args.mknod.rdev;
  newi->inode.version = dn->pre_dirty();
  newi->inode.rstat.rfiles = 1;
  if (layout.fl_pg_pool != mdcache->default_file_layout.fl_pg_pool)
    newi->inode.add_old_pool(mdcache->default_file_layout.fl_pg_pool);
  newi->inode.update_backtrace();

  // if the client created a _regular_ file via MKNOD, it's highly likely they'll
  // want to write to it (e.g., if they are reexporting NFS)
  if (S_ISREG(newi->inode.mode)) {
    dout(15) << " setting a client_range too, since this is a regular file" << dendl;
    newi->inode.client_ranges[client].range.first = 0;
    newi->inode.client_ranges[client].range.last = newi->inode.get_layout_size_increment();
    newi->inode.client_ranges[client].follows = follows;

    // issue a cap on the file
    int cmode = CEPH_FILE_MODE_RDWR;
    Capability *cap = mds->locker->issue_new_caps(newi, cmode, mdr->session, realm, req->is_replay());
    if (cap) {
      cap->set_wanted(0);

      // put locks in excl mode
      newi->filelock.set_state(LOCK_EXCL);
      newi->authlock.set_state(LOCK_EXCL);
      newi->xattrlock.set_state(LOCK_EXCL);
      cap->issue_norevoke(CEPH_CAP_AUTH_EXCL|CEPH_CAP_AUTH_SHARED|
			  CEPH_CAP_XATTR_EXCL|CEPH_CAP_XATTR_SHARED|
			  CEPH_CAP_ANY_FILE_WR);
    }
  }

  assert(dn->first == follows + 1);
  newi->first = dn->first;
    
  dout(10) << "mknod mode " << newi->inode.mode << " rdev " << newi->inode.rdev << dendl;

  // prepare finisher
  mdr->ls = mdlog->get_current_segment();
  EUpdate *le = new EUpdate(mdlog, "mknod");
  mdlog->start_entry(le);
  le->metablob.add_client_req(req->get_reqid(), req->get_oldest_client_tid());
  journal_allocated_inos(mdr, &le->metablob);
  
  mdcache->predirty_journal_parents(mdr, &le->metablob, newi, dn->get_dir(),
				    PREDIRTY_PRIMARY|PREDIRTY_DIR, 1);
  le->metablob.add_primary_dentry(dn, newi, true, true, true);

  journal_and_reply(mdr, newi, dn, le, new C_MDS_mknod_finish(mds, mdr, dn, newi));
}



// MKDIR
/* This function takes responsibility for the passed mdr*/
void Server::handle_client_mkdir(MDRequestRef& mdr)
{
  MClientRequest *req = mdr->client_request;
  set<SimpleLock*> rdlocks, wrlocks, xlocks;
  CDentry *dn = rdlock_path_xlock_dentry(mdr, 0, rdlocks, wrlocks, xlocks, false, false, false);
  if (!dn) return;
  if (mdr->snapid != CEPH_NOSNAP) {
    respond_to_request(mdr, -EROFS);
    return;
  }
  CInode *diri = dn->get_dir()->get_inode();
  rdlocks.insert(&diri->authlock);
  if (!mds->locker->acquire_locks(mdr, rdlocks, wrlocks, xlocks))
    return;

  // mkdir check access
  if (!check_access(mdr, diri, (MAY_WRITE | MAY_CREATE)))
    return;

  // new inode
  SnapRealm *realm = dn->get_dir()->inode->find_snaprealm();
  snapid_t follows = realm->get_newest_seq();

  unsigned mode = req->head.args.mkdir.mode;
  mode &= ~S_IFMT;
  mode |= S_IFDIR;
  CInode *newi = prepare_new_inode(mdr, dn->get_dir(), inodeno_t(req->head.ino), mode);  
  assert(newi);

  // it's a directory.
  dn->push_projected_linkage(newi);

  newi->inode.version = dn->pre_dirty();
  newi->inode.rstat.rsubdirs = 1;
  newi->inode.update_backtrace();

  dout(12) << " follows " << follows << dendl;
  assert(dn->first == follows + 1);
  newi->first = dn->first;

  // ...and that new dir is empty.
  CDir *newdir = newi->get_or_open_dirfrag(mds->mdcache, frag_t());
  newdir->mark_complete();
  newdir->fnode.version = newdir->pre_dirty();

  // prepare finisher
  mdr->ls = mdlog->get_current_segment();
  EUpdate *le = new EUpdate(mdlog, "mkdir");
  mdlog->start_entry(le);
  le->metablob.add_client_req(req->get_reqid(), req->get_oldest_client_tid());
  journal_allocated_inos(mdr, &le->metablob);
  mdcache->predirty_journal_parents(mdr, &le->metablob, newi, dn->get_dir(), PREDIRTY_PRIMARY|PREDIRTY_DIR, 1);
  le->metablob.add_primary_dentry(dn, newi, true, true);
  le->metablob.add_new_dir(newdir); // dirty AND complete AND new
  
  // issue a cap on the directory
  int cmode = CEPH_FILE_MODE_RDWR;
  Capability *cap = mds->locker->issue_new_caps(newi, cmode, mdr->session, realm, req->is_replay());
  if (cap) {
    cap->set_wanted(0);

    // put locks in excl mode
    newi->filelock.set_state(LOCK_EXCL);
    newi->authlock.set_state(LOCK_EXCL);
    newi->xattrlock.set_state(LOCK_EXCL);
    cap->issue_norevoke(CEPH_CAP_AUTH_EXCL|CEPH_CAP_AUTH_SHARED|
			CEPH_CAP_XATTR_EXCL|CEPH_CAP_XATTR_SHARED);
  }

  // make sure this inode gets into the journal
  le->metablob.add_opened_ino(newi->ino());
  LogSegment *ls = mds->mdlog->get_current_segment();
  ls->open_files.push_back(&newi->item_open_file);

  journal_and_reply(mdr, newi, dn, le, new C_MDS_mknod_finish(mds, mdr, dn, newi));
}


// SYMLINK

void Server::handle_client_symlink(MDRequestRef& mdr)
{
  MClientRequest *req = mdr->client_request;
  set<SimpleLock*> rdlocks, wrlocks, xlocks;
  CDentry *dn = rdlock_path_xlock_dentry(mdr, 0, rdlocks, wrlocks, xlocks, false, false, false);
  if (!dn) return;
  if (mdr->snapid != CEPH_NOSNAP) {
    respond_to_request(mdr, -EROFS);
    return;
  }
  CInode *diri = dn->get_dir()->get_inode();
  rdlocks.insert(&diri->authlock);
  if (!mds->locker->acquire_locks(mdr, rdlocks, wrlocks, xlocks))
    return;

  if (!check_access(mdr, diri, MAY_WRITE|MAY_CREATE))
   return;

  unsigned mode = S_IFLNK | 0777;
  CInode *newi = prepare_new_inode(mdr, dn->get_dir(), inodeno_t(req->head.ino), mode);
  assert(newi);

  // it's a symlink
  dn->push_projected_linkage(newi);

  newi->symlink = req->get_path2();
  newi->inode.size = newi->symlink.length();
  newi->inode.rstat.rbytes = newi->inode.size;
  newi->inode.rstat.rfiles = 1;
  newi->inode.version = dn->pre_dirty();
  newi->inode.update_backtrace();

  newi->first = dn->first;

  // prepare finisher
  mdr->ls = mdlog->get_current_segment();
  EUpdate *le = new EUpdate(mdlog, "symlink");
  mdlog->start_entry(le);
  le->metablob.add_client_req(req->get_reqid(), req->get_oldest_client_tid());
  journal_allocated_inos(mdr, &le->metablob);
  mdcache->predirty_journal_parents(mdr, &le->metablob, newi, dn->get_dir(), PREDIRTY_PRIMARY|PREDIRTY_DIR, 1);
  le->metablob.add_primary_dentry(dn, newi, true, true);

  journal_and_reply(mdr, newi, dn, le, new C_MDS_mknod_finish(mds, mdr, dn, newi));
}





// LINK

void Server::handle_client_link(MDRequestRef& mdr)
{
  MClientRequest *req = mdr->client_request;

  dout(7) << "handle_client_link " << req->get_filepath()
	  << " to " << req->get_filepath2()
	  << dendl;

  set<SimpleLock*> rdlocks, wrlocks, xlocks;

  CDentry *dn = rdlock_path_xlock_dentry(mdr, 0, rdlocks, wrlocks, xlocks, false, false, false);
  if (!dn) return;
  CInode *targeti = rdlock_path_pin_ref(mdr, 1, rdlocks, false);
  if (!targeti) return;
  if (mdr->snapid != CEPH_NOSNAP) {
    respond_to_request(mdr, -EROFS);
    return;
  }

  CDir *dir = dn->get_dir();
  dout(7) << "handle_client_link link " << dn->get_name() << " in " << *dir << dendl;
  dout(7) << "target is " << *targeti << dendl;
  if (targeti->is_dir()) {
    dout(7) << "target is a dir, failing..." << dendl;
    respond_to_request(mdr, -EINVAL);
    return;
  }

  xlocks.insert(&targeti->linklock);

  if (!mds->locker->acquire_locks(mdr, rdlocks, wrlocks, xlocks))
    return;

  if (!check_access(mdr, targeti, MAY_WRITE))
    return;

  if (!check_access(mdr, dir->get_inode(), MAY_WRITE))
    return;

  // go!
  assert(g_conf->mds_kill_link_at != 1);

  // local or remote?
  if (targeti->is_auth()) 
    _link_local(mdr, dn, targeti);
  else 
    _link_remote(mdr, true, dn, targeti);
}


class C_MDS_link_local_finish : public MDSInternalContext {
  MDRequestRef mdr;
  CDentry *dn;
  CInode *targeti;
  version_t dnpv;
  version_t tipv;
public:
  C_MDS_link_local_finish(MDS *m, MDRequestRef& r, CDentry *d, CInode *ti,
			  version_t dnpv_, version_t tipv_) :
    MDSInternalContext(m), mdr(r), dn(d), targeti(ti),
    dnpv(dnpv_), tipv(tipv_) { }
  void finish(int r) {
    assert(r == 0);
    mds->server->_link_local_finish(mdr, dn, targeti, dnpv, tipv);
  }
};


void Server::_link_local(MDRequestRef& mdr, CDentry *dn, CInode *targeti)
{
  dout(10) << "_link_local " << *dn << " to " << *targeti << dendl;

  mdr->ls = mdlog->get_current_segment();

  // predirty NEW dentry
  version_t dnpv = dn->pre_dirty();
  version_t tipv = targeti->pre_dirty();
  
  // project inode update
  inode_t *pi = targeti->project_inode();
  pi->nlink++;
  pi->ctime = mdr->get_op_stamp();
  pi->version = tipv;

  // log + wait
  EUpdate *le = new EUpdate(mdlog, "link_local");
  mdlog->start_entry(le);
  le->metablob.add_client_req(mdr->reqid, mdr->client_request->get_oldest_client_tid());
  mdcache->predirty_journal_parents(mdr, &le->metablob, targeti, dn->get_dir(), PREDIRTY_DIR, 1);      // new dn
  mdcache->predirty_journal_parents(mdr, &le->metablob, targeti, 0, PREDIRTY_PRIMARY);           // targeti
  le->metablob.add_remote_dentry(dn, true, targeti->ino(), targeti->d_type());  // new remote
  mdcache->journal_dirty_inode(mdr.get(), &le->metablob, targeti);

  // do this after predirty_*, to avoid funky extra dnl arg
  dn->push_projected_linkage(targeti->ino(), targeti->d_type());

  journal_and_reply(mdr, targeti, dn, le, new C_MDS_link_local_finish(mds, mdr, dn, targeti, dnpv, tipv));
}

void Server::_link_local_finish(MDRequestRef& mdr, CDentry *dn, CInode *targeti,
				version_t dnpv, version_t tipv)
{
  dout(10) << "_link_local_finish " << *dn << " to " << *targeti << dendl;

  // link and unlock the NEW dentry
  dn->pop_projected_linkage();
  dn->mark_dirty(dnpv, mdr->ls);

  // target inode
  targeti->pop_and_dirty_projected_inode(mdr->ls);

  mdr->apply();

  MDRequestRef null_ref;
  mds->mdcache->send_dentry_link(dn, null_ref);

  // bump target popularity
  mds->balancer->hit_inode(mdr->get_mds_stamp(), targeti, META_POP_IWR);
  mds->balancer->hit_dir(mdr->get_mds_stamp(), dn->get_dir(), META_POP_IWR);

  // reply
  respond_to_request(mdr, 0);
}


// link / unlink remote

class C_MDS_link_remote_finish : public MDSInternalContext {
  MDRequestRef mdr;
  bool inc;
  CDentry *dn;
  CInode *targeti;
  version_t dpv;
public:
  C_MDS_link_remote_finish(MDS *m, MDRequestRef& r, bool i, CDentry *d, CInode *ti) :
    MDSInternalContext(m), mdr(r), inc(i), dn(d), targeti(ti),
    dpv(d->get_projected_version()) {}
  void finish(int r) {
    assert(r == 0);
    mds->server->_link_remote_finish(mdr, inc, dn, targeti, dpv);
  }
};

void Server::_link_remote(MDRequestRef& mdr, bool inc, CDentry *dn, CInode *targeti)
{
  dout(10) << "_link_remote " 
	   << (inc ? "link ":"unlink ")
	   << *dn << " to " << *targeti << dendl;

  // 1. send LinkPrepare to dest (journal nlink++ prepare)
  mds_rank_t linkauth = targeti->authority().first;
  if (mdr->more()->witnessed.count(linkauth) == 0) {
    if (!mds->mdsmap->is_clientreplay_or_active_or_stopping(linkauth)) {
      dout(10) << " targeti auth mds." << linkauth << " is not active" << dendl;
      if (mdr->more()->waiting_on_slave.empty())
	mds->wait_for_active_peer(linkauth, new C_MDS_RetryRequest(mdcache, mdr));
      return;
    }

    dout(10) << " targeti auth must prepare nlink++/--" << dendl;
    int op;
    if (inc)
      op = MMDSSlaveRequest::OP_LINKPREP;
    else 
      op = MMDSSlaveRequest::OP_UNLINKPREP;
    MMDSSlaveRequest *req = new MMDSSlaveRequest(mdr->reqid, mdr->attempt, op);
    targeti->set_object_info(req->get_object_info());
    req->op_stamp = mdr->get_op_stamp();
    mds->send_message_mds(req, linkauth);

    assert(mdr->more()->waiting_on_slave.count(linkauth) == 0);
    mdr->more()->waiting_on_slave.insert(linkauth);
    return;
  }
  dout(10) << " targeti auth has prepared nlink++/--" << dendl;

  assert(g_conf->mds_kill_link_at != 2);

  mdr->set_mds_stamp(ceph_clock_now(NULL));

  // add to event
  mdr->ls = mdlog->get_current_segment();
  EUpdate *le = new EUpdate(mdlog, inc ? "link_remote":"unlink_remote");
  mdlog->start_entry(le);
  le->metablob.add_client_req(mdr->reqid, mdr->client_request->get_oldest_client_tid());
  if (!mdr->more()->witnessed.empty()) {
    dout(20) << " noting uncommitted_slaves " << mdr->more()->witnessed << dendl;
    le->reqid = mdr->reqid;
    le->had_slaves = true;
    mds->mdcache->add_uncommitted_master(mdr->reqid, mdr->ls, mdr->more()->witnessed);
  }

  if (inc) {
    dn->pre_dirty();
    mdcache->predirty_journal_parents(mdr, &le->metablob, targeti, dn->get_dir(), PREDIRTY_DIR, 1);
    le->metablob.add_remote_dentry(dn, true, targeti->ino(), targeti->d_type()); // new remote
    dn->push_projected_linkage(targeti->ino(), targeti->d_type());
  } else {
    dn->pre_dirty();
    mdcache->predirty_journal_parents(mdr, &le->metablob, targeti, dn->get_dir(), PREDIRTY_DIR, -1);
    mdcache->journal_cow_dentry(mdr.get(), &le->metablob, dn);
    le->metablob.add_null_dentry(dn, true);
  }

  journal_and_reply(mdr, targeti, dn, le, new C_MDS_link_remote_finish(mds, mdr, inc, dn, targeti));
}

void Server::_link_remote_finish(MDRequestRef& mdr, bool inc,
				 CDentry *dn, CInode *targeti,
				 version_t dpv)
{
  dout(10) << "_link_remote_finish "
	   << (inc ? "link ":"unlink ")
	   << *dn << " to " << *targeti << dendl;

  assert(g_conf->mds_kill_link_at != 3);

  if (!mdr->more()->witnessed.empty())
    mdcache->logged_master_update(mdr->reqid);

  if (inc) {
    // link the new dentry
    dn->pop_projected_linkage();
    dn->mark_dirty(dpv, mdr->ls);
  } else {
    // unlink main dentry
    dn->get_dir()->unlink_inode(dn);
    dn->mark_dirty(dn->get_projected_version(), mdr->ls);  // dirty old dentry
  }

  mdr->apply();

  MDRequestRef null_ref;
  if (inc)
    mds->mdcache->send_dentry_link(dn, null_ref);
  else
    mds->mdcache->send_dentry_unlink(dn, NULL, null_ref);
  
  // bump target popularity
  mds->balancer->hit_inode(mdr->get_mds_stamp(), targeti, META_POP_IWR);
  mds->balancer->hit_dir(mdr->get_mds_stamp(), dn->get_dir(), META_POP_IWR);

  // reply
  respond_to_request(mdr, 0);

  if (!inc)
    // removing a new dn?
    dn->get_dir()->try_remove_unlinked_dn(dn);
}


// remote linking/unlinking

class C_MDS_SlaveLinkPrep : public ServerContext {
  MDRequestRef mdr;
  CInode *targeti;
public:
  C_MDS_SlaveLinkPrep(Server *s, MDRequestRef& r, CInode *t) :
    ServerContext(s), mdr(r), targeti(t) { }
  void finish(int r) {
    assert(r == 0);
    server->_logged_slave_link(mdr, targeti);
  }
};

class C_MDS_SlaveLinkCommit : public ServerContext {
  MDRequestRef mdr;
  CInode *targeti;
public:
  C_MDS_SlaveLinkCommit(Server *s, MDRequestRef& r, CInode *t) :
    ServerContext(s), mdr(r), targeti(t) { }
  void finish(int r) {
    server->_commit_slave_link(mdr, r, targeti);
  }
};

/* This function DOES put the mdr->slave_request before returning*/
void Server::handle_slave_link_prep(MDRequestRef& mdr)
{
  dout(10) << "handle_slave_link_prep " << *mdr 
	   << " on " << mdr->slave_request->get_object_info() 
	   << dendl;

  assert(g_conf->mds_kill_link_at != 4);

  CInode *targeti = mdcache->get_inode(mdr->slave_request->get_object_info().ino);
  assert(targeti);
  dout(10) << "targeti " << *targeti << dendl;
  CDentry *dn = targeti->get_parent_dn();
  CDentry::linkage_t *dnl = dn->get_linkage();
  assert(dnl->is_primary());

  mdr->set_op_stamp(mdr->slave_request->op_stamp);

  mdr->auth_pin(targeti);

  //assert(0);  // test hack: make sure master can handle a slave that fails to prepare...
  assert(g_conf->mds_kill_link_at != 5);

  // journal it
  mdr->ls = mdlog->get_current_segment();
  ESlaveUpdate *le = new ESlaveUpdate(mdlog, "slave_link_prep", mdr->reqid, mdr->slave_to_mds,
				      ESlaveUpdate::OP_PREPARE, ESlaveUpdate::LINK);
  mdlog->start_entry(le);

  inode_t *pi = dnl->get_inode()->project_inode();

  // update journaled target inode
  bool inc;
  if (mdr->slave_request->get_op() == MMDSSlaveRequest::OP_LINKPREP) {
    inc = true;
    pi->nlink++;
  } else {
    inc = false;
    pi->nlink--;
  }

  link_rollback rollback;
  rollback.reqid = mdr->reqid;
  rollback.ino = targeti->ino();
  rollback.old_ctime = targeti->inode.ctime;   // we hold versionlock xlock; no concorrent projections
  const fnode_t *pf = targeti->get_parent_dn()->get_dir()->get_projected_fnode();
  rollback.old_dir_mtime = pf->fragstat.mtime;
  rollback.old_dir_rctime = pf->rstat.rctime;
  rollback.was_inc = inc;
  ::encode(rollback, le->rollback);
  mdr->more()->rollback_bl = le->rollback;

  pi->ctime = mdr->get_op_stamp();
  pi->version = targeti->pre_dirty();

  dout(10) << " projected inode " << pi << " v " << pi->version << dendl;

  // commit case
  mdcache->predirty_journal_parents(mdr, &le->commit, dnl->get_inode(), 0, PREDIRTY_SHALLOW|PREDIRTY_PRIMARY);
  mdcache->journal_dirty_inode(mdr.get(), &le->commit, targeti);

  // set up commit waiter
  mdr->more()->slave_commit = new C_MDS_SlaveLinkCommit(this, mdr, targeti);

  mdr->more()->slave_update_journaled = true;
  submit_mdlog_entry(le, new C_MDS_SlaveLinkPrep(this, mdr, targeti),
                     mdr, __func__);
  mdlog->flush();
}

void Server::_logged_slave_link(MDRequestRef& mdr, CInode *targeti)
{
  dout(10) << "_logged_slave_link " << *mdr
	   << " " << *targeti << dendl;

  assert(g_conf->mds_kill_link_at != 6);

  // update the target
  targeti->pop_and_dirty_projected_inode(mdr->ls);
  mdr->apply();

  // hit pop
  mds->balancer->hit_inode(mdr->get_mds_stamp(), targeti, META_POP_IWR);

  // done.
  mdr->slave_request->put();
  mdr->slave_request = 0;

  // ack
  if (!mdr->aborted) {
    MMDSSlaveRequest *reply = new MMDSSlaveRequest(mdr->reqid, mdr->attempt,
						   MMDSSlaveRequest::OP_LINKPREPACK);
    mds->send_message_mds(reply, mdr->slave_to_mds);
  } else {
    dout(10) << " abort flag set, finishing" << dendl;
    mdcache->request_finish(mdr);
  }
}


struct C_MDS_CommittedSlave : public ServerContext {
  MDRequestRef mdr;
  C_MDS_CommittedSlave(Server *s, MDRequestRef& m) : ServerContext(s), mdr(m) {}
  void finish(int r) {
    server->_committed_slave(mdr);
  }
};

void Server::_commit_slave_link(MDRequestRef& mdr, int r, CInode *targeti)
{  
  dout(10) << "_commit_slave_link " << *mdr
	   << " r=" << r
	   << " " << *targeti << dendl;

  assert(g_conf->mds_kill_link_at != 7);

  if (r == 0) {
    // drop our pins, etc.
    mdr->cleanup();

    // write a commit to the journal
    ESlaveUpdate *le = new ESlaveUpdate(mdlog, "slave_link_commit", mdr->reqid, mdr->slave_to_mds,
					ESlaveUpdate::OP_COMMIT, ESlaveUpdate::LINK);
    mdlog->start_submit_entry(le, new C_MDS_CommittedSlave(this, mdr));
    mdlog->flush();
  } else {
    do_link_rollback(mdr->more()->rollback_bl, mdr->slave_to_mds, mdr);
  }
}

void Server::_committed_slave(MDRequestRef& mdr)
{
  dout(10) << "_committed_slave " << *mdr << dendl;

  assert(g_conf->mds_kill_link_at != 8);

  MMDSSlaveRequest *req = new MMDSSlaveRequest(mdr->reqid, mdr->attempt, 
					       MMDSSlaveRequest::OP_COMMITTED);
  mds->send_message_mds(req, mdr->slave_to_mds);
  mds->mdcache->request_finish(mdr);
}

struct C_MDS_LoggedLinkRollback : public ServerContext {
  MutationRef mut;
  MDRequestRef mdr;
  C_MDS_LoggedLinkRollback(Server *s, MutationRef& m, MDRequestRef& r) : ServerContext(s), mut(m), mdr(r) {}
  void finish(int r) {
    server->_link_rollback_finish(mut, mdr);
  }
};

void Server::do_link_rollback(bufferlist &rbl, mds_rank_t master, MDRequestRef& mdr)
{
  link_rollback rollback;
  bufferlist::iterator p = rbl.begin();
  ::decode(rollback, p);

  dout(10) << "do_link_rollback on " << rollback.reqid 
	   << (rollback.was_inc ? " inc":" dec") 
	   << " ino " << rollback.ino
	   << dendl;

  assert(g_conf->mds_kill_link_at != 9);

  mds->mdcache->add_rollback(rollback.reqid, master); // need to finish this update before resolve finishes
  assert(mdr || mds->is_resolve());

  MutationRef mut(new MutationImpl(rollback.reqid));
  mut->ls = mds->mdlog->get_current_segment();

  CInode *in = mds->mdcache->get_inode(rollback.ino);
  assert(in);
  dout(10) << " target is " << *in << dendl;
  assert(!in->is_projected());  // live slave request hold versionlock xlock.
  
  inode_t *pi = in->project_inode();
  pi->version = in->pre_dirty();
  mut->add_projected_inode(in);

  // parent dir rctime
  CDir *parent = in->get_projected_parent_dn()->get_dir();
  fnode_t *pf = parent->project_fnode();
  mut->add_projected_fnode(parent);
  pf->version = parent->pre_dirty();
  if (pf->fragstat.mtime == pi->ctime) {
    pf->fragstat.mtime = rollback.old_dir_mtime;
    if (pf->rstat.rctime == pi->ctime)
      pf->rstat.rctime = rollback.old_dir_rctime;
    mut->add_updated_lock(&parent->get_inode()->filelock);
    mut->add_updated_lock(&parent->get_inode()->nestlock);
  }

  // inode
  pi->ctime = rollback.old_ctime;
  if (rollback.was_inc)
    pi->nlink--;
  else
    pi->nlink++;

  // journal it
  ESlaveUpdate *le = new ESlaveUpdate(mdlog, "slave_link_rollback", rollback.reqid, master,
				      ESlaveUpdate::OP_ROLLBACK, ESlaveUpdate::LINK);
  mdlog->start_entry(le);
  le->commit.add_dir_context(parent);
  le->commit.add_dir(parent, true);
  le->commit.add_primary_dentry(in->get_projected_parent_dn(), 0, true);
  
  submit_mdlog_entry(le, new C_MDS_LoggedLinkRollback(this, mut, mdr),
                     mdr, __func__);
  mdlog->flush();
}

void Server::_link_rollback_finish(MutationRef& mut, MDRequestRef& mdr)
{
  dout(10) << "_link_rollback_finish" << dendl;

  assert(g_conf->mds_kill_link_at != 10);

  mut->apply();
  if (mdr)
    mds->mdcache->request_finish(mdr);

  mds->mdcache->finish_rollback(mut->reqid);

  mut->cleanup();
}


/* This function DOES NOT put the passed message before returning*/
void Server::handle_slave_link_prep_ack(MDRequestRef& mdr, MMDSSlaveRequest *m)
{
  dout(10) << "handle_slave_link_prep_ack " << *mdr 
	   << " " << *m << dendl;
  mds_rank_t from = mds_rank_t(m->get_source().num());

  assert(g_conf->mds_kill_link_at != 11);

  // note slave
  mdr->more()->slaves.insert(from);
  
  // witnessed!
  assert(mdr->more()->witnessed.count(from) == 0);
  mdr->more()->witnessed.insert(from);
  assert(!m->is_not_journaled());
  mdr->more()->has_journaled_slaves = true;
  
  // remove from waiting list
  assert(mdr->more()->waiting_on_slave.count(from));
  mdr->more()->waiting_on_slave.erase(from);

  assert(mdr->more()->waiting_on_slave.empty());

  dispatch_client_request(mdr);  // go again!
}





// UNLINK

void Server::handle_client_unlink(MDRequestRef& mdr)
{
  MClientRequest *req = mdr->client_request;
  client_t client = mdr->get_client();

  // rmdir or unlink?
  bool rmdir = false;
  if (req->get_op() == CEPH_MDS_OP_RMDIR) rmdir = true;

  if (req->get_filepath().depth() == 0) {
    respond_to_request(mdr, -EINVAL);
    return;
  }    

  // traverse to path
  vector<CDentry*> trace;
  CInode *in;
  int r = mdcache->path_traverse(mdr, NULL, NULL, req->get_filepath(), &trace, &in, MDS_TRAVERSE_FORWARD);
  if (r > 0) return;
  if (r < 0) {
    respond_to_request(mdr, r);
    return;
  }
  if (mdr->snapid != CEPH_NOSNAP) {
    respond_to_request(mdr, -EROFS);
    return;
  }

  CDentry *dn = trace[trace.size()-1];
  assert(dn);
  if (!dn->is_auth()) {
    mdcache->request_forward(mdr, dn->authority().first);
    return;
  }

  CInode *diri = dn->get_dir()->get_inode();
  
  CDentry::linkage_t *dnl = dn->get_linkage(client, mdr);
  assert(!dnl->is_null());

  if (rmdir) {
    dout(7) << "handle_client_rmdir on " << *dn << dendl;
  } else {
    dout(7) << "handle_client_unlink on " << *dn << dendl;
  }
  dout(7) << "dn links to " << *in << dendl;

  // rmdir vs is_dir 
  if (in->is_dir()) {
    if (rmdir) {
      // do empty directory checks
      if (_dir_is_nonempty_unlocked(mdr, in)) {
	respond_to_request(mdr, -ENOTEMPTY);
	return;
      }
    } else {
      dout(7) << "handle_client_unlink on dir " << *in << ", returning error" << dendl;
      respond_to_request(mdr, -EISDIR);
      return;
    }
  } else {
    if (rmdir) {
      // unlink
      dout(7) << "handle_client_rmdir on non-dir " << *in << ", returning error" << dendl;
      respond_to_request(mdr, -ENOTDIR);
      return;
    }
  }

  // -- create stray dentry? --
  CDentry *straydn = NULL;
  if (dnl->is_primary()) {
    straydn = prepare_stray_dentry(mdr, dnl->get_inode());
    dout(10) << " straydn is " << *straydn << dendl;
  } else if (mdr->straydn) {
    mdr->unpin(mdr->straydn);
    mdr->straydn = NULL;
  }

  // lock
  set<SimpleLock*> rdlocks, wrlocks, xlocks;

  for (int i=0; i<(int)trace.size()-1; i++)
    rdlocks.insert(&trace[i]->lock);
  xlocks.insert(&dn->lock);
  wrlocks.insert(&diri->filelock);
  wrlocks.insert(&diri->nestlock);
  xlocks.insert(&in->linklock);
  if (straydn) {
    wrlocks.insert(&straydn->get_dir()->inode->filelock);
    wrlocks.insert(&straydn->get_dir()->inode->nestlock);
    xlocks.insert(&straydn->lock);
  }
  if (in->is_dir())
    rdlocks.insert(&in->filelock);   // to verify it's empty
  mds->locker->include_snap_rdlocks(rdlocks, dnl->get_inode());

  if (!mds->locker->acquire_locks(mdr, rdlocks, wrlocks, xlocks))
    return;

  if (!check_access(mdr, diri, MAY_WRITE))
    return;
  
  if (in->is_dir() &&
      _dir_is_nonempty(mdr, in)) {
    respond_to_request(mdr, -ENOTEMPTY);
    return;
  }

  // yay!
  if (in->is_dir() && in->has_subtree_root_dirfrag()) {
    // subtree root auths need to be witnesses
    set<mds_rank_t> witnesses;
    in->list_replicas(witnesses);
    dout(10) << " witnesses " << witnesses << ", have " << mdr->more()->witnessed << dendl;

    for (set<mds_rank_t>::iterator p = witnesses.begin();
	 p != witnesses.end();
	 ++p) {
      if (mdr->more()->witnessed.count(*p)) {
	dout(10) << " already witnessed by mds." << *p << dendl;
      } else if (mdr->more()->waiting_on_slave.count(*p)) {
	dout(10) << " already waiting on witness mds." << *p << dendl;      
      } else {
	if (!_rmdir_prepare_witness(mdr, *p, dn, straydn))
	  return;
      }
    }
    if (!mdr->more()->waiting_on_slave.empty())
      return;  // we're waiting for a witness.
  }

  // ok!
  if (dnl->is_remote() && !dnl->get_inode()->is_auth()) 
    _link_remote(mdr, false, dn, dnl->get_inode());
  else
    _unlink_local(mdr, dn, straydn);
}

class C_MDS_unlink_local_finish : public MDSInternalContext {
  MDRequestRef mdr;
  CDentry *dn;
  CDentry *straydn;
  version_t dnpv;  // deleted dentry
public:
  C_MDS_unlink_local_finish(MDS *m, MDRequestRef& r, CDentry *d, CDentry *sd) :
    MDSInternalContext(m), mdr(r), dn(d), straydn(sd),
    dnpv(d->get_projected_version()) {}
  void finish(int r) {
    assert(r == 0);
    mds->server->_unlink_local_finish(mdr, dn, straydn, dnpv);
  }
};

void Server::_unlink_local(MDRequestRef& mdr, CDentry *dn, CDentry *straydn)
{
  dout(10) << "_unlink_local " << *dn << dendl;

  CDentry::linkage_t *dnl = dn->get_projected_linkage();
  CInode *in = dnl->get_inode();

  SnapRealm *realm = in->find_snaprealm();
  snapid_t follows = realm->get_newest_seq();

  // ok, let's do it.
  mdr->ls = mdlog->get_current_segment();

  // prepare log entry
  EUpdate *le = new EUpdate(mdlog, "unlink_local");
  mdlog->start_entry(le);
  le->metablob.add_client_req(mdr->reqid, mdr->client_request->get_oldest_client_tid());
  if (!mdr->more()->witnessed.empty()) {
    dout(20) << " noting uncommitted_slaves " << mdr->more()->witnessed << dendl;
    le->reqid = mdr->reqid;
    le->had_slaves = true;
    mds->mdcache->add_uncommitted_master(mdr->reqid, mdr->ls, mdr->more()->witnessed);
  }

  if (straydn) {
    assert(dnl->is_primary());
    straydn->push_projected_linkage(in);
    straydn->first = follows + 1;
  }

  // the unlinked dentry
  dn->pre_dirty();

  inode_t *pi = in->project_inode();
  dn->make_path_string(pi->stray_prior_path);
  mdr->add_projected_inode(in); // do this _after_ my dn->pre_dirty().. we apply that one manually.
  pi->version = in->pre_dirty();
  pi->ctime = mdr->get_op_stamp();
  pi->nlink--;
  if (pi->nlink == 0)
    in->state_set(CInode::STATE_ORPHAN);

  if (dnl->is_primary()) {
    // primary link.  add stray dentry.
    assert(straydn);
    mdcache->predirty_journal_parents(mdr, &le->metablob, in, dn->get_dir(), PREDIRTY_PRIMARY|PREDIRTY_DIR, -1);
    mdcache->predirty_journal_parents(mdr, &le->metablob, in, straydn->get_dir(), PREDIRTY_PRIMARY|PREDIRTY_DIR, 1);

    // project snaprealm, too
    if (in->snaprealm || follows + 1 > in->get_oldest_snap())
      in->project_past_snaprealm_parent(straydn->get_dir()->inode->find_snaprealm());

    pi->update_backtrace();
    le->metablob.add_primary_dentry(straydn, in, true, true);
  } else {
    // remote link.  update remote inode.
    mdcache->predirty_journal_parents(mdr, &le->metablob, in, dn->get_dir(), PREDIRTY_DIR, -1);
    mdcache->predirty_journal_parents(mdr, &le->metablob, in, 0, PREDIRTY_PRIMARY);
    mdcache->journal_dirty_inode(mdr.get(), &le->metablob, in);
  }

  mdcache->journal_cow_dentry(mdr.get(), &le->metablob, dn);
  le->metablob.add_null_dentry(dn, true);

  if (in->is_dir()) {
    dout(10) << " noting renamed (unlinked) dir ino " << in->ino() << " in metablob" << dendl;
    le->metablob.renamed_dirino = in->ino();
  }

  dn->push_projected_linkage();

  if (in->is_dir()) {
    assert(straydn);
    mds->mdcache->project_subtree_rename(in, dn->get_dir(), straydn->get_dir());
  }

  journal_and_reply(mdr, 0, dn, le, new C_MDS_unlink_local_finish(mds, mdr, dn, straydn));
}

void Server::_unlink_local_finish(MDRequestRef& mdr,
				  CDentry *dn, CDentry *straydn,
				  version_t dnpv) 
{
  dout(10) << "_unlink_local_finish " << *dn << dendl;

  if (!mdr->more()->witnessed.empty())
    mdcache->logged_master_update(mdr->reqid);

  // unlink main dentry
  dn->get_dir()->unlink_inode(dn);
  dn->pop_projected_linkage();

  // relink as stray?  (i.e. was primary link?)
  CInode *strayin = NULL;
  bool snap_is_new = false;
  if (straydn) {
    dout(20) << " straydn is " << *straydn << dendl;
    CDentry::linkage_t *straydnl = straydn->pop_projected_linkage();
    strayin = straydnl->get_inode();

    snap_is_new = strayin->snaprealm ? true : false;
    mdcache->touch_dentry_bottom(straydn);
  }

  dn->mark_dirty(dnpv, mdr->ls);
  mdr->apply();

  if (snap_is_new) //only new if strayin exists
    mdcache->do_realm_invalidate_and_update_notify(strayin, CEPH_SNAP_OP_SPLIT, true);
  
  mds->mdcache->send_dentry_unlink(dn, straydn, mdr);
  
  // update subtree map?
  if (straydn && strayin->is_dir())
    mdcache->adjust_subtree_after_rename(strayin, dn->get_dir(), true);

  // bump pop
  mds->balancer->hit_dir(mdr->get_mds_stamp(), dn->get_dir(), META_POP_IWR);

  // reply
  respond_to_request(mdr, 0);
  
  // removing a new dn?
  dn->get_dir()->try_remove_unlinked_dn(dn);

  // clean up?
  if (straydn) {
    // Tip off the MDCache that this dentry is a stray that
    // might be elegible for purge.
    mdcache->notify_stray(straydn);
  }
}

bool Server::_rmdir_prepare_witness(MDRequestRef& mdr, mds_rank_t who, CDentry *dn, CDentry *straydn)
{
  if (!mds->mdsmap->is_clientreplay_or_active_or_stopping(who)) {
    dout(10) << "_rmdir_prepare_witness mds." << who << " is not active" << dendl;
    if (mdr->more()->waiting_on_slave.empty())
      mds->wait_for_active_peer(who, new C_MDS_RetryRequest(mdcache, mdr));
    return false;
  }
  
  dout(10) << "_rmdir_prepare_witness mds." << who << dendl;
  MMDSSlaveRequest *req = new MMDSSlaveRequest(mdr->reqid, mdr->attempt,
					       MMDSSlaveRequest::OP_RMDIRPREP);
  dn->make_path(req->srcdnpath);
  straydn->make_path(req->destdnpath);
  req->op_stamp = mdr->get_op_stamp();
  
  mdcache->replicate_stray(straydn, who, req->stray);
  
  mds->send_message_mds(req, who);
  
  assert(mdr->more()->waiting_on_slave.count(who) == 0);
  mdr->more()->waiting_on_slave.insert(who);
  return true;
}

struct C_MDS_SlaveRmdirPrep : public ServerContext {
  MDRequestRef mdr;
  CDentry *dn, *straydn;
  C_MDS_SlaveRmdirPrep(Server *s, MDRequestRef& r, CDentry *d, CDentry *st)
    : ServerContext(s), mdr(r), dn(d), straydn(st) {}
  void finish(int r) {
    server->_logged_slave_rmdir(mdr, dn, straydn);
  }
};

struct C_MDS_SlaveRmdirCommit : public ServerContext {
  MDRequestRef mdr;
  C_MDS_SlaveRmdirCommit(Server *s, MDRequestRef& r)
    : ServerContext(s), mdr(r) { }
  void finish(int r) {
    server->_commit_slave_rmdir(mdr, r);
  }
};

void Server::handle_slave_rmdir_prep(MDRequestRef& mdr)
{
  dout(10) << "handle_slave_rmdir_prep " << *mdr 
	   << " " << mdr->slave_request->srcdnpath 
	   << " to " << mdr->slave_request->destdnpath
	   << dendl;

  vector<CDentry*> trace;
  filepath srcpath(mdr->slave_request->srcdnpath);
  dout(10) << " src " << srcpath << dendl;
  CInode *in;
  int r = mdcache->path_traverse(mdr, NULL, NULL, srcpath, &trace, &in, MDS_TRAVERSE_DISCOVERXLOCK);
  assert(r == 0);
  CDentry *dn = trace[trace.size()-1];
  dout(10) << " dn " << *dn << dendl;
  mdr->pin(dn);

  assert(mdr->straydn);
  CDentry *straydn = mdr->straydn;
  dout(10) << " straydn " << *straydn << dendl;
  
  mdr->set_op_stamp(mdr->slave_request->op_stamp);

  rmdir_rollback rollback;
  rollback.reqid = mdr->reqid;
  rollback.src_dir = dn->get_dir()->dirfrag();
  rollback.src_dname = dn->name;
  rollback.dest_dir = straydn->get_dir()->dirfrag();
  rollback.dest_dname = straydn->name;
  ::encode(rollback, mdr->more()->rollback_bl);
  dout(20) << " rollback is " << mdr->more()->rollback_bl.length() << " bytes" << dendl;

  // set up commit waiter
  mdr->more()->slave_commit = new C_MDS_SlaveRmdirCommit(this, mdr);

  if (!in->has_subtree_root_dirfrag(mds->get_nodeid())) {
    dout(10) << " no auth subtree in " << *in << ", skipping journal" << dendl;
    dn->get_dir()->unlink_inode(dn);
    straydn->get_dir()->link_primary_inode(straydn, in);

    assert(straydn->first >= in->first);
    in->first = straydn->first;

    mdcache->adjust_subtree_after_rename(in, dn->get_dir(), false);

    MMDSSlaveRequest *reply = new MMDSSlaveRequest(mdr->reqid, mdr->attempt,
						   MMDSSlaveRequest::OP_RMDIRPREPACK);
    reply->mark_not_journaled();
    mds->send_message_mds(reply, mdr->slave_to_mds);

    // send caps to auth (if we're not already)
    if (in->is_any_caps() && !in->state_test(CInode::STATE_EXPORTINGCAPS))
      mdcache->migrator->export_caps(in);

    mdcache->touch_dentry_bottom(straydn); // move stray to end of lru

    mdr->slave_request->put();
    mdr->slave_request = 0;
    mdr->straydn = 0;
    return;
  }

  straydn->push_projected_linkage(in);
  dn->push_projected_linkage();

  ESlaveUpdate *le =  new ESlaveUpdate(mdlog, "slave_rmdir", mdr->reqid, mdr->slave_to_mds,
				       ESlaveUpdate::OP_PREPARE, ESlaveUpdate::RMDIR);
  mdlog->start_entry(le);
  le->rollback = mdr->more()->rollback_bl;

  le->commit.add_dir_context(straydn->get_dir());
  le->commit.add_primary_dentry(straydn, in, true);
  // slave: no need to journal original dentry

  dout(10) << " noting renamed (unlinked) dir ino " << in->ino() << " in metablob" << dendl;
  le->commit.renamed_dirino = in->ino();

  mds->mdcache->project_subtree_rename(in, dn->get_dir(), straydn->get_dir());

  mdr->more()->slave_update_journaled = true;
  submit_mdlog_entry(le, new C_MDS_SlaveRmdirPrep(this, mdr, dn, straydn),
                     mdr, __func__);
  mdlog->flush();
}

void Server::_logged_slave_rmdir(MDRequestRef& mdr, CDentry *dn, CDentry *straydn)
{
  dout(10) << "_logged_slave_rmdir " << *mdr << " on " << *dn << dendl;

  // update our cache now, so we are consistent with what is in the journal
  // when we journal a subtree map
  CInode *in = dn->get_linkage()->get_inode();
  dn->get_dir()->unlink_inode(dn);
  straydn->pop_projected_linkage();
  dn->pop_projected_linkage();
  mdcache->adjust_subtree_after_rename(in, dn->get_dir(), true);

  // done.
  mdr->slave_request->put();
  mdr->slave_request = 0;
  mdr->straydn = 0;

  if (!mdr->aborted) {
    MMDSSlaveRequest *reply = new MMDSSlaveRequest(mdr->reqid, mdr->attempt,
						   MMDSSlaveRequest::OP_RMDIRPREPACK);
    mds->send_message_mds(reply, mdr->slave_to_mds);
  } else {
    dout(10) << " abort flag set, finishing" << dendl;
    mdcache->request_finish(mdr);
  }
}

void Server::handle_slave_rmdir_prep_ack(MDRequestRef& mdr, MMDSSlaveRequest *ack)
{
  dout(10) << "handle_slave_rmdir_prep_ack " << *mdr 
	   << " " << *ack << dendl;

  mds_rank_t from = mds_rank_t(ack->get_source().num());

  mdr->more()->slaves.insert(from);
  mdr->more()->witnessed.insert(from);
  if (!ack->is_not_journaled())
    mdr->more()->has_journaled_slaves = true;

  // remove from waiting list
  assert(mdr->more()->waiting_on_slave.count(from));
  mdr->more()->waiting_on_slave.erase(from);

  if (mdr->more()->waiting_on_slave.empty())
    dispatch_client_request(mdr);  // go again!
  else 
    dout(10) << "still waiting on slaves " << mdr->more()->waiting_on_slave << dendl;
}

void Server::_commit_slave_rmdir(MDRequestRef& mdr, int r)
{
  dout(10) << "_commit_slave_rmdir " << *mdr << " r=" << r << dendl;
  
  if (r == 0) {
    mdr->cleanup();

    if (mdr->more()->slave_update_journaled) {
      // write a commit to the journal
      ESlaveUpdate *le = new ESlaveUpdate(mdlog, "slave_rmdir_commit", mdr->reqid,
					  mdr->slave_to_mds, ESlaveUpdate::OP_COMMIT,
					  ESlaveUpdate::RMDIR);
      mdlog->start_entry(le);
      submit_mdlog_entry(le, new C_MDS_CommittedSlave(this, mdr), mdr, __func__);
      mdlog->flush();
    } else {
      _committed_slave(mdr);
    }
  } else {
    // abort
    do_rmdir_rollback(mdr->more()->rollback_bl, mdr->slave_to_mds, mdr);
  }
}

struct C_MDS_LoggedRmdirRollback : public ServerContext {
  MDRequestRef mdr;
  metareqid_t reqid;
  CDentry *dn;
  CDentry *straydn;
  C_MDS_LoggedRmdirRollback(Server *s, MDRequestRef& m, metareqid_t mr, CDentry *d, CDentry *st)
    : ServerContext(s), mdr(m), reqid(mr), dn(d), straydn(st) {}
  void finish(int r) {
    server->_rmdir_rollback_finish(mdr, reqid, dn, straydn);
  }
};

void Server::do_rmdir_rollback(bufferlist &rbl, mds_rank_t master, MDRequestRef& mdr)
{
  // unlink the other rollback methods, the rmdir rollback is only
  // needed to record the subtree changes in the journal for inode
  // replicas who are auth for empty dirfrags.  no actual changes to
  // the file system are taking place here, so there is no Mutation.

  rmdir_rollback rollback;
  bufferlist::iterator p = rbl.begin();
  ::decode(rollback, p);
  
  dout(10) << "do_rmdir_rollback on " << rollback.reqid << dendl;
  mds->mdcache->add_rollback(rollback.reqid, master); // need to finish this update before resolve finishes
  assert(mdr || mds->is_resolve());

  CDir *dir = mds->mdcache->get_dirfrag(rollback.src_dir);
  if (!dir)
    dir = mds->mdcache->get_dirfrag(rollback.src_dir.ino, rollback.src_dname);
  assert(dir);
  CDentry *dn = dir->lookup(rollback.src_dname);
  assert(dn);
  dout(10) << " dn " << *dn << dendl;
  dir = mds->mdcache->get_dirfrag(rollback.dest_dir);
  assert(dir);
  CDentry *straydn = dir->lookup(rollback.dest_dname);
  assert(straydn);
  dout(10) << " straydn " << *dn << dendl;
  CInode *in = straydn->get_linkage()->get_inode();

  if (mdr && !mdr->more()->slave_update_journaled) {
    assert(!in->has_subtree_root_dirfrag(mds->get_nodeid()));

    straydn->get_dir()->unlink_inode(straydn);
    dn->get_dir()->link_primary_inode(dn, in);

    mdcache->adjust_subtree_after_rename(in, straydn->get_dir(), false);

    mds->mdcache->request_finish(mdr);
    mds->mdcache->finish_rollback(rollback.reqid);
    return;
  }

  dn->push_projected_linkage(in);
  straydn->push_projected_linkage();

  ESlaveUpdate *le = new ESlaveUpdate(mdlog, "slave_rmdir_rollback", rollback.reqid, master,
				      ESlaveUpdate::OP_ROLLBACK, ESlaveUpdate::RMDIR);
  mdlog->start_entry(le);
  
  le->commit.add_dir_context(dn->get_dir());
  le->commit.add_primary_dentry(dn, in, true);
  // slave: no need to journal straydn
  
  dout(10) << " noting renamed (unlinked) dir ino " << in->ino() << " in metablob" << dendl;
  le->commit.renamed_dirino = in->ino();

  mdcache->project_subtree_rename(in, straydn->get_dir(), dn->get_dir());

  submit_mdlog_entry(le,
                     new C_MDS_LoggedRmdirRollback(this, mdr,rollback.reqid,
                                                   dn, straydn),
                     mdr, __func__);
  mdlog->flush();
}

void Server::_rmdir_rollback_finish(MDRequestRef& mdr, metareqid_t reqid, CDentry *dn, CDentry *straydn)
{
  dout(10) << "_rmdir_rollback_finish " << reqid << dendl;

  straydn->get_dir()->unlink_inode(straydn);
  dn->pop_projected_linkage();
  straydn->pop_projected_linkage();

  CInode *in = dn->get_linkage()->get_inode();
  mdcache->adjust_subtree_after_rename(in, straydn->get_dir(), true);
  if (mds->is_resolve()) {
    CDir *root = mdcache->get_subtree_root(straydn->get_dir());
    mdcache->try_trim_non_auth_subtree(root);
  }

  if (mdr)
    mds->mdcache->request_finish(mdr);

  mds->mdcache->finish_rollback(reqid);
}


/** _dir_is_nonempty[_unlocked]
 *
 * check if a directory is non-empty (i.e. we can rmdir it).
 *
 * the unlocked varient this is a fastpath check.  we can't really be
 * sure until we rdlock the filelock.
 */
bool Server::_dir_is_nonempty_unlocked(MDRequestRef& mdr, CInode *in)
{
  dout(10) << "dir_is_nonempty_unlocked " << *in << dendl;
  assert(in->is_auth());

  if (in->snaprealm && in->snaprealm->srnode.snaps.size())
    return true; // in a snapshot!

  list<CDir*> ls;
  in->get_dirfrags(ls);
  for (list<CDir*>::iterator p = ls.begin(); p != ls.end(); ++p) {
    CDir *dir = *p;
    // is the frag obviously non-empty?
    if (dir->is_auth()) {
      if (dir->get_projected_fnode()->fragstat.size()) {
	dout(10) << "dir_is_nonempty_unlocked dirstat has " 
		 << dir->get_projected_fnode()->fragstat.size() << " items " << *dir << dendl;
	return true;
      }
    }
  }

  return false;
}

bool Server::_dir_is_nonempty(MDRequestRef& mdr, CInode *in)
{
  dout(10) << "dir_is_nonempty " << *in << dendl;
  assert(in->is_auth());
  assert(in->filelock.can_read(-1));

  frag_info_t dirstat;
  version_t dirstat_version = in->get_projected_inode()->dirstat.version;

  list<CDir*> ls;
  in->get_dirfrags(ls);
  for (list<CDir*>::iterator p = ls.begin(); p != ls.end(); ++p) {
    CDir *dir = *p;
    const fnode_t *pf = dir->get_projected_fnode();
    if (pf->fragstat.size()) {
      dout(10) << "dir_is_nonempty_unlocked dirstat has "
	       << pf->fragstat.size() << " items " << *dir << dendl;
      return true;
    }

    if (pf->accounted_fragstat.version == dirstat_version)
      dirstat.add(pf->accounted_fragstat);
    else
      dirstat.add(pf->fragstat);
  }

  return dirstat.size() != in->get_projected_inode()->dirstat.size();
}


// ======================================================


class C_MDS_rename_finish : public MDSInternalContext {
  MDRequestRef mdr;
  CDentry *srcdn;
  CDentry *destdn;
  CDentry *straydn;
public:
  C_MDS_rename_finish(MDS *m, MDRequestRef& r,
		      CDentry *sdn, CDentry *ddn, CDentry *stdn) :
    MDSInternalContext(m), mdr(r),
    srcdn(sdn), destdn(ddn), straydn(stdn) { }
  void finish(int r) {
    assert(r == 0);
    mds->server->_rename_finish(mdr, srcdn, destdn, straydn);
  }
};


/** handle_client_rename
 *
 * rename master is the destdn auth.  this is because cached inodes
 * must remain connected.  thus, any replica of srci, must also
 * replicate destdn, and possibly straydn, so that srci (and
 * destdn->inode) remain connected during the rename.
 *
 * to do this, we freeze srci, then master (destdn auth) verifies that
 * all other nodes have also replciated destdn and straydn.  note that
 * destdn replicas need not also replicate srci.  this only works when 
 * destdn is master.
 *
 * This function takes responsibility for the passed mdr.
 */
void Server::handle_client_rename(MDRequestRef& mdr)
{
  MClientRequest *req = mdr->client_request;
  dout(7) << "handle_client_rename " << *req << dendl;

  filepath destpath = req->get_filepath();
  filepath srcpath = req->get_filepath2();
  if (destpath.depth() == 0 || srcpath.depth() == 0) {
    respond_to_request(mdr, -EINVAL);
    return;
  }
  const string &destname = destpath.last_dentry();

  vector<CDentry*>& srctrace = mdr->dn[1];
  vector<CDentry*>& desttrace = mdr->dn[0];

  set<SimpleLock*> rdlocks, wrlocks, xlocks;

  CDentry *destdn = rdlock_path_xlock_dentry(mdr, 0, rdlocks, wrlocks, xlocks, true, false, true);
  if (!destdn) return;
  dout(10) << " destdn " << *destdn << dendl;
  if (mdr->snapid != CEPH_NOSNAP) {
    respond_to_request(mdr, -EROFS);
    return;
  }
  CDentry::linkage_t *destdnl = destdn->get_projected_linkage();
  CDir *destdir = destdn->get_dir();
  assert(destdir->is_auth());

  int r = mdcache->path_traverse(mdr, NULL, NULL, srcpath, &srctrace, NULL, MDS_TRAVERSE_DISCOVER);
  if (r > 0)
    return; // delayed
  if (r < 0) {
    if (r == -ESTALE) {
      dout(10) << "FAIL on ESTALE but attempting recovery" << dendl;
      mdcache->find_ino_peers(srcpath.get_ino(), new C_MDS_TryFindInode(this, mdr));
    } else {
      dout(10) << "FAIL on error " << r << dendl;
      respond_to_request(mdr, r);
    }
    return;

  }
  assert(!srctrace.empty());
  CDentry *srcdn = srctrace[srctrace.size()-1];
  dout(10) << " srcdn " << *srcdn << dendl;
  if (srcdn->last != CEPH_NOSNAP) {
    respond_to_request(mdr, -EROFS);
    return;
  }
  CDentry::linkage_t *srcdnl = srcdn->get_projected_linkage();
  CInode *srci = srcdnl->get_inode();
  dout(10) << " srci " << *srci << dendl;

  CInode *oldin = 0;
  if (!destdnl->is_null()) {
    //dout(10) << "dest dn exists " << *destdn << dendl;
    oldin = mdcache->get_dentry_inode(destdn, mdr, true);
    if (!oldin) return;
    dout(10) << " oldin " << *oldin << dendl;
    
    // mv /some/thing /to/some/existing_other_thing
    if (oldin->is_dir() && !srci->is_dir()) {
      respond_to_request(mdr, -EISDIR);
      return;
    }
    if (!oldin->is_dir() && srci->is_dir()) {
      respond_to_request(mdr, -ENOTDIR);
      return;
    }

    // non-empty dir?
    if (oldin->is_dir() && _dir_is_nonempty_unlocked(mdr, oldin)) {
      respond_to_request(mdr, -ENOTEMPTY);
      return;
    }
    if (srci == oldin && !srcdn->get_dir()->inode->is_stray()) {
      respond_to_request(mdr, 0);  // no-op.  POSIX makes no sense.
      return;
    }
  }

  // -- some sanity checks --

  // src+dest traces _must_ share a common ancestor for locking to prevent orphans
  if (destpath.get_ino() != srcpath.get_ino() &&
      !(req->get_source().is_mds() &&
	MDS_INO_IS_MDSDIR(srcpath.get_ino()))) {  // <-- mds 'rename' out of stray dir is ok!
    // do traces share a dentry?
    CDentry *common = 0;
    for (unsigned i=0; i < srctrace.size(); i++) {
      for (unsigned j=0; j < desttrace.size(); j++) {
	if (srctrace[i] == desttrace[j]) {
	  common = srctrace[i];
	  break;
	}
      }
      if (common)
	break;
    }

    if (common) {
      dout(10) << "rename src and dest traces share common dentry " << *common << dendl;
    } else {
      CInode *srcbase = srctrace[0]->get_dir()->get_inode();
      CInode *destbase = destdir->get_inode();
      if (!desttrace.empty())
	destbase = desttrace[0]->get_dir()->get_inode();

      // ok, extend srctrace toward root until it is an ancestor of desttrace.
      while (srcbase != destbase &&
	     !srcbase->is_projected_ancestor_of(destbase)) {
	srctrace.insert(srctrace.begin(),
			srcbase->get_projected_parent_dn());
	dout(10) << "rename prepending srctrace with " << *srctrace[0] << dendl;
	srcbase = srcbase->get_projected_parent_dn()->get_dir()->get_inode();
      }

      // then, extend destpath until it shares the same parent inode as srcpath.
      while (destbase != srcbase) {
	desttrace.insert(desttrace.begin(),
			 destbase->get_projected_parent_dn());
	rdlocks.insert(&desttrace[0]->lock);
	dout(10) << "rename prepending desttrace with " << *desttrace[0] << dendl;
	destbase = destbase->get_projected_parent_dn()->get_dir()->get_inode();
      }
      dout(10) << "rename src and dest traces now share common ancestor " << *destbase << dendl;
    }
  }

  // src == dest?
  if (srcdn->get_dir() == destdir && srcdn->name == destname) {
    dout(7) << "rename src=dest, noop" << dendl;
    respond_to_request(mdr, 0);
    return;
  }

  // dest a child of src?
  // e.g. mv /usr /usr/foo
  CDentry *pdn = destdir->inode->parent;
  while (pdn) {
    if (pdn == srcdn) {
      dout(7) << "cannot rename item to be a child of itself" << dendl;
      respond_to_request(mdr, -EINVAL);
      return;
    }
    pdn = pdn->get_dir()->inode->parent;
  }

  // is this a stray migration, reintegration or merge? (sanity checks!)
  if (mdr->reqid.name.is_mds() &&
      !(MDS_INO_IS_MDSDIR(srcpath.get_ino()) &&
	MDS_INO_IS_STRAY(destpath.get_ino())) &&
      !(destdnl->is_remote() &&
	destdnl->get_remote_ino() == srci->ino())) {
    respond_to_request(mdr, -EINVAL);  // actually, this won't reply, but whatev.
    return;
  }

  bool linkmerge = (srcdnl->get_inode() == destdnl->get_inode() &&
		    (srcdnl->is_primary() || destdnl->is_primary()));
  if (linkmerge)
    dout(10) << " this is a link merge" << dendl;

  // -- create stray dentry? --
  CDentry *straydn = NULL;
  if (destdnl->is_primary() && !linkmerge) {
    straydn = prepare_stray_dentry(mdr, destdnl->get_inode());
    dout(10) << " straydn is " << *straydn << dendl;
  } else if (mdr->straydn) {
    mdr->unpin(mdr->straydn);
    mdr->straydn = NULL;
  }

  // -- prepare witness list --
  /*
   * NOTE: we use _all_ replicas as witnesses.
   * this probably isn't totally necessary (esp for file renames),
   * but if/when we change that, we have to make sure rejoin is
   * sufficiently robust to handle strong rejoins from survivors
   * with totally wrong dentry->inode linkage.
   * (currently, it can ignore rename effects, because the resolve
   * stage will sort them out.)
   */
  set<mds_rank_t> witnesses = mdr->more()->extra_witnesses;
  if (srcdn->is_auth())
    srcdn->list_replicas(witnesses);
  else
    witnesses.insert(srcdn->authority().first);
  if (srcdnl->is_remote() && !srci->is_auth())
    witnesses.insert(srci->authority().first);
  if (!destdnl->is_null()) {
    destdn->list_replicas(witnesses);
    if (destdnl->is_remote() && !oldin->is_auth())
      witnesses.insert(oldin->authority().first);
  }
  dout(10) << " witnesses " << witnesses << ", have " << mdr->more()->witnessed << dendl;


  // -- locks --
  map<SimpleLock*, mds_rank_t> remote_wrlocks;

  // srctrace items.  this mirrors locks taken in rdlock_path_xlock_dentry
  for (int i=0; i<(int)srctrace.size(); i++) 
    rdlocks.insert(&srctrace[i]->lock);
  xlocks.insert(&srcdn->lock);
  mds_rank_t srcdirauth = srcdn->get_dir()->authority().first;
  if (srcdirauth != mds->whoami) {
    dout(10) << " will remote_wrlock srcdir scatterlocks on mds." << srcdirauth << dendl;
    remote_wrlocks[&srcdn->get_dir()->inode->filelock] = srcdirauth;
    remote_wrlocks[&srcdn->get_dir()->inode->nestlock] = srcdirauth;
    if (srci->is_dir())
      rdlocks.insert(&srci->dirfragtreelock);
  } else {
    wrlocks.insert(&srcdn->get_dir()->inode->filelock);
    wrlocks.insert(&srcdn->get_dir()->inode->nestlock);
  }
  mds->locker->include_snap_rdlocks(rdlocks, srcdn->get_dir()->inode);

  // straydn?
  if (straydn) {
    wrlocks.insert(&straydn->get_dir()->inode->filelock);
    wrlocks.insert(&straydn->get_dir()->inode->nestlock);
    xlocks.insert(&straydn->lock);
  }

  // xlock versionlock on dentries if there are witnesses.
  //  replicas can't see projected dentry linkages, and will get
  //  confused if we try to pipeline things.
  if (!witnesses.empty()) {
    // take xlock on all projected ancestor dentries for srcdn and destdn.
    // this ensures the srcdn and destdn can be traversed to by the witnesses.
    for (int i= 0; i<(int)srctrace.size(); i++) {
      if (srctrace[i]->is_auth() && srctrace[i]->is_projected())
	  xlocks.insert(&srctrace[i]->versionlock);
    }
    for (int i=0; i<(int)desttrace.size(); i++) {
      if (desttrace[i]->is_auth() && desttrace[i]->is_projected())
	  xlocks.insert(&desttrace[i]->versionlock);
    }
    // xlock srci and oldin's primary dentries, so witnesses can call
    // open_remote_ino() with 'want_locked=true' when the srcdn or destdn
    // is traversed.
    if (srcdnl->is_remote())
      xlocks.insert(&srci->get_projected_parent_dn()->lock);
    if (destdnl->is_remote())
      xlocks.insert(&oldin->get_projected_parent_dn()->lock);
  }

  // we need to update srci's ctime.  xlock its least contended lock to do that...
  xlocks.insert(&srci->linklock);

  // xlock oldin (for nlink--)
  if (oldin) {
    xlocks.insert(&oldin->linklock);
    if (oldin->is_dir())
      rdlocks.insert(&oldin->filelock);
  }
  if (srcdnl->is_primary() && srci->is_dir())  
    // FIXME: this should happen whenever we are renamning between
    // realms, regardless of the file type
    // FIXME: If/when this changes, make sure to update the
    // "allowance" in handle_slave_rename_prep
    xlocks.insert(&srci->snaplock);  // FIXME: an auth bcast could be sufficient?
  else
    rdlocks.insert(&srci->snaplock);

  CInode *auth_pin_freeze = !srcdn->is_auth() && srcdnl->is_primary() ? srci : NULL;
  if (!mds->locker->acquire_locks(mdr, rdlocks, wrlocks, xlocks,
				  &remote_wrlocks, auth_pin_freeze))
    return;

  if (!check_access(mdr, srcdn->get_dir()->get_inode(), MAY_WRITE))
    return;

  if (!check_access(mdr, destdn->get_dir()->get_inode(), MAY_WRITE))
    return;

  if (!check_access(mdr, srci, MAY_WRITE))
    return;

  if (oldin &&
      oldin->is_dir() &&
      _dir_is_nonempty(mdr, oldin)) {
    respond_to_request(mdr, -ENOTEMPTY);
    return;
  }

  /* project_past_snaprealm_parent() will do this job
   *
  // moving between snaprealms?
  if (srcdnl->is_primary() && srci->is_multiversion() && !srci->snaprealm) {
    SnapRealm *srcrealm = srci->find_snaprealm();
    SnapRealm *destrealm = destdn->get_dir()->inode->find_snaprealm();
    if (srcrealm != destrealm &&
	(srcrealm->get_newest_seq() + 1 > srcdn->first ||
	 destrealm->get_newest_seq() + 1 > srcdn->first)) {
      dout(10) << " renaming between snaprealms, creating snaprealm for " << *srci << dendl;
      mds->mdcache->snaprealm_create(mdr, srci);
      return;
    }
  }
  */

  assert(g_conf->mds_kill_rename_at != 1);

  // -- open all srcdn inode frags, if any --
  // we need these open so that auth can properly delegate from inode to dirfrags
  // after the inode is _ours_.
  if (srcdnl->is_primary() && 
      !srcdn->is_auth() && 
      srci->is_dir()) {
    dout(10) << "srci is remote dir, setting stickydirs and opening all frags" << dendl;
    mdr->set_stickydirs(srci);

    list<frag_t> frags;
    srci->dirfragtree.get_leaves(frags);
    for (list<frag_t>::iterator p = frags.begin();
	 p != frags.end();
	 ++p) {
      CDir *dir = srci->get_dirfrag(*p);
      if (!dir) {
	dout(10) << " opening " << *p << " under " << *srci << dendl;
	mdcache->open_remote_dirfrag(srci, *p, new C_MDS_RetryRequest(mdcache, mdr));
	return;
      }
    }
  }

  // -- prepare witnesses --

  // do srcdn auth last
  mds_rank_t last = MDS_RANK_NONE;
  if (!srcdn->is_auth()) {
    last = srcdn->authority().first;
    mdr->more()->srcdn_auth_mds = last;
    // ask auth of srci to mark srci as ambiguous auth if more than two MDS
    // are involved in the rename operation.
    if (srcdnl->is_primary() && !mdr->more()->is_ambiguous_auth) {
      dout(10) << " preparing ambiguous auth for srci" << dendl;
      mdr->set_ambiguous_auth(srci);
      _rename_prepare_witness(mdr, last, witnesses, srcdn, destdn, straydn);
      return;
    }
  }
  
  for (set<mds_rank_t>::iterator p = witnesses.begin();
       p != witnesses.end();
       ++p) {
    if (*p == last) continue;  // do it last!
    if (mdr->more()->witnessed.count(*p)) {
      dout(10) << " already witnessed by mds." << *p << dendl;
    } else if (mdr->more()->waiting_on_slave.count(*p)) {
      dout(10) << " already waiting on witness mds." << *p << dendl;      
    } else {
      if (!_rename_prepare_witness(mdr, *p, witnesses, srcdn, destdn, straydn))
	return;
    }
  }
  if (!mdr->more()->waiting_on_slave.empty())
    return;  // we're waiting for a witness.

  if (last != MDS_RANK_NONE && mdr->more()->witnessed.count(last) == 0) {
    dout(10) << " preparing last witness (srcdn auth)" << dendl;
    assert(mdr->more()->waiting_on_slave.count(last) == 0);
    _rename_prepare_witness(mdr, last, witnesses, srcdn, destdn, straydn);
    return;
  }

  // test hack: bail after slave does prepare, so we can verify it's _live_ rollback.
  if (!mdr->more()->slaves.empty() && !srci->is_dir())
    assert(g_conf->mds_kill_rename_at != 3);
  if (!mdr->more()->slaves.empty() && srci->is_dir())
    assert(g_conf->mds_kill_rename_at != 4);

  // -- declare now --
  mdr->set_mds_stamp(ceph_clock_now(g_ceph_context));

  // -- prepare journal entry --
  mdr->ls = mdlog->get_current_segment();
  EUpdate *le = new EUpdate(mdlog, "rename");
  mdlog->start_entry(le);
  le->metablob.add_client_req(mdr->reqid, mdr->client_request->get_oldest_client_tid());
  if (!mdr->more()->witnessed.empty()) {
    dout(20) << " noting uncommitted_slaves " << mdr->more()->witnessed << dendl;
    
    le->reqid = mdr->reqid;
    le->had_slaves = true;
    
    mds->mdcache->add_uncommitted_master(mdr->reqid, mdr->ls, mdr->more()->witnessed);
    // no need to send frozen auth pin to recovring auth MDS of srci
    mdr->more()->is_remote_frozen_authpin = false;
  }
  
  _rename_prepare(mdr, &le->metablob, &le->client_map, srcdn, destdn, straydn);
  if (le->client_map.length())
    le->cmapv = mds->sessionmap.get_projected();

  // -- commit locally --
  C_MDS_rename_finish *fin = new C_MDS_rename_finish(mds, mdr, srcdn, destdn, straydn);

  journal_and_reply(mdr, srci, destdn, le, fin);
}


void Server::_rename_finish(MDRequestRef& mdr, CDentry *srcdn, CDentry *destdn, CDentry *straydn)
{
  dout(10) << "_rename_finish " << *mdr << dendl;

  if (!mdr->more()->witnessed.empty())
    mdcache->logged_master_update(mdr->reqid);

  // apply
  _rename_apply(mdr, srcdn, destdn, straydn);

  mds->mdcache->send_dentry_link(destdn, mdr);

  CDentry::linkage_t *destdnl = destdn->get_linkage();
  CInode *in = destdnl->get_inode();
  bool need_eval = mdr->more()->cap_imports.count(in);

  // test hack: test slave commit
  if (!mdr->more()->slaves.empty() && !in->is_dir())
    assert(g_conf->mds_kill_rename_at != 5);
  if (!mdr->more()->slaves.empty() && in->is_dir())
    assert(g_conf->mds_kill_rename_at != 6);
  
  // bump popularity
  mds->balancer->hit_dir(mdr->get_mds_stamp(), srcdn->get_dir(), META_POP_IWR);
  if (destdnl->is_remote() && in->is_auth())
    mds->balancer->hit_inode(mdr->get_mds_stamp(), in, META_POP_IWR);

  // did we import srci?  if so, explicitly ack that import that, before we unlock and reply.

  assert(g_conf->mds_kill_rename_at != 7);

  // reply
  respond_to_request(mdr, 0);

  if (need_eval)
    mds->locker->eval(in, CEPH_CAP_LOCKS, true);

  // clean up?
  if (straydn) {
    mdcache->notify_stray(straydn);
  }
}



// helpers

bool Server::_rename_prepare_witness(MDRequestRef& mdr, mds_rank_t who, set<mds_rank_t> &witnesse,
				     CDentry *srcdn, CDentry *destdn, CDentry *straydn)
{
  if (!mds->mdsmap->is_clientreplay_or_active_or_stopping(who)) {
    dout(10) << "_rename_prepare_witness mds." << who << " is not active" << dendl;
    if (mdr->more()->waiting_on_slave.empty())
      mds->wait_for_active_peer(who, new C_MDS_RetryRequest(mdcache, mdr));
    return false;
  }

  dout(10) << "_rename_prepare_witness mds." << who << dendl;
  MMDSSlaveRequest *req = new MMDSSlaveRequest(mdr->reqid, mdr->attempt,
					       MMDSSlaveRequest::OP_RENAMEPREP);
  srcdn->make_path(req->srcdnpath);
  destdn->make_path(req->destdnpath);
  req->op_stamp = mdr->get_op_stamp();
  
  if (straydn)
    mdcache->replicate_stray(straydn, who, req->stray);
  
  // srcdn auth will verify our current witness list is sufficient
  req->witnesses = witnesse;

  mds->send_message_mds(req, who);
  
  assert(mdr->more()->waiting_on_slave.count(who) == 0);
  mdr->more()->waiting_on_slave.insert(who);
  return true;
}

version_t Server::_rename_prepare_import(MDRequestRef& mdr, CDentry *srcdn, bufferlist *client_map_bl)
{
  version_t oldpv = mdr->more()->inode_import_v;

  CDentry::linkage_t *srcdnl = srcdn->get_linkage();

  /* import node */
  bufferlist::iterator blp = mdr->more()->inode_import.begin();
	  
  // imported caps
  ::decode(mdr->more()->imported_client_map, blp);
  ::encode(mdr->more()->imported_client_map, *client_map_bl);
  prepare_force_open_sessions(mdr->more()->imported_client_map, mdr->more()->sseq_map);

  list<ScatterLock*> updated_scatterlocks;  // we clear_updated explicitly below
  mdcache->migrator->decode_import_inode(srcdn, blp, 
					 srcdn->authority().first,
					 mdr->ls, 0,
					 mdr->more()->cap_imports, updated_scatterlocks);
  srcdnl->get_inode()->filelock.remove_dirty();  
  srcdnl->get_inode()->nestlock.remove_dirty();  

  // hack: force back to !auth and clean, temporarily
  srcdnl->get_inode()->state_clear(CInode::STATE_AUTH);
  srcdnl->get_inode()->mark_clean();

  return oldpv;
}

bool Server::_need_force_journal(CInode *diri, bool empty)
{
  list<CDir*> ls;
  diri->get_dirfrags(ls);

  bool force_journal = false;
  if (empty) {
    for (list<CDir*>::iterator p = ls.begin(); p != ls.end(); ++p) {
      if ((*p)->is_subtree_root() && (*p)->get_dir_auth().first == mds->whoami) {
	dout(10) << " frag " << (*p)->get_frag() << " is auth subtree dirfrag, will force journal" << dendl;
	force_journal = true;
	break;
      } else
	dout(20) << " frag " << (*p)->get_frag() << " is not auth subtree dirfrag" << dendl;
    }
  } else {
    // see if any children of our frags are auth subtrees.
    list<CDir*> subtrees;
    mds->mdcache->list_subtrees(subtrees);
    dout(10) << " subtrees " << subtrees << " frags " << ls << dendl;
    for (list<CDir*>::iterator p = ls.begin(); p != ls.end(); ++p) {
      CDir *dir = *p;
      for (list<CDir*>::iterator q = subtrees.begin(); q != subtrees.end(); ++q) {
	if (dir->contains(*q)) {
	  if ((*q)->get_dir_auth().first == mds->whoami) {
	    dout(10) << " frag " << (*p)->get_frag() << " contains (maybe) auth subtree, will force journal "
		     << **q << dendl;
	    force_journal = true;
	    break;
	  } else
	    dout(20) << " frag " << (*p)->get_frag() << " contains but isn't auth for " << **q << dendl;
	} else
	  dout(20) << " frag " << (*p)->get_frag() << " does not contain " << **q << dendl;
      }
      if (force_journal)
	break;
    }
  }
  return force_journal;
}

void Server::_rename_prepare(MDRequestRef& mdr,
			     EMetaBlob *metablob, bufferlist *client_map_bl,
			     CDentry *srcdn, CDentry *destdn, CDentry *straydn)
{
  dout(10) << "_rename_prepare " << *mdr << " " << *srcdn << " " << *destdn << dendl;
  if (straydn)
    dout(10) << " straydn " << *straydn << dendl;

  CDentry::linkage_t *srcdnl = srcdn->get_projected_linkage();
  CDentry::linkage_t *destdnl = destdn->get_projected_linkage();
  CInode *srci = srcdnl->get_inode();
  CInode *oldin = destdnl->get_inode();

  // primary+remote link merge?
  bool linkmerge = (srci == destdnl->get_inode() &&
		    (srcdnl->is_primary() || destdnl->is_primary()));
  bool silent = srcdn->get_dir()->inode->is_stray();

  bool force_journal_dest = false;
  if (srci->is_dir() && !destdn->is_auth()) {
    if (srci->is_auth()) {
      // if we are auth for srci and exporting it, force journal because journal replay needs
      // the source inode to create auth subtrees.
      dout(10) << " we are exporting srci, will force journal destdn" << dendl;
      force_journal_dest = true;
    } else
      force_journal_dest = _need_force_journal(srci, false);
  }

  bool force_journal_stray = false;
  if (oldin && oldin->is_dir() && straydn && !straydn->is_auth())
    force_journal_stray = _need_force_journal(oldin, true);

  if (linkmerge)
    dout(10) << " merging remote and primary links to the same inode" << dendl;
  if (silent)
    dout(10) << " reintegrating stray; will avoid changing nlink or dir mtime" << dendl;
  if (force_journal_dest)
    dout(10) << " forcing journal destdn because we (will) have auth subtrees nested beneath it" << dendl;
  if (force_journal_stray)
    dout(10) << " forcing journal straydn because we (will) have auth subtrees nested beneath it" << dendl;

  if (srci->is_dir() && (destdn->is_auth() || force_journal_dest)) {
    dout(10) << " noting renamed dir ino " << srci->ino() << " in metablob" << dendl;
    metablob->renamed_dirino = srci->ino();
  } else if (oldin && oldin->is_dir() && force_journal_stray) {
    dout(10) << " noting rename target dir " << oldin->ino() << " in metablob" << dendl;
    metablob->renamed_dirino = oldin->ino();
  }

  // prepare
  inode_t *pi = 0;    // renamed inode
  inode_t *tpi = 0;  // target/overwritten inode
  
  // target inode
  if (!linkmerge) {
    if (destdnl->is_primary()) {
      assert(straydn);  // moving to straydn.
      // link--, and move.
      if (destdn->is_auth()) {
	tpi = oldin->project_inode(); //project_snaprealm
	tpi->version = straydn->pre_dirty(tpi->version);
	tpi->update_backtrace();
      }
      straydn->push_projected_linkage(oldin);
    } else if (destdnl->is_remote()) {
      // nlink-- targeti
      if (oldin->is_auth()) {
	tpi = oldin->project_inode();
	tpi->version = oldin->pre_dirty();
      }
    }
  }

  // dest
  if (srcdnl->is_remote()) {
    if (!linkmerge) {
      // destdn
      if (destdn->is_auth())
	mdr->more()->pvmap[destdn] = destdn->pre_dirty();
      destdn->push_projected_linkage(srcdnl->get_remote_ino(), srcdnl->get_remote_d_type());
      // srci
      if (srci->is_auth()) {
	pi = srci->project_inode();
	pi->version = srci->pre_dirty();
      }
    } else {
      dout(10) << " will merge remote onto primary link" << dendl;
      if (destdn->is_auth()) {
	pi = oldin->project_inode();
	pi->version = mdr->more()->pvmap[destdn] = destdn->pre_dirty(oldin->inode.version);
      }
    }
  } else { // primary
    if (destdn->is_auth()) {
      version_t oldpv;
      if (srcdn->is_auth())
	oldpv = srci->get_projected_version();
      else {
	oldpv = _rename_prepare_import(mdr, srcdn, client_map_bl);

	// note which dirfrags have child subtrees in the journal
	// event, so that we can open those (as bounds) during replay.
	if (srci->is_dir()) {
	  list<CDir*> ls;
	  srci->get_dirfrags(ls);
	  for (list<CDir*>::iterator p = ls.begin(); p != ls.end(); ++p) {
	    CDir *dir = *p;
	    if (!dir->is_auth())
	      metablob->renamed_dir_frags.push_back(dir->get_frag());
	  }
	  dout(10) << " noting renamed dir open frags " << metablob->renamed_dir_frags << dendl;
	}
      }
      pi = srci->project_inode(); // project snaprealm if srcdnl->is_primary
                                                 // & srcdnl->snaprealm
      pi->version = mdr->more()->pvmap[destdn] = destdn->pre_dirty(oldpv);
      pi->update_backtrace();
    }
    destdn->push_projected_linkage(srci);
  }

  // src
  if (srcdn->is_auth())
    mdr->more()->pvmap[srcdn] = srcdn->pre_dirty();
  srcdn->push_projected_linkage();  // push null linkage

  if (!silent) {
    if (pi) {
      pi->ctime = mdr->get_op_stamp();
      if (linkmerge)
	pi->nlink--;
    }
    if (tpi) {
      tpi->ctime = mdr->get_op_stamp();
      destdn->make_path_string(tpi->stray_prior_path);
      tpi->nlink--;
      if (tpi->nlink == 0)
	oldin->state_set(CInode::STATE_ORPHAN);
    }
  }

  // prepare nesting, mtime updates
  int predirty_dir = silent ? 0:PREDIRTY_DIR;
  
  // guarantee stray dir is processed first during journal replay. unlink the old inode,
  // then link the source inode to destdn
  if (destdnl->is_primary()) {
    assert(straydn);
    if (straydn->is_auth()) {
      metablob->add_dir_context(straydn->get_dir());
      metablob->add_dir(straydn->get_dir(), true);
    }
  }

  // sub off target
  if (destdn->is_auth() && !destdnl->is_null()) {
    mdcache->predirty_journal_parents(mdr, metablob, oldin, destdn->get_dir(),
				      (destdnl->is_primary() ? PREDIRTY_PRIMARY:0)|predirty_dir, -1);
    if (destdnl->is_primary())
      mdcache->predirty_journal_parents(mdr, metablob, oldin, straydn->get_dir(),
					PREDIRTY_PRIMARY|PREDIRTY_DIR, 1);
  }
  
  // move srcdn
  int predirty_primary = (srcdnl->is_primary() && srcdn->get_dir() != destdn->get_dir()) ? PREDIRTY_PRIMARY:0;
  int flags = predirty_dir | predirty_primary;
  if (srcdn->is_auth())
    mdcache->predirty_journal_parents(mdr, metablob, srci, srcdn->get_dir(), PREDIRTY_SHALLOW|flags, -1);
  if (destdn->is_auth())
    mdcache->predirty_journal_parents(mdr, metablob, srci, destdn->get_dir(), flags, 1);

  SnapRealm *src_realm = srci->find_snaprealm();
  SnapRealm *dest_realm = destdn->get_dir()->inode->find_snaprealm();
  snapid_t next_dest_snap = dest_realm->get_newest_seq() + 1;

  // add it all to the metablob
  // target inode
  if (!linkmerge) {
    if (destdnl->is_primary()) {
      if (destdn->is_auth()) {
	// project snaprealm, too
	if (oldin->snaprealm || dest_realm->get_newest_seq() + 1 > oldin->get_oldest_snap())
	  oldin->project_past_snaprealm_parent(straydn->get_dir()->inode->find_snaprealm());
	straydn->first = MAX(oldin->first, next_dest_snap);
	metablob->add_primary_dentry(straydn, oldin, true, true);
      } else if (force_journal_stray) {
	dout(10) << " forced journaling straydn " << *straydn << dendl;
	metablob->add_dir_context(straydn->get_dir());
	metablob->add_primary_dentry(straydn, oldin, true);
      }
    } else if (destdnl->is_remote()) {
      if (oldin->is_auth()) {
	// auth for targeti
	metablob->add_dir_context(oldin->get_projected_parent_dir());
	mdcache->journal_cow_dentry(mdr.get(), metablob, oldin->get_projected_parent_dn(),
				    CEPH_NOSNAP, 0, destdnl);
	metablob->add_primary_dentry(oldin->get_projected_parent_dn(), oldin, true);
      }
    }
  }

  // dest
  if (srcdnl->is_remote()) {
    if (!linkmerge) {
      if (destdn->is_auth() && !destdnl->is_null())
	mdcache->journal_cow_dentry(mdr.get(), metablob, destdn, CEPH_NOSNAP, 0, destdnl);
      else
	destdn->first = MAX(destdn->first, next_dest_snap);

      if (destdn->is_auth())
        metablob->add_remote_dentry(destdn, true, srcdnl->get_remote_ino(), srcdnl->get_remote_d_type());
      if (srci->get_projected_parent_dn()->is_auth()) { // it's remote
	metablob->add_dir_context(srci->get_projected_parent_dir());
        mdcache->journal_cow_dentry(mdr.get(), metablob, srci->get_projected_parent_dn(), CEPH_NOSNAP, 0, srcdnl);
	metablob->add_primary_dentry(srci->get_projected_parent_dn(), srci, true);
      }
    } else {
      if (destdn->is_auth() && !destdnl->is_null())
	mdcache->journal_cow_dentry(mdr.get(), metablob, destdn, CEPH_NOSNAP, 0, destdnl);
      else
	destdn->first = MAX(destdn->first, next_dest_snap);

      if (destdn->is_auth())
        metablob->add_primary_dentry(destdn, destdnl->get_inode(), true, true);
    }
  } else if (srcdnl->is_primary()) {
    // project snap parent update?
    if (destdn->is_auth() && src_realm != dest_realm &&
        (srci->snaprealm || src_realm->get_newest_seq() + 1 > srci->get_oldest_snap()))
      srci->project_past_snaprealm_parent(dest_realm);
    
    if (destdn->is_auth() && !destdnl->is_null())
      mdcache->journal_cow_dentry(mdr.get(), metablob, destdn, CEPH_NOSNAP, 0, destdnl);
    else
      destdn->first = MAX(destdn->first, next_dest_snap);

    if (destdn->is_auth())
      metablob->add_primary_dentry(destdn, srci, true, true);
    else if (force_journal_dest) {
      dout(10) << " forced journaling destdn " << *destdn << dendl;
      metablob->add_dir_context(destdn->get_dir());
      metablob->add_primary_dentry(destdn, srci, true);
      if (srcdn->is_auth() && srci->is_dir()) {
	// journal new subtrees root dirfrags
	list<CDir*> ls;
	srci->get_dirfrags(ls);
	for (list<CDir*>::iterator p = ls.begin(); p != ls.end(); ++p) {
	  CDir *dir = *p;
	  if (dir->is_auth())
	    metablob->add_dir(dir, true);
	}
      }
    }
  }
    
  // src
  if (srcdn->is_auth()) {
    dout(10) << " journaling srcdn " << *srcdn << dendl;
    mdcache->journal_cow_dentry(mdr.get(), metablob, srcdn, CEPH_NOSNAP, 0, srcdnl);
    // also journal the inode in case we need do slave rename rollback. It is Ok to add
    // both primary and NULL dentries. Because during journal replay, null dentry is
    // processed after primary dentry.
    if (srcdnl->is_primary() && !srci->is_dir() && !destdn->is_auth())
      metablob->add_primary_dentry(srcdn, srci, true);
    metablob->add_null_dentry(srcdn, true);
  } else
    dout(10) << " NOT journaling srcdn " << *srcdn << dendl;

  // make renamed inode first track the dn
  if (srcdnl->is_primary() && destdn->is_auth())
    srci->first = destdn->first;  

  if (oldin && oldin->is_dir())
    mdcache->project_subtree_rename(oldin, destdn->get_dir(), straydn->get_dir());
  if (srci->is_dir())
    mdcache->project_subtree_rename(srci, srcdn->get_dir(), destdn->get_dir());

}


void Server::_rename_apply(MDRequestRef& mdr, CDentry *srcdn, CDentry *destdn, CDentry *straydn)
{
  dout(10) << "_rename_apply " << *mdr << " " << *srcdn << " " << *destdn << dendl;
  dout(10) << " pvs " << mdr->more()->pvmap << dendl;

  CDentry::linkage_t *srcdnl = srcdn->get_linkage();
  CDentry::linkage_t *destdnl = destdn->get_linkage();

  CInode *oldin = destdnl->get_inode();
  
  bool imported_inode = false;

  // primary+remote link merge?
  bool linkmerge = (srcdnl->get_inode() == destdnl->get_inode() &&
		    (srcdnl->is_primary() || destdnl->is_primary()));

  // target inode
  if (!linkmerge) {
    if (destdnl->is_primary()) {
      assert(straydn);
      dout(10) << "straydn is " << *straydn << dendl;
      destdn->get_dir()->unlink_inode(destdn);

      straydn->pop_projected_linkage();
      if (mdr->is_slave() && !mdr->more()->slave_update_journaled)
	assert(!straydn->is_projected()); // no other projected

      mdcache->touch_dentry_bottom(straydn);  // drop dn as quickly as possible.

      // nlink-- targeti
      if (destdn->is_auth()) {
	bool hadrealm = (oldin->snaprealm ? true : false);
	oldin->pop_and_dirty_projected_inode(mdr->ls);
	if (oldin->snaprealm && !hadrealm)
	  mdcache->do_realm_invalidate_and_update_notify(oldin, CEPH_SNAP_OP_SPLIT);
      } else {
	// FIXME this snaprealm is not filled out correctly
	//oldin->open_snaprealm();  might be sufficient..	
      }
    } else if (destdnl->is_remote()) {
      destdn->get_dir()->unlink_inode(destdn);
      if (oldin->is_auth())
  	oldin->pop_and_dirty_projected_inode(mdr->ls);
    }
  }

  // unlink src before we relink it at dest
  CInode *in = srcdnl->get_inode();
  assert(in);

  bool srcdn_was_remote = srcdnl->is_remote();
  srcdn->get_dir()->unlink_inode(srcdn);

  // dest
  if (srcdn_was_remote) {
    if (!linkmerge) {
      // destdn
      destdnl = destdn->pop_projected_linkage();
      if (mdr->is_slave() && !mdr->more()->slave_update_journaled)
	assert(!destdn->is_projected()); // no other projected

      destdn->link_remote(destdnl, in);
      if (destdn->is_auth())
	destdn->mark_dirty(mdr->more()->pvmap[destdn], mdr->ls);
      // in
      if (in->is_auth())
	in->pop_and_dirty_projected_inode(mdr->ls);
    } else {
      dout(10) << "merging remote onto primary link" << dendl;
      oldin->pop_and_dirty_projected_inode(mdr->ls);
    }
  } else { // primary
    if (linkmerge) {
      dout(10) << "merging primary onto remote link" << dendl;
      destdn->get_dir()->unlink_inode(destdn);
    }
    destdnl = destdn->pop_projected_linkage();
    if (mdr->is_slave() && !mdr->more()->slave_update_journaled)
      assert(!destdn->is_projected()); // no other projected

    // srcdn inode import?
    if (!srcdn->is_auth() && destdn->is_auth()) {
      assert(mdr->more()->inode_import.length() > 0);

      map<client_t,Capability::Import> imported_caps;
      
      // finish cap imports
      finish_force_open_sessions(mdr->more()->imported_client_map, mdr->more()->sseq_map);
      if (mdr->more()->cap_imports.count(destdnl->get_inode())) {
	mds->mdcache->migrator->finish_import_inode_caps(destdnl->get_inode(),
							 mdr->more()->srcdn_auth_mds, true,
							 mdr->more()->cap_imports[destdnl->get_inode()],
							 imported_caps);
      }

      mdr->more()->inode_import.clear();
      ::encode(imported_caps, mdr->more()->inode_import);

      /* hack: add an auth pin for each xlock we hold. These were
       * remote xlocks previously but now they're local and
       * we're going to try and unpin when we xlock_finish. */
      for (set<SimpleLock *>::iterator i = mdr->xlocks.begin();
	  i !=  mdr->xlocks.end();
	  ++i)
	if ((*i)->get_parent() == destdnl->get_inode() &&
	    !(*i)->is_locallock())
	  mds->locker->xlock_import(*i);
      
      // hack: fix auth bit
      in->state_set(CInode::STATE_AUTH);
      imported_inode = true;

      mdr->clear_ambiguous_auth();
    }

    if (destdn->is_auth()) {
      in->pop_and_dirty_projected_inode(mdr->ls);

    } else {
      // FIXME: fix up snaprealm!
    }
  }

  if (srcdn->get_dir()->inode->is_stray() &&
      srcdn->get_dir()->inode->get_stray_owner() == mds->whoami) {
    // A reintegration event or a migration away from me
    dout(20) << __func__ << ": src dentry was a stray, updating stats" << dendl;
    mdcache->notify_stray_removed();
  }

  if (destdn->get_dir()->inode->is_stray() &&
      destdn->get_dir()->inode->get_stray_owner() == mds->whoami) {
    // A stray migration (to me)
    dout(20) << __func__ << ": dst dentry was a stray, updating stats" << dendl;
    mdcache->notify_stray_created();
  }

  // src
  if (srcdn->is_auth())
    srcdn->mark_dirty(mdr->more()->pvmap[srcdn], mdr->ls);
  srcdn->pop_projected_linkage();
  if (mdr->is_slave() && !mdr->more()->slave_update_journaled)
    assert(!srcdn->is_projected()); // no other projected
  
  // apply remaining projected inodes (nested)
  mdr->apply();

  // update subtree map?
  if (destdnl->is_primary() && in->is_dir()) 
    mdcache->adjust_subtree_after_rename(in, srcdn->get_dir(), true, imported_inode);

  if (straydn && oldin->is_dir())
    mdcache->adjust_subtree_after_rename(oldin, destdn->get_dir(), true);

  // removing a new dn?
  if (srcdn->is_auth())
    srcdn->get_dir()->try_remove_unlinked_dn(srcdn);
}



// ------------
// SLAVE

class C_MDS_SlaveRenamePrep : public ServerContext {
  MDRequestRef mdr;
  CDentry *srcdn, *destdn, *straydn;
public:
  C_MDS_SlaveRenamePrep(Server *s, MDRequestRef& m, CDentry *sr, CDentry *de, CDentry *st) :
    ServerContext(s), mdr(m), srcdn(sr), destdn(de), straydn(st) {}
  void finish(int r) {
    server->_logged_slave_rename(mdr, srcdn, destdn, straydn);
  }
};

class C_MDS_SlaveRenameCommit : public ServerContext {
  MDRequestRef mdr;
  CDentry *srcdn, *destdn, *straydn;
public:
  C_MDS_SlaveRenameCommit(Server *s, MDRequestRef& m, CDentry *sr, CDentry *de, CDentry *st) :
    ServerContext(s), mdr(m), srcdn(sr), destdn(de), straydn(st) {}
  void finish(int r) {
    server->_commit_slave_rename(mdr, r, srcdn, destdn, straydn);
  }
};

class C_MDS_SlaveRenameSessionsFlushed : public ServerContext {
  MDRequestRef mdr;
public:
  C_MDS_SlaveRenameSessionsFlushed(Server *s, MDRequestRef& r) :
    ServerContext(s), mdr(r) {}
  void finish(int r) {
    server->_slave_rename_sessions_flushed(mdr);
  }
};

/* This function DOES put the mdr->slave_request before returning*/
void Server::handle_slave_rename_prep(MDRequestRef& mdr)
{
  dout(10) << "handle_slave_rename_prep " << *mdr 
	   << " " << mdr->slave_request->srcdnpath 
	   << " to " << mdr->slave_request->destdnpath
	   << dendl;
  
  // discover destdn
  filepath destpath(mdr->slave_request->destdnpath);
  dout(10) << " dest " << destpath << dendl;
  vector<CDentry*> trace;
  int r = mdcache->path_traverse(mdr, NULL, NULL, destpath, &trace, NULL, MDS_TRAVERSE_DISCOVERXLOCK);
  if (r > 0) return;
  assert(r == 0);  // we shouldn't get an error here!
      
  CDentry *destdn = trace[trace.size()-1];
  CDentry::linkage_t *destdnl = destdn->get_projected_linkage();
  dout(10) << " destdn " << *destdn << dendl;
  mdr->pin(destdn);
  
  // discover srcdn
  filepath srcpath(mdr->slave_request->srcdnpath);
  dout(10) << " src " << srcpath << dendl;
  CInode *srci;
  r = mdcache->path_traverse(mdr, NULL, NULL, srcpath, &trace, &srci, MDS_TRAVERSE_DISCOVERXLOCK);
  if (r > 0) return;
  assert(r == 0);
      
  CDentry *srcdn = trace[trace.size()-1];
  CDentry::linkage_t *srcdnl = srcdn->get_projected_linkage();
  dout(10) << " srcdn " << *srcdn << dendl;
  mdr->pin(srcdn);
  mdr->pin(srci);

  // stray?
  bool linkmerge = (srcdnl->get_inode() == destdnl->get_inode() &&
		    (srcdnl->is_primary() || destdnl->is_primary()));
  CDentry *straydn = mdr->straydn;
  if (destdnl->is_primary() && !linkmerge)
    assert(straydn);

  mdr->set_op_stamp(mdr->slave_request->op_stamp);
  mdr->more()->srcdn_auth_mds = srcdn->authority().first;

  // set up commit waiter (early, to clean up any freezing etc we do)
  if (!mdr->more()->slave_commit)
    mdr->more()->slave_commit = new C_MDS_SlaveRenameCommit(this, mdr, srcdn, destdn, straydn);

  // am i srcdn auth?
  if (srcdn->is_auth()) {
    set<mds_rank_t> srcdnrep;
    srcdn->list_replicas(srcdnrep);

    bool reply_witness = false;
    if (srcdnl->is_primary() && !srcdnl->get_inode()->state_test(CInode::STATE_AMBIGUOUSAUTH)) {
      // freeze?
      // we need this to
      //  - avoid conflicting lock state changes
      //  - avoid concurrent updates to the inode
      //     (this could also be accomplished with the versionlock)
      int allowance = 2; // 1 for the mdr auth_pin, 1 for the link lock
      allowance += srcdnl->get_inode()->is_dir(); // for the snap lock
      dout(10) << " freezing srci " << *srcdnl->get_inode() << " with allowance " << allowance << dendl;
      bool frozen_inode = srcdnl->get_inode()->freeze_inode(allowance);

      // unfreeze auth pin after freezing the inode to avoid queueing waiters
      if (srcdnl->get_inode()->is_frozen_auth_pin())
	mdr->unfreeze_auth_pin();

      if (!frozen_inode) {
	srcdnl->get_inode()->add_waiter(CInode::WAIT_FROZEN, new C_MDS_RetryRequest(mdcache, mdr));
	return;
      }

      /*
       * set ambiguous auth for srci
       * NOTE: we don't worry about ambiguous cache expire as we do
       * with subtree migrations because all slaves will pin
       * srcdn->get_inode() for duration of this rename.
       */
      mdr->set_ambiguous_auth(srcdnl->get_inode());

      // just mark the source inode as ambiguous auth if more than two MDS are involved.
      // the master will send another OP_RENAMEPREP slave request later.
      if (mdr->slave_request->witnesses.size() > 1) {
	dout(10) << " set srci ambiguous auth; providing srcdn replica list" << dendl;
	reply_witness = true;
      }

      // make sure bystanders have received all lock related messages
      for (set<mds_rank_t>::iterator p = srcdnrep.begin(); p != srcdnrep.end(); ++p) {
	if (*p == mdr->slave_to_mds ||
	    !mds->mdsmap->is_clientreplay_or_active_or_stopping(*p))
	  continue;
	MMDSSlaveRequest *notify = new MMDSSlaveRequest(mdr->reqid, mdr->attempt,
	    MMDSSlaveRequest::OP_RENAMENOTIFY);
	mds->send_message_mds(notify, *p);
	mdr->more()->waiting_on_slave.insert(*p);
      }

      // make sure clients have received all cap related messages
      set<client_t> export_client_set;
      mdcache->migrator->get_export_client_set(srcdnl->get_inode(), export_client_set);

      MDSGatherBuilder gather(g_ceph_context);
      flush_client_sessions(export_client_set, gather);
      if (gather.has_subs()) {
	mdr->more()->waiting_on_slave.insert(MDS_RANK_NONE);
	gather.set_finisher(new C_MDS_SlaveRenameSessionsFlushed(this, mdr));
	gather.activate();
      }
    }

    // is witness list sufficient?
    for (set<mds_rank_t>::iterator p = srcdnrep.begin(); p != srcdnrep.end(); ++p) {
      if (*p == mdr->slave_to_mds ||
	  mdr->slave_request->witnesses.count(*p)) continue;
      dout(10) << " witness list insufficient; providing srcdn replica list" << dendl;
      reply_witness = true;
      break;
    }

    if (reply_witness) {
      assert(!srcdnrep.empty());
      MMDSSlaveRequest *reply = new MMDSSlaveRequest(mdr->reqid, mdr->attempt,
						     MMDSSlaveRequest::OP_RENAMEPREPACK);
      reply->witnesses.swap(srcdnrep);
      mds->send_message_mds(reply, mdr->slave_to_mds);
      mdr->slave_request->put();
      mdr->slave_request = 0;
      return;	
    }
    dout(10) << " witness list sufficient: includes all srcdn replicas" << dendl;
    if (!mdr->more()->waiting_on_slave.empty()) {
      dout(10) << " still waiting for rename notify acks from "
	       << mdr->more()->waiting_on_slave << dendl;
      return;
    }
  } else if (srcdnl->is_primary() && srcdn->authority() != destdn->authority()) {
    // set ambiguous auth for srci on witnesses
    mdr->set_ambiguous_auth(srcdnl->get_inode());
  }

  // encode everything we'd need to roll this back... basically, just the original state.
  rename_rollback rollback;
  
  rollback.reqid = mdr->reqid;
  
  rollback.orig_src.dirfrag = srcdn->get_dir()->dirfrag();
  rollback.orig_src.dirfrag_old_mtime = srcdn->get_dir()->get_projected_fnode()->fragstat.mtime;
  rollback.orig_src.dirfrag_old_rctime = srcdn->get_dir()->get_projected_fnode()->rstat.rctime;
  rollback.orig_src.dname = srcdn->name;
  if (srcdnl->is_primary())
    rollback.orig_src.ino = srcdnl->get_inode()->ino();
  else {
    assert(srcdnl->is_remote());
    rollback.orig_src.remote_ino = srcdnl->get_remote_ino();
    rollback.orig_src.remote_d_type = srcdnl->get_remote_d_type();
  }
  
  rollback.orig_dest.dirfrag = destdn->get_dir()->dirfrag();
  rollback.orig_dest.dirfrag_old_mtime = destdn->get_dir()->get_projected_fnode()->fragstat.mtime;
  rollback.orig_dest.dirfrag_old_rctime = destdn->get_dir()->get_projected_fnode()->rstat.rctime;
  rollback.orig_dest.dname = destdn->name;
  if (destdnl->is_primary())
    rollback.orig_dest.ino = destdnl->get_inode()->ino();
  else if (destdnl->is_remote()) {
    rollback.orig_dest.remote_ino = destdnl->get_remote_ino();
    rollback.orig_dest.remote_d_type = destdnl->get_remote_d_type();
  }
  
  if (straydn) {
    rollback.stray.dirfrag = straydn->get_dir()->dirfrag();
    rollback.stray.dirfrag_old_mtime = straydn->get_dir()->get_projected_fnode()->fragstat.mtime;
    rollback.stray.dirfrag_old_rctime = straydn->get_dir()->get_projected_fnode()->rstat.rctime;
    rollback.stray.dname = straydn->name;
  }
  ::encode(rollback, mdr->more()->rollback_bl);
  dout(20) << " rollback is " << mdr->more()->rollback_bl.length() << " bytes" << dendl;

  // journal.
  mdr->ls = mdlog->get_current_segment();
  ESlaveUpdate *le = new ESlaveUpdate(mdlog, "slave_rename_prep", mdr->reqid, mdr->slave_to_mds,
				      ESlaveUpdate::OP_PREPARE, ESlaveUpdate::RENAME);
  mdlog->start_entry(le);
  le->rollback = mdr->more()->rollback_bl;
  
  bufferlist blah;  // inode import data... obviously not used if we're the slave
  _rename_prepare(mdr, &le->commit, &blah, srcdn, destdn, straydn);

  if (le->commit.empty()) {
    dout(10) << " empty metablob, skipping journal" << dendl;
    mdlog->cancel_entry(le);
    mdr->ls = NULL;
    _logged_slave_rename(mdr, srcdn, destdn, straydn);
  } else {
    mdr->more()->slave_update_journaled = true;
    submit_mdlog_entry(le, new C_MDS_SlaveRenamePrep(this, mdr, srcdn, destdn, straydn),
		       mdr, __func__);
    mdlog->flush();
  }
}

void Server::_logged_slave_rename(MDRequestRef& mdr,
				  CDentry *srcdn, CDentry *destdn, CDentry *straydn)
{
  dout(10) << "_logged_slave_rename " << *mdr << dendl;

  // prepare ack
  MMDSSlaveRequest *reply = NULL;
  if (!mdr->aborted) {
    reply= new MMDSSlaveRequest(mdr->reqid, mdr->attempt, MMDSSlaveRequest::OP_RENAMEPREPACK);
    if (!mdr->more()->slave_update_journaled)
      reply->mark_not_journaled();
  }

  CDentry::linkage_t *srcdnl = srcdn->get_linkage();
  CDentry::linkage_t *destdnl = NULL; 
  //CDentry::linkage_t *straydnl = straydn ? straydn->get_linkage() : 0;

  // export srci?
  if (srcdn->is_auth() && srcdnl->is_primary()) {
    // set export bounds for CInode::encode_export()
    list<CDir*> bounds;
    if (srcdnl->get_inode()->is_dir()) {
      srcdnl->get_inode()->get_dirfrags(bounds);
      for (list<CDir*>::iterator p = bounds.begin(); p != bounds.end(); ++p)
	(*p)->state_set(CDir::STATE_EXPORTBOUND);
    }

    map<client_t,entity_inst_t> exported_client_map;
    bufferlist inodebl;
    mdcache->migrator->encode_export_inode(srcdnl->get_inode(), inodebl, 
					   exported_client_map);

    for (list<CDir*>::iterator p = bounds.begin(); p != bounds.end(); ++p)
      (*p)->state_clear(CDir::STATE_EXPORTBOUND);

    if (reply) {
      ::encode(exported_client_map, reply->inode_export);
      reply->inode_export.claim_append(inodebl);
      reply->inode_export_v = srcdnl->get_inode()->inode.version;
    }

    // remove mdr auth pin
    mdr->auth_unpin(srcdnl->get_inode());
    mdr->more()->is_inode_exporter = true;

    if (srcdnl->get_inode()->is_dirty())
      srcdnl->get_inode()->mark_clean();

    dout(10) << " exported srci " << *srcdnl->get_inode() << dendl;
  }

  // apply
  _rename_apply(mdr, srcdn, destdn, straydn);   
  
  destdnl = destdn->get_linkage();

  // bump popularity
  mds->balancer->hit_dir(mdr->get_mds_stamp(), srcdn->get_dir(), META_POP_IWR);
  if (destdnl->get_inode() && destdnl->get_inode()->is_auth())
    mds->balancer->hit_inode(mdr->get_mds_stamp(), destdnl->get_inode(),
			     META_POP_IWR);

  // done.
  mdr->slave_request->put();
  mdr->slave_request = 0;
  mdr->straydn = 0;

  if (reply) {
    mds->send_message_mds(reply, mdr->slave_to_mds);
  } else {
    assert(mdr->aborted);
    dout(10) << " abort flag set, finishing" << dendl;
    mdcache->request_finish(mdr);
  }
}

void Server::_commit_slave_rename(MDRequestRef& mdr, int r,
				  CDentry *srcdn, CDentry *destdn, CDentry *straydn)
{
  dout(10) << "_commit_slave_rename " << *mdr << " r=" << r << dendl;

  CDentry::linkage_t *destdnl = destdn->get_linkage();

  list<MDSInternalContextBase*> finished;
  if (r == 0) {
    // unfreeze+singleauth inode
    //  hmm, do i really need to delay this?
    if (mdr->more()->is_inode_exporter) {

      CInode *in = destdnl->get_inode();

      // drop our pins
      // we exported, clear out any xlocks that we moved to another MDS
      set<SimpleLock*>::iterator i = mdr->xlocks.begin();
      while (i != mdr->xlocks.end()) {
        SimpleLock *lock = *i++;

	// we only care about xlocks on the exported inode
	if (lock->get_parent() == in &&
	    !lock->is_locallock())
	  mds->locker->xlock_export(lock, mdr.get());
      }

      map<client_t,Capability::Import> peer_imported;
      bufferlist::iterator bp = mdr->more()->inode_import.begin();
      ::decode(peer_imported, bp);

      dout(10) << " finishing inode export on " << *destdnl->get_inode() << dendl;
      mdcache->migrator->finish_export_inode(destdnl->get_inode(),
					     mdr->get_mds_stamp(),
					     mdr->slave_to_mds, peer_imported, finished);
      mds->queue_waiters(finished);   // this includes SINGLEAUTH waiters.

      // unfreeze
      assert(destdnl->get_inode()->is_frozen_inode());
      destdnl->get_inode()->unfreeze_inode(finished);
    }

    // singleauth
    if (mdr->more()->is_ambiguous_auth) {
      mdr->more()->rename_inode->clear_ambiguous_auth(finished);
      mdr->more()->is_ambiguous_auth = false;
    }


    mds->queue_waiters(finished);
    mdr->cleanup();

    if (mdr->more()->slave_update_journaled) {
      // write a commit to the journal
      ESlaveUpdate *le = new ESlaveUpdate(mdlog, "slave_rename_commit", mdr->reqid,
					  mdr->slave_to_mds, ESlaveUpdate::OP_COMMIT,
					  ESlaveUpdate::RENAME);
      mdlog->start_entry(le);
      submit_mdlog_entry(le, new C_MDS_CommittedSlave(this, mdr), mdr, __func__);
      mdlog->flush();
    } else {
      _committed_slave(mdr);
    }
  } else {

    // abort
    //  rollback_bl may be empty if we froze the inode but had to provide an expanded
    // witness list from the master, and they failed before we tried prep again.
    if (mdr->more()->rollback_bl.length()) {
      if (mdr->more()->is_inode_exporter) {
	dout(10) << " reversing inode export of " << *destdnl->get_inode() << dendl;
	destdnl->get_inode()->abort_export();
      }
      if (mdcache->is_ambiguous_slave_update(mdr->reqid, mdr->slave_to_mds)) {
	mdcache->remove_ambiguous_slave_update(mdr->reqid, mdr->slave_to_mds);
	// rollback but preserve the slave request
	do_rename_rollback(mdr->more()->rollback_bl, mdr->slave_to_mds, mdr, false);
	mdr->more()->rollback_bl.clear();
      } else
	do_rename_rollback(mdr->more()->rollback_bl, mdr->slave_to_mds, mdr, true);
    } else {
      dout(10) << " rollback_bl empty, not rollback back rename (master failed after getting extra witnesses?)" << dendl;
      // singleauth
      if (mdr->more()->is_ambiguous_auth) {
	if (srcdn->is_auth())
	  mdr->more()->rename_inode->unfreeze_inode(finished);

	mdr->more()->rename_inode->clear_ambiguous_auth(finished);
	mdr->more()->is_ambiguous_auth = false;
      }
      mds->queue_waiters(finished);
      mds->mdcache->request_finish(mdr);
    }
  }
}

void _rollback_repair_dir(MutationRef& mut, CDir *dir, rename_rollback::drec &r, utime_t ctime,
			  bool isdir, int linkunlink, nest_info_t &rstat)
{
  fnode_t *pf;
  pf = dir->project_fnode();
  mut->add_projected_fnode(dir);
  pf->version = dir->pre_dirty();

  if (isdir) {
    pf->fragstat.nsubdirs += linkunlink;
  } else {
    pf->fragstat.nfiles += linkunlink;
  }    
  if (r.ino) {
    pf->rstat.rbytes += linkunlink * rstat.rbytes;
    pf->rstat.rfiles += linkunlink * rstat.rfiles;
    pf->rstat.rsubdirs += linkunlink * rstat.rsubdirs;
    pf->rstat.rsnaprealms += linkunlink * rstat.rsnaprealms;
  }
  if (pf->fragstat.mtime == ctime) {
    pf->fragstat.mtime = r.dirfrag_old_mtime;
    if (pf->rstat.rctime == ctime)
      pf->rstat.rctime = r.dirfrag_old_rctime;
  }
  mut->add_updated_lock(&dir->get_inode()->filelock);
  mut->add_updated_lock(&dir->get_inode()->nestlock);
}

struct C_MDS_LoggedRenameRollback : public ServerContext {
  MutationRef mut;
  MDRequestRef mdr;
  CDentry *srcdn;
  version_t srcdnpv;
  CDentry *destdn;
  CDentry *straydn;
  bool finish_mdr;
  C_MDS_LoggedRenameRollback(Server *s, MutationRef& m, MDRequestRef& r,
			     CDentry *sd, version_t pv, CDentry *dd,
			     CDentry *st, bool f) :
    ServerContext(s), mut(m), mdr(r), srcdn(sd), srcdnpv(pv), destdn(dd),
    straydn(st), finish_mdr(f) {}
  void finish(int r) {
    server->_rename_rollback_finish(mut, mdr, srcdn, srcdnpv,
				    destdn, straydn, finish_mdr);
  }
};

void Server::do_rename_rollback(bufferlist &rbl, mds_rank_t master, MDRequestRef& mdr,
				bool finish_mdr)
{
  rename_rollback rollback;
  bufferlist::iterator p = rbl.begin();
  ::decode(rollback, p);

  dout(10) << "do_rename_rollback on " << rollback.reqid << dendl;
  // need to finish this update before sending resolve to claim the subtree
  mds->mdcache->add_rollback(rollback.reqid, master);

  MutationRef mut(new MutationImpl(rollback.reqid));
  mut->ls = mds->mdlog->get_current_segment();

  CDentry *srcdn = NULL;
  CDir *srcdir = mds->mdcache->get_dirfrag(rollback.orig_src.dirfrag);
  if (!srcdir)
    srcdir = mds->mdcache->get_dirfrag(rollback.orig_src.dirfrag.ino, rollback.orig_src.dname);
  if (srcdir) {
    dout(10) << "  srcdir " << *srcdir << dendl;
    srcdn = srcdir->lookup(rollback.orig_src.dname);
    if (srcdn) {
      dout(10) << "   srcdn " << *srcdn << dendl;
      assert(srcdn->get_linkage()->is_null());
    } else
      dout(10) << "   srcdn not found" << dendl;
  } else
    dout(10) << "  srcdir not found" << dendl;

  CDentry *destdn = NULL;
  CDir *destdir = mds->mdcache->get_dirfrag(rollback.orig_dest.dirfrag);
  if (!destdir)
    destdir = mds->mdcache->get_dirfrag(rollback.orig_dest.dirfrag.ino, rollback.orig_dest.dname);
  if (destdir) {
    dout(10) << " destdir " << *destdir << dendl;
    destdn = destdir->lookup(rollback.orig_dest.dname);
    if (destdn)
      dout(10) << "  destdn " << *destdn << dendl;
    else
      dout(10) << "  destdn not found" << dendl;
  } else
    dout(10) << " destdir not found" << dendl;

  CInode *in = NULL;
  if (rollback.orig_src.ino) {
    in = mds->mdcache->get_inode(rollback.orig_src.ino);
    if (in && in->is_dir())
      assert(srcdn && destdn);
  } else
    in = mds->mdcache->get_inode(rollback.orig_src.remote_ino);

  CDir *straydir = NULL;
  CDentry *straydn = NULL;
  if (rollback.stray.dirfrag.ino) {
    straydir = mds->mdcache->get_dirfrag(rollback.stray.dirfrag);
    if (straydir) {
      dout(10) << "straydir " << *straydir << dendl;
      straydn = straydir->lookup(rollback.stray.dname);
      if (straydn) {
	dout(10) << " straydn " << *straydn << dendl;
	assert(straydn->get_linkage()->is_primary());
      } else
	dout(10) << " straydn not found" << dendl;
    } else
      dout(10) << "straydir not found" << dendl;
  }

  CInode *target = NULL;
  if (rollback.orig_dest.ino) {
    target = mds->mdcache->get_inode(rollback.orig_dest.ino);
    if (target)
      assert(destdn && straydn);
  } else if (rollback.orig_dest.remote_ino)
    target = mds->mdcache->get_inode(rollback.orig_dest.remote_ino);

  // can't use is_auth() in the resolve stage
  mds_rank_t whoami = mds->get_nodeid();
  // slave
  assert(!destdn || destdn->authority().first != whoami);
  assert(!straydn || straydn->authority().first != whoami);

  bool force_journal_src = false;
  bool force_journal_dest = false;
  if (in && in->is_dir() && srcdn->authority().first != whoami)
    force_journal_src = _need_force_journal(in, false);
  if (in && target && target->is_dir())
    force_journal_dest = _need_force_journal(in, true);
  
  version_t srcdnpv = 0;
  // repair src
  if (srcdn) {
    if (srcdn->authority().first == whoami)
      srcdnpv = srcdn->pre_dirty();
    if (rollback.orig_src.ino) {
      assert(in);
      srcdn->push_projected_linkage(in);
    } else
      srcdn->push_projected_linkage(rollback.orig_src.remote_ino,
				    rollback.orig_src.remote_d_type);
  }

  inode_t *pi = 0;
  if (in) {
    if (in->authority().first == whoami) {
      pi = in->project_inode();
      mut->add_projected_inode(in);
      pi->version = in->pre_dirty();
    } else
      pi = in->get_projected_inode();
    if (pi->ctime == rollback.ctime)
      pi->ctime = rollback.orig_src.old_ctime;
  }

  if (srcdn && srcdn->authority().first == whoami) {
    nest_info_t blah;
    _rollback_repair_dir(mut, srcdir, rollback.orig_src, rollback.ctime,
			 in ? in->is_dir() : false, 1, pi ? pi->rstat : blah);
  }

  // repair dest
  if (destdn) {
    if (rollback.orig_dest.ino && target) {
      destdn->push_projected_linkage(target);
    } else if (rollback.orig_dest.remote_ino) {
      destdn->push_projected_linkage(rollback.orig_dest.remote_ino,
				     rollback.orig_dest.remote_d_type);
    } else {
      // the dentry will be trimmed soon, it's ok to have wrong linkage
      if (rollback.orig_dest.ino)
	assert(mds->is_resolve());
      destdn->push_projected_linkage();
    }
  }

  if (straydn)
    straydn->push_projected_linkage();

  if (target) {
    inode_t *ti = NULL;
    if (target->authority().first == whoami) {
      ti = target->project_inode();
      mut->add_projected_inode(target);
      ti->version = target->pre_dirty();
    } else 
      ti = target->get_projected_inode();
    if (ti->ctime == rollback.ctime)
      ti->ctime = rollback.orig_dest.old_ctime;
    if (MDS_INO_IS_STRAY(rollback.orig_src.dirfrag.ino)) {
      if (MDS_INO_IS_STRAY(rollback.orig_dest.dirfrag.ino))
	assert(!rollback.orig_dest.ino && !rollback.orig_dest.remote_ino);
      else
	assert(rollback.orig_dest.remote_ino &&
	       rollback.orig_dest.remote_ino == rollback.orig_src.ino);
    } else
      ti->nlink++;
  }

  if (srcdn)
    dout(0) << " srcdn back to " << *srcdn << dendl;
  if (in)
    dout(0) << "  srci back to " << *in << dendl;
  if (destdn)
    dout(0) << " destdn back to " << *destdn << dendl;
  if (target)
    dout(0) << "  desti back to " << *target << dendl;
  
  // journal it
  ESlaveUpdate *le = new ESlaveUpdate(mdlog, "slave_rename_rollback", rollback.reqid, master,
				      ESlaveUpdate::OP_ROLLBACK, ESlaveUpdate::RENAME);
  mdlog->start_entry(le);

  if (srcdn && (srcdn->authority().first == whoami || force_journal_src)) {
    le->commit.add_dir_context(srcdir);
    if (rollback.orig_src.ino)
      le->commit.add_primary_dentry(srcdn, 0, true);
    else
      le->commit.add_remote_dentry(srcdn, true);
  }

  if (!rollback.orig_src.ino && // remote linkage
      in && in->authority().first == whoami) {
    le->commit.add_dir_context(in->get_projected_parent_dir());
    le->commit.add_primary_dentry(in->get_projected_parent_dn(), in, true);
  }

  if (force_journal_dest) {
    assert(rollback.orig_dest.ino);
    le->commit.add_dir_context(destdir);
    le->commit.add_primary_dentry(destdn, 0, true);
  }

  // slave: no need to journal straydn

  if (target && target != in && target->authority().first == whoami) {
    assert(rollback.orig_dest.remote_ino);
    le->commit.add_dir_context(target->get_projected_parent_dir());
    le->commit.add_primary_dentry(target->get_projected_parent_dn(), target, true);
  }

  if (force_journal_dest) {
    dout(10) << " noting rename target ino " << target->ino() << " in metablob" << dendl;
    le->commit.renamed_dirino = target->ino();
  } else if (force_journal_src || (in && in->is_dir() && srcdn->authority().first == whoami)) {
    dout(10) << " noting renamed dir ino " << in->ino() << " in metablob" << dendl;
    le->commit.renamed_dirino = in->ino();
  }
  
  if (target && target->is_dir()) {
    assert(destdn);
    mdcache->project_subtree_rename(target, straydir, destdir);
  }

  if (in && in->is_dir()) {
    assert(srcdn);
    mdcache->project_subtree_rename(in, destdir, srcdir);
  }

  if (mdr && !mdr->more()->slave_update_journaled) {
    assert(le->commit.empty());
    mdlog->cancel_entry(le);
    mut->ls = NULL;
    _rename_rollback_finish(mut, mdr, srcdn, srcdnpv, destdn, straydn, finish_mdr);
  } else {
    assert(!le->commit.empty());
    if (mdr)
      mdr->more()->slave_update_journaled = false;
    MDSInternalContextBase *fin = new C_MDS_LoggedRenameRollback(this, mut, mdr, srcdn, srcdnpv,
						  destdn, straydn, finish_mdr);
    submit_mdlog_entry(le, fin, mdr, __func__);
    mdlog->flush();
  }
}

void Server::_rename_rollback_finish(MutationRef& mut, MDRequestRef& mdr, CDentry *srcdn,
				     version_t srcdnpv, CDentry *destdn,
				     CDentry *straydn, bool finish_mdr)
{
  dout(10) << "_rename_rollback_finish " << mut->reqid << dendl;

  if (straydn) {
    straydn->get_dir()->unlink_inode(straydn);
    straydn->pop_projected_linkage();
  }
  if (destdn) {
    destdn->get_dir()->unlink_inode(destdn);
    destdn->pop_projected_linkage();
  }
  if (srcdn) {
    srcdn->pop_projected_linkage();
    if (srcdn->authority().first == mds->get_nodeid())
      srcdn->mark_dirty(srcdnpv, mut->ls);
  }

  mut->apply();

  if (srcdn && srcdn->get_linkage()->is_primary()) {
    CInode *in = srcdn->get_linkage()->get_inode();
    if (srcdn->authority().first == mds->get_nodeid())
      in->state_set(CInode::STATE_AUTH);
    // update subtree map?
    if (in && in->is_dir()) {
      assert(destdn);
      mdcache->adjust_subtree_after_rename(in, destdn->get_dir(), true);
    }
  }

  if (destdn) {
    CInode *oldin = destdn->get_linkage()->get_inode();
    // update subtree map?
    if (oldin && oldin->is_dir()) {
      assert(straydn);
      mdcache->adjust_subtree_after_rename(oldin, straydn->get_dir(), true);
    }
  }

  if (mds->is_resolve()) {
    CDir *root = NULL;
    if (straydn)
      root = mdcache->get_subtree_root(straydn->get_dir());
    else if (destdn)
      root = mdcache->get_subtree_root(destdn->get_dir());
    if (root)
      mdcache->try_trim_non_auth_subtree(root);
  }

  if (mdr) {
    list<MDSInternalContextBase*> finished;
    if (mdr->more()->is_ambiguous_auth) {
      if (srcdn->is_auth())
	mdr->more()->rename_inode->unfreeze_inode(finished);

      mdr->more()->rename_inode->clear_ambiguous_auth(finished);
      mdr->more()->is_ambiguous_auth = false;
    }
    mds->queue_waiters(finished);
    if (finish_mdr)
      mds->mdcache->request_finish(mdr);
  }

  mds->mdcache->finish_rollback(mut->reqid);

  mut->cleanup();
}

/* This function DOES put the passed message before returning*/
void Server::handle_slave_rename_prep_ack(MDRequestRef& mdr, MMDSSlaveRequest *ack)
{
  dout(10) << "handle_slave_rename_prep_ack " << *mdr 
	   << " witnessed by " << ack->get_source()
	   << " " << *ack << dendl;
  mds_rank_t from = mds_rank_t(ack->get_source().num());

  // note slave
  mdr->more()->slaves.insert(from);

  // witnessed?  or add extra witnesses?
  assert(mdr->more()->witnessed.count(from) == 0);
  if (ack->witnesses.empty()) {
    mdr->more()->witnessed.insert(from);
    if (!ack->is_not_journaled())
      mdr->more()->has_journaled_slaves = true;
  } else {
    dout(10) << " extra witnesses (srcdn replicas) are " << ack->witnesses << dendl;
    mdr->more()->extra_witnesses.swap(ack->witnesses);
    mdr->more()->extra_witnesses.erase(mds->get_nodeid());  // not me!
  }

  // srci import?
  if (ack->inode_export.length()) {
    dout(10) << " got srci import" << dendl;
    mdr->more()->inode_import.claim(ack->inode_export);
    mdr->more()->inode_import_v = ack->inode_export_v;
  }

  // remove from waiting list
  assert(mdr->more()->waiting_on_slave.count(from));
  mdr->more()->waiting_on_slave.erase(from);

  if (mdr->more()->waiting_on_slave.empty())
    dispatch_client_request(mdr);  // go again!
  else 
    dout(10) << "still waiting on slaves " << mdr->more()->waiting_on_slave << dendl;
}

void Server::handle_slave_rename_notify_ack(MDRequestRef& mdr, MMDSSlaveRequest *ack)
{
  dout(10) << "handle_slave_rename_notify_ack " << *mdr << " from mds."
	   << ack->get_source() << dendl;
  assert(mdr->is_slave());
  mds_rank_t from = mds_rank_t(ack->get_source().num());

  if (mdr->more()->waiting_on_slave.count(from)) {
    mdr->more()->waiting_on_slave.erase(from);

    if (mdr->more()->waiting_on_slave.empty()) {
      if (mdr->slave_request)
	dispatch_slave_request(mdr);
    } else 
      dout(10) << " still waiting for rename notify acks from "
	       << mdr->more()->waiting_on_slave << dendl;
  }
}

void Server::_slave_rename_sessions_flushed(MDRequestRef& mdr)
{
  dout(10) << "_slave_rename_sessions_flushed " << *mdr << dendl;

  if (mdr->more()->waiting_on_slave.count(MDS_RANK_NONE)) {
    mdr->more()->waiting_on_slave.erase(MDS_RANK_NONE);

    if (mdr->more()->waiting_on_slave.empty()) {
      if (mdr->slave_request)
	dispatch_slave_request(mdr);
    } else
      dout(10) << " still waiting for rename notify acks from "
	<< mdr->more()->waiting_on_slave << dendl;
  }
}

// snaps
/* This function takes responsibility for the passed mdr*/
void Server::handle_client_lssnap(MDRequestRef& mdr)
{
  MClientRequest *req = mdr->client_request;

  // traverse to path
  CInode *diri = mdcache->get_inode(req->get_filepath().get_ino());
  if (!diri || diri->state_test(CInode::STATE_PURGING)) {
     respond_to_request(mdr, -ESTALE);
     return;
  }
  if (!diri->is_auth()) {
    mdcache->request_forward(mdr, diri->authority().first);
    return;
  }
  if (!diri->is_dir()) {
    respond_to_request(mdr, -ENOTDIR);
    return;
  }
  dout(10) << "lssnap on " << *diri << dendl;

  // lock snap
  set<SimpleLock*> rdlocks, wrlocks, xlocks;
  mds->locker->include_snap_rdlocks(rdlocks, diri);
  if (!mds->locker->acquire_locks(mdr, rdlocks, wrlocks, xlocks))
    return;

  if (!check_access(mdr, diri, MAY_READ))
    return;

  SnapRealm *realm = diri->find_snaprealm();
  map<snapid_t,SnapInfo*> infomap;
  realm->get_snap_info(infomap, diri->get_oldest_snap());

  __u32 num = 0;
  bufferlist dnbl;
  for (map<snapid_t,SnapInfo*>::iterator p = infomap.begin();
       p != infomap.end();
       ++p) {
    dout(10) << p->first << " -> " << *p->second << dendl;

    // actual
    if (p->second->ino == diri->ino())
      ::encode(p->second->name, dnbl);
    else
      ::encode(p->second->get_long_name(), dnbl);
    encode_infinite_lease(dnbl);
    diri->encode_inodestat(dnbl, mdr->session, realm, p->first);
    num++;
  }

  bufferlist dirbl;
  encode_empty_dirstat(dirbl);
  ::encode(num, dirbl);
  __u8 t = 1;
  ::encode(t, dirbl);  // end
  ::encode(t, dirbl);  // complete
  dirbl.claim_append(dnbl);
  
  mdr->reply_extra_bl = dirbl;
  mdr->tracei = diri;
  respond_to_request(mdr, 0);
}


// MKSNAP

struct C_MDS_mksnap_finish : public MDSInternalContext {
  MDRequestRef mdr;
  CInode *diri;
  SnapInfo info;
  C_MDS_mksnap_finish(MDS *m, MDRequestRef& r, CInode *di, SnapInfo &i) :
    MDSInternalContext(m), mdr(r), diri(di), info(i) {}
  void finish(int r) {
    mds->server->_mksnap_finish(mdr, diri, info);
  }
};

/* This function takes responsibility for the passed mdr*/
void Server::handle_client_mksnap(MDRequestRef& mdr)
{
  if (!mds->mdsmap->allows_snaps()) {
    // you can't make snapshots until you set an option right now
    respond_to_request(mdr, -EPERM);
    return;
  }

  MClientRequest *req = mdr->client_request;
  CInode *diri = mdcache->get_inode(req->get_filepath().get_ino());
  if (!diri || diri->state_test(CInode::STATE_PURGING)) {
    respond_to_request(mdr, -ESTALE);
    return;
  }

  if (!diri->is_auth()) {    // fw to auth?
    mdcache->request_forward(mdr, diri->authority().first);
    return;
  }

  // dir only
  if (!diri->is_dir()) {
    respond_to_request(mdr, -ENOTDIR);
    return;
  }
  if (diri->is_system() && !diri->is_root()) {
    // no snaps in system dirs (root is ok)
    respond_to_request(mdr, -EPERM);
    return;
  }
  
  const string &snapname = req->get_filepath().last_dentry();

  if (mdr->client_request->get_caller_uid() < g_conf->mds_snap_min_uid || mdr->client_request->get_caller_uid() > g_conf->mds_snap_max_uid) {
    dout(20) << "mksnap " << snapname << " on " << *diri << " denied to uid " << mdr->client_request->get_caller_uid() << dendl;
    respond_to_request(mdr, -EPERM);
    return;
  }
  
  dout(10) << "mksnap " << snapname << " on " << *diri << dendl;

  // lock snap
  set<SimpleLock*> rdlocks, wrlocks, xlocks;

  mds->locker->include_snap_rdlocks(rdlocks, diri);
  rdlocks.erase(&diri->snaplock);
  xlocks.insert(&diri->snaplock);

  if (!mds->locker->acquire_locks(mdr, rdlocks, wrlocks, xlocks))
    return;

  if (!check_access(mdr, diri, MAY_WRITE))
    return;

  // make sure name is unique
  if (diri->snaprealm &&
      diri->snaprealm->exists(snapname)) {
    respond_to_request(mdr, -EEXIST);
    return;
  }
  if (snapname.length() == 0 ||
      snapname[0] == '_') {
    respond_to_request(mdr, -EINVAL);
    return;
  }

  // allocate a snapid
  if (!mdr->more()->stid) {
    // prepare an stid
    mds->snapclient->prepare_create(diri->ino(), snapname,
				    mdr->get_mds_stamp(),
				    &mdr->more()->stid, &mdr->more()->snapidbl,
				    new C_MDS_RetryRequest(mds->mdcache, mdr));
    return;
  }

  version_t stid = mdr->more()->stid;
  snapid_t snapid;
  bufferlist::iterator p = mdr->more()->snapidbl.begin();
  ::decode(snapid, p);
  dout(10) << " stid " << stid << " snapid " << snapid << dendl;

  // journal
  SnapInfo info;
  info.ino = diri->ino();
  info.snapid = snapid;
  info.name = snapname;
  info.stamp = mdr->get_op_stamp();

  inode_t *pi = diri->project_inode();
  pi->ctime = info.stamp;
  pi->version = diri->pre_dirty();

  // project the snaprealm
  sr_t *newsnap = diri->project_snaprealm(snapid);
  newsnap->snaps[snapid] = info;
  newsnap->seq = snapid;
  newsnap->last_created = snapid;

  // journal the inode changes
  mdr->ls = mdlog->get_current_segment();
  EUpdate *le = new EUpdate(mdlog, "mksnap");
  mdlog->start_entry(le);

  le->metablob.add_client_req(req->get_reqid(), req->get_oldest_client_tid());
  le->metablob.add_table_transaction(TABLE_SNAP, stid);
  mdcache->predirty_journal_parents(mdr, &le->metablob, diri, 0, PREDIRTY_PRIMARY, false);
  mdcache->journal_dirty_inode(mdr.get(), &le->metablob, diri);

  // journal the snaprealm changes
  submit_mdlog_entry(le, new C_MDS_mksnap_finish(mds, mdr, diri, info),
                     mdr, __func__);
  mdlog->flush();
}

void Server::_mksnap_finish(MDRequestRef& mdr, CInode *diri, SnapInfo &info)
{
  dout(10) << "_mksnap_finish " << *mdr << " " << info << dendl;

  int op = (diri->snaprealm? CEPH_SNAP_OP_CREATE : CEPH_SNAP_OP_SPLIT);

  diri->pop_and_dirty_projected_inode(mdr->ls);
  mdr->apply();

  mds->snapclient->commit(mdr->more()->stid, mdr->ls);

  // create snap
  dout(10) << "snaprealm now " << *diri->snaprealm << dendl;

  mdcache->do_realm_invalidate_and_update_notify(diri, op);

  // yay
  mdr->in[0] = diri;
  mdr->snapid = info.snapid;
  mdr->tracei = diri;
  respond_to_request(mdr, 0);
}


// RMSNAP

struct C_MDS_rmsnap_finish : public MDSInternalContext {
  MDRequestRef mdr;
  CInode *diri;
  snapid_t snapid;
  C_MDS_rmsnap_finish(MDS *m, MDRequestRef& r, CInode *di, snapid_t sn) :
    MDSInternalContext(m), mdr(r), diri(di), snapid(sn) {}
  void finish(int r) {
    mds->server->_rmsnap_finish(mdr, diri, snapid);
  }
};

/* This function takes responsibility for the passed mdr*/
void Server::handle_client_rmsnap(MDRequestRef& mdr)
{
  MClientRequest *req = mdr->client_request;

  CInode *diri = mdcache->get_inode(req->get_filepath().get_ino());
  if (!diri || diri->state_test(CInode::STATE_PURGING)) {
    respond_to_request(mdr, -ESTALE);
    return;
  }
  if (!diri->is_auth()) {    // fw to auth?
    mdcache->request_forward(mdr, diri->authority().first);
    return;
  }
  if (!diri->is_dir()) {
    respond_to_request(mdr, -ENOTDIR);
    return;
  }

  const string &snapname = req->get_filepath().last_dentry();

  if (mdr->client_request->get_caller_uid() < g_conf->mds_snap_min_uid || mdr->client_request->get_caller_uid() > g_conf->mds_snap_max_uid) {
    dout(20) << "rmsnap " << snapname << " on " << *diri << " denied to uid " << mdr->client_request->get_caller_uid() << dendl;
    respond_to_request(mdr, -EPERM);
    return;
  }

  dout(10) << "rmsnap " << snapname << " on " << *diri << dendl;

  // does snap exist?
  if (snapname.length() == 0 || snapname[0] == '_') {
    respond_to_request(mdr, -EINVAL);   // can't prune a parent snap, currently.
    return;
  }
  if (!diri->snaprealm || !diri->snaprealm->exists(snapname)) {
    respond_to_request(mdr, -ENOENT);
    return;
  }
  snapid_t snapid = diri->snaprealm->resolve_snapname(snapname, diri->ino());
  dout(10) << " snapname " << snapname << " is " << snapid << dendl;

  set<SimpleLock*> rdlocks, wrlocks, xlocks;
  mds->locker->include_snap_rdlocks(rdlocks, diri);
  rdlocks.erase(&diri->snaplock);
  xlocks.insert(&diri->snaplock);

  if (!mds->locker->acquire_locks(mdr, rdlocks, wrlocks, xlocks))
    return;

  if (!check_access(mdr, diri, MAY_WRITE))
    return;

  // prepare
  if (!mdr->more()->stid) {
    mds->snapclient->prepare_destroy(diri->ino(), snapid,
				     &mdr->more()->stid, &mdr->more()->snapidbl,
				     new C_MDS_RetryRequest(mds->mdcache, mdr));
    return;
  }
  version_t stid = mdr->more()->stid;
  bufferlist::iterator p = mdr->more()->snapidbl.begin();
  snapid_t seq;
  ::decode(seq, p);  
  dout(10) << " stid is " << stid << ", seq is " << seq << dendl;

  // journal
  inode_t *pi = diri->project_inode();
  pi->version = diri->pre_dirty();
  pi->ctime = mdr->get_op_stamp();
  
  mdr->ls = mdlog->get_current_segment();
  EUpdate *le = new EUpdate(mdlog, "rmsnap");
  mdlog->start_entry(le);
  
  // project the snaprealm
  sr_t *newnode = diri->project_snaprealm();
  newnode->snaps.erase(snapid);
  newnode->seq = seq;
  newnode->last_destroyed = seq;

  le->metablob.add_client_req(req->get_reqid(), req->get_oldest_client_tid());
  le->metablob.add_table_transaction(TABLE_SNAP, stid);
  mdcache->predirty_journal_parents(mdr, &le->metablob, diri, 0, PREDIRTY_PRIMARY, false);
  mdcache->journal_dirty_inode(mdr.get(), &le->metablob, diri);

  submit_mdlog_entry(le, new C_MDS_rmsnap_finish(mds, mdr, diri, snapid),
                     mdr, __func__);
  mdlog->flush();
}

void Server::_rmsnap_finish(MDRequestRef& mdr, CInode *diri, snapid_t snapid)
{
  dout(10) << "_rmsnap_finish " << *mdr << " " << snapid << dendl;
  snapid_t stid = mdr->more()->stid;
  bufferlist::iterator p = mdr->more()->snapidbl.begin();
  snapid_t seq;
  ::decode(seq, p);  

  diri->pop_and_dirty_projected_inode(mdr->ls);
  mdr->apply();

  mds->snapclient->commit(stid, mdr->ls);

  dout(10) << "snaprealm now " << *diri->snaprealm << dendl;

  mdcache->do_realm_invalidate_and_update_notify(diri, CEPH_SNAP_OP_DESTROY);

  // yay
  mdr->in[0] = diri;
  respond_to_request(mdr, 0);

  // purge snapshot data
  if (diri->snaprealm->have_past_parents_open())
    diri->purge_stale_snap_data(diri->snaprealm->get_snaps());
}

struct C_MDS_renamesnap_finish : public MDSInternalContext {
  MDRequestRef mdr;
  CInode *diri;
  snapid_t snapid;
  C_MDS_renamesnap_finish(MDS *m, MDRequestRef& r, CInode *di, snapid_t sn) :
    MDSInternalContext(m), mdr(r), diri(di), snapid(sn) {}
  void finish(int r) {
    mds->server->_renamesnap_finish(mdr, diri, snapid);
  }
};

/* This function takes responsibility for the passed mdr*/
void Server::handle_client_renamesnap(MDRequestRef& mdr)
{
  MClientRequest *req = mdr->client_request;
  if (req->get_filepath().get_ino() != req->get_filepath2().get_ino()) {
    respond_to_request(mdr, -EINVAL);
    return;
  }

  CInode *diri = mdcache->get_inode(req->get_filepath().get_ino());
  if (!diri || diri->state_test(CInode::STATE_PURGING)) {
    respond_to_request(mdr, -ESTALE);
    return;
  }

  if (!diri->is_auth()) {    // fw to auth?
    mdcache->request_forward(mdr, diri->authority().first);
    return;
  }

  if (!diri->is_dir()) { // dir only
    respond_to_request(mdr, -ENOTDIR);
    return;
  }

  if (mdr->client_request->get_caller_uid() < g_conf->mds_snap_min_uid ||
      mdr->client_request->get_caller_uid() > g_conf->mds_snap_max_uid) {
    respond_to_request(mdr, -EPERM);
    return;
  }

  const string &dstname = req->get_filepath().last_dentry();
  const string &srcname = req->get_filepath2().last_dentry();
  dout(10) << "renamesnap " << srcname << "->" << dstname << " on " << *diri << dendl;

  if (srcname.length() == 0 || srcname[0] == '_') {
    respond_to_request(mdr, -EINVAL);   // can't rename a parent snap.
    return;
  }
  if (!diri->snaprealm || !diri->snaprealm->exists(srcname)) {
    respond_to_request(mdr, -ENOENT);
    return;
  }
  if (dstname.length() == 0 || dstname[0] == '_') {
    respond_to_request(mdr, -EINVAL);
    return;
  }
  if (diri->snaprealm->exists(dstname)) {
    respond_to_request(mdr, -EEXIST);
    return;
  }

  snapid_t snapid = diri->snaprealm->resolve_snapname(srcname, diri->ino());
  dout(10) << " snapname " << srcname << " is " << snapid << dendl;

  // lock snap
  set<SimpleLock*> rdlocks, wrlocks, xlocks;

  mds->locker->include_snap_rdlocks(rdlocks, diri);
  rdlocks.erase(&diri->snaplock);
  xlocks.insert(&diri->snaplock);

  if (!mds->locker->acquire_locks(mdr, rdlocks, wrlocks, xlocks))
    return;

  if (!check_access(mdr, diri, MAY_WRITE))
    return;

    // prepare
  if (!mdr->more()->stid) {
    mds->snapclient->prepare_update(diri->ino(), snapid, dstname, utime_t(),
				    &mdr->more()->stid, &mdr->more()->snapidbl,
				    new C_MDS_RetryRequest(mds->mdcache, mdr));
    return;
  }

  version_t stid = mdr->more()->stid;
  bufferlist::iterator p = mdr->more()->snapidbl.begin();
  snapid_t seq;
  ::decode(seq, p);
  dout(10) << " stid is " << stid << ", seq is " << seq << dendl;

  // journal
  inode_t *pi = diri->project_inode();
  pi->ctime = mdr->get_op_stamp();
  pi->version = diri->pre_dirty();

  // project the snaprealm
  sr_t *newsnap = diri->project_snaprealm();
  assert(newsnap->snaps.count(snapid));
  newsnap->snaps[snapid].name = dstname;

  // journal the inode changes
  mdr->ls = mdlog->get_current_segment();
  EUpdate *le = new EUpdate(mdlog, "renamesnap");
  mdlog->start_entry(le);

  le->metablob.add_client_req(req->get_reqid(), req->get_oldest_client_tid());
  le->metablob.add_table_transaction(TABLE_SNAP, stid);
  mdcache->predirty_journal_parents(mdr, &le->metablob, diri, 0, PREDIRTY_PRIMARY, false);
  mdcache->journal_dirty_inode(mdr.get(), &le->metablob, diri);

  // journal the snaprealm changes
  submit_mdlog_entry(le, new C_MDS_renamesnap_finish(mds, mdr, diri, snapid),
                     mdr, __func__);
  mdlog->flush();
}

void Server::_renamesnap_finish(MDRequestRef& mdr, CInode *diri, snapid_t snapid)
{
  dout(10) << "_renamesnap_finish " << *mdr << " " << snapid << dendl;

  diri->pop_and_dirty_projected_inode(mdr->ls);
  mdr->apply();

  mds->snapclient->commit(mdr->more()->stid, mdr->ls);

  dout(10) << "snaprealm now " << *diri->snaprealm << dendl;

  mdcache->do_realm_invalidate_and_update_notify(diri, CEPH_SNAP_OP_UPDATE, true);

  // yay
  mdr->in[0] = diri;
  mdr->tracei = diri;
  mdr->snapid = snapid;
  respond_to_request(mdr, 0);
}

/**
 * Return true if server is in state RECONNECT and this
 * client has not yet reconnected.
 */
bool Server::waiting_for_reconnect(client_t c) const
{
  return client_reconnect_gather.count(c) > 0;
}<|MERGE_RESOLUTION|>--- conflicted
+++ resolved
@@ -2715,17 +2715,15 @@
     return;
   }
 
-<<<<<<< HEAD
   // check for nothing (not read or write); this still applies the
   // path check.
   if (!check_access(mdr, in, 0))
     return;
-=======
+
   if (mdr && in->snaprealm && !in->snaprealm->is_open() &&
       !in->snaprealm->open_parents(new C_MDS_RetryRequest(mdcache, mdr))) {
     return;
   }
->>>>>>> 06d15464
 
   CDentry *dn = in->get_projected_parent_dn();
   CInode *diri = dn ? dn->get_dir()->inode : NULL;
