#include <errno.h>

#include "common/errno.h"

#include "include/types.h"

#include "rgw_common.h"
#include "rgw_rados.h"
#include "rgw_tools.h"

#define dout_subsys ceph_subsys_rgw

#define READ_CHUNK_LEN (512 * 1024)

static map<string, string> ext_mime_map;

int rgw_put_system_obj(RGWRados *rgwstore, rgw_bucket& bucket, string& oid, const char *data, size_t size, bool exclusive,
                       RGWObjVersionTracker *objv_tracker, time_t set_mtime, map<string, bufferlist> *pattrs)
{
  map<string,bufferlist> no_attrs;
  if (!pattrs)
    pattrs = &no_attrs;

  rgw_obj obj(bucket, oid);

  int ret = rgwstore->put_system_obj(NULL, obj, data, size, exclusive, NULL, *pattrs, objv_tracker, set_mtime);

  if (ret == -ENOENT) {
    ret = rgwstore->create_pool(bucket);
    if (ret >= 0)
      ret = rgwstore->put_system_obj(NULL, obj, data, size, exclusive, NULL, *pattrs, objv_tracker, set_mtime);
  }

  return ret;
}

int rgw_get_system_obj(RGWRados *rgwstore, void *ctx, rgw_bucket& bucket, const string& key, bufferlist& bl,
                       RGWObjVersionTracker *objv_tracker, time_t *pmtime, map<string, bufferlist> *pattrs)
{
  struct rgw_err err;
  void *handle = NULL;
  bufferlist::iterator iter;
  int request_len = READ_CHUNK_LEN;
  rgw_obj obj(bucket, key);

  do {
<<<<<<< HEAD
    ret = rgwstore->prepare_get_obj(ctx, obj, NULL, NULL, pattrs, NULL,
                                  NULL, pmtime, NULL, NULL, NULL, NULL, objv_tracker, &handle, &err);
=======
    int ret = rgwstore->prepare_get_obj(ctx, obj, NULL, NULL, pattrs, NULL,
                                  NULL, NULL, NULL, NULL, NULL, NULL, &handle, &err);
>>>>>>> 4fb782c3
    if (ret < 0)
      return ret;

    ret = rgwstore->get_obj(ctx, objv_tracker, &handle, obj, bl, 0, request_len - 1);
    rgwstore->finish_get_obj(&handle);
    if (ret < 0)
      return ret;

    if (ret < request_len)
      break;
    bl.clear();
    request_len *= 2;
  } while (true);

  return 0;
}

void parse_mime_map_line(const char *start, const char *end)
{
  char line[end - start + 1];
  strncpy(line, start, end - start);
  line[end - start] = '\0';
  char *l = line;
#define DELIMS " \t\n\r"

  while (isspace(*l))
    l++;

  char *mime = strsep(&l, DELIMS);
  if (!mime)
    return;

  char *ext;
  do {
    ext = strsep(&l, DELIMS);
    if (ext && *ext) {
      ext_mime_map[ext] = mime;
    }
  } while (ext);
}


void parse_mime_map(const char *buf)
{
  const char *start = buf, *end = buf;
  while (*end) {
    while (*end && *end != '\n') {
      end++;
    }
    parse_mime_map_line(start, end);
    end++;
    start = end;
  }
}

static int ext_mime_map_init(CephContext *cct, const char *ext_map)
{
  int fd = open(ext_map, O_RDONLY);
  char *buf = NULL;
  int ret;
  if (fd < 0) {
    ret = -errno;
    ldout(cct, 0) << "ext_mime_map_init(): failed to open file=" << ext_map << " ret=" << ret << dendl;
    return ret;
  }

  struct stat st;
  ret = fstat(fd, &st);
  if (ret < 0) {
    ret = -errno;
    ldout(cct, 0) << "ext_mime_map_init(): failed to stat file=" << ext_map << " ret=" << ret << dendl;
    goto done;
  }

  buf = (char *)malloc(st.st_size + 1);
  if (!buf) {
    ret = -ENOMEM;
    ldout(cct, 0) << "ext_mime_map_init(): failed to allocate buf" << dendl;
    goto done;
  }

  ret = read(fd, buf, st.st_size + 1);
  if (ret != st.st_size) {
    // huh? file size has changed, what are the odds?
    ldout(cct, 0) << "ext_mime_map_init(): raced! will retry.." << dendl;
    free(buf);
    close(fd);
    return ext_mime_map_init(cct, ext_map);
  }
  buf[st.st_size] = '\0';

  parse_mime_map(buf);
  ret = 0;
done:
  free(buf);
  close(fd);
  return ret;
}

const char *rgw_find_mime_by_ext(string& ext)
{
  map<string, string>::iterator iter = ext_mime_map.find(ext);
  if (iter == ext_mime_map.end())
    return NULL;

  return iter->second.c_str();
}

int rgw_tools_init(CephContext *cct)
{
  int ret = ext_mime_map_init(cct, cct->_conf->rgw_mime_types_file.c_str());
  if (ret < 0)
    return ret;

  return 0;
}

void rgw_tools_cleanup()
{
  ext_mime_map.clear();
}<|MERGE_RESOLUTION|>--- conflicted
+++ resolved
@@ -44,13 +44,9 @@
   rgw_obj obj(bucket, key);
 
   do {
-<<<<<<< HEAD
-    ret = rgwstore->prepare_get_obj(ctx, obj, NULL, NULL, pattrs, NULL,
-                                  NULL, pmtime, NULL, NULL, NULL, NULL, objv_tracker, &handle, &err);
-=======
     int ret = rgwstore->prepare_get_obj(ctx, obj, NULL, NULL, pattrs, NULL,
-                                  NULL, NULL, NULL, NULL, NULL, NULL, &handle, &err);
->>>>>>> 4fb782c3
+                                        NULL, pmtime, NULL, NULL, NULL, NULL,
+                                        objv_tracker, &handle, &err);
     if (ret < 0)
       return ret;
 
