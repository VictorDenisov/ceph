

// -*- mode:C++; tab-width:8; c-basic-offset:2; indent-tabs-mode:t -*-
// vim: ts=8 sw=2 smarttab

#include <errno.h>
#include <stdlib.h>
#include <sys/types.h>

#include "common/ceph_json.h"
#include "common/utf8.h"

#include "common/errno.h"
#include "common/Formatter.h"
#include "common/Throttle.h"
#include "common/Finisher.h"

#include "rgw_rados.h"
#include "rgw_cache.h"
#include "rgw_acl.h"
#include "rgw_acl_s3.h" /* for dumping s3policy in debug log */
#include "rgw_metadata.h"
#include "rgw_bucket.h"
#include "rgw_rest_conn.h"
#include "rgw_cr_rest.h"

#include "cls/rgw/cls_rgw_ops.h"
#include "cls/rgw/cls_rgw_types.h"
#include "cls/rgw/cls_rgw_client.h"
#include "cls/refcount/cls_refcount_client.h"
#include "cls/version/cls_version_client.h"
#include "cls/log/cls_log_client.h"
#include "cls/statelog/cls_statelog_client.h"
#include "cls/timeindex/cls_timeindex_client.h"
#include "cls/lock/cls_lock_client.h"
#include "cls/user/cls_user_client.h"

#include "rgw_tools.h"

#include "rgw_coroutine.h"

#include "common/Clock.h"

#include "include/rados/librados.hpp"
using namespace librados;

#include <string>
#include <iostream>
#include <vector>
#include <list>
#include <map>
#include "auth/Crypto.h" // get_random_bytes()

#include "rgw_log.h"

#include "rgw_gc.h"
#include "rgw_object_expirer_core.h"
#include "rgw_sync.h"
#include "rgw_data_sync.h"
#include "rgw_realm_watcher.h"

#define dout_subsys ceph_subsys_rgw

#define MAX_BUCKET_INDEX_SHARDS_PRIME 7877

using namespace std;

static RGWCache<RGWRados> cached_rados_provider;
static RGWRados rados_provider;

static string notify_oid_prefix = "notify";
static string *notify_oids = NULL;
static string shadow_ns = "shadow";
static string dir_oid_prefix = ".dir.";
static string default_storage_pool_suffix = "rgw.buckets.data";
static string default_bucket_index_pool_suffix = "rgw.buckets.index";
static string default_storage_extra_pool_suffix = "rgw.buckets.non-ec";
static string avail_pools = ".pools.avail";

static string zone_info_oid_prefix = "zone_info.";
static string zone_names_oid_prefix = "zone_names.";
static string region_info_oid_prefix = "region_info.";
static string zone_group_info_oid_prefix = "zonegroup_info.";
static string realm_names_oid_prefix = "realms_names.";
static string realm_info_oid_prefix = "realms.";
static string default_region_info_oid = "default.region";
static string default_zone_group_info_oid = "default.zonegroup";
static string period_info_oid_prefix = "periods.";
static string period_latest_epoch_info_oid = ".latest_epoch";
static string region_map_oid = "region_map";
static string zonegroup_map_oid = "zonegroup_map";
static string log_lock_name = "rgw_log_lock";
static string default_realm_info_oid = "default.realm";
const string default_zonegroup_name = "default";
const string default_zone_name = "default";
static string zonegroup_names_oid_prefix = "zonegroups_names.";
static RGWObjCategory main_category = RGW_OBJ_CATEGORY_MAIN;
#define RGW_USAGE_OBJ_PREFIX "usage."
#define FIRST_EPOCH 1
static string RGW_DEFAULT_ZONE_ROOT_POOL = "rgw.root";
static string RGW_DEFAULT_ZONEGROUP_ROOT_POOL = "rgw.root";
static string RGW_DEFAULT_REALM_ROOT_POOL = "rgw.root";
static string RGW_DEFAULT_PERIOD_ROOT_POOL = "rgw.root";

#define RGW_STATELOG_OBJ_PREFIX "statelog."

#define dout_subsys ceph_subsys_rgw

struct bucket_info_entry {
  RGWBucketInfo info;
  time_t mtime;
  map<string, bufferlist> attrs;
};

static RGWChainedCacheImpl<bucket_info_entry> binfo_cache;

void RGWDefaultZoneGroupInfo::dump(Formatter *f) const {
  encode_json("default_zonegroup", default_zonegroup, f);
}

void RGWDefaultZoneGroupInfo::decode_json(JSONObj *obj) {

  JSONDecoder::decode_json("default_zonegroup", default_zonegroup, obj);
  /* backward compatability with region */
  if (default_zonegroup.empty()) {
    JSONDecoder::decode_json("default_region", default_zonegroup, obj);
  }
}

const string& RGWZoneGroup::get_pool_name(CephContext *cct_)
{
  if (cct_->_conf->rgw_zonegroup_root_pool.empty()) {
    return RGW_DEFAULT_ZONEGROUP_ROOT_POOL;
  }

  return cct_->_conf->rgw_zonegroup_root_pool;
}

int RGWZoneGroup::create_default(bool old_format)
{
  name = default_zonegroup_name;
  is_master = true;

  RGWZoneGroupPlacementTarget placement_target;
  placement_target.name = "default-placement";
  placement_targets[placement_target.name] = placement_target;
  default_placement = "default-placement";

  RGWZoneParams zone_params(default_zone_name);

  int r = zone_params.init(cct, store, false);
  if (r < 0) {
    derr << "create_default: error initializing zone params: " << cpp_strerror(-r) << dendl;
    return r;
  }

  r = zone_params.create_default();
  if (r < 0 && r != -EEXIST) {
    derr << "create_default: error in create_default  zone params: " << cpp_strerror(-r) << dendl;
    return r;
  }

  RGWZone& default_zone = zones[zone_params.get_id()];
  default_zone.name = zone_params.get_name();
  default_zone.id = zone_params.get_id();
  master_zone = default_zone.id;
  
  r = create();
  if (r < 0 && r != -EEXIST) {
    derr << "error storing zone group info: " << cpp_strerror(-r) << dendl;
    return r;
  }

  if (r == -EEXIST) {
    ldout(cct, 0) << "create_default() returned -EEXIST, we raced with another zonegroup creation" << dendl;
    r = read_info(id);
    if (r < 0) {
      return r;
    }
  }

  r = set_as_default(); /* set this as default even if we weren't the creators */
  if (r < 0) {
    return r;
  }

  if (old_format) {
    name = id;
  }

  post_process_params();

  return 0;
}

const string& RGWZoneGroup::get_default_oid(bool old_region_format)
{
  if (old_region_format) {
    if (cct->_conf->rgw_default_region_info_oid.empty()) {
      return default_region_info_oid;
    }
    return cct->_conf->rgw_default_region_info_oid;
  }

  if (cct->_conf->rgw_default_zonegroup_info_oid.empty()) {
    return default_zone_group_info_oid;
  }

  return cct->_conf->rgw_default_zonegroup_info_oid;
}

const string& RGWZoneGroup::get_info_oid_prefix(bool old_region_format)
{
  if (old_region_format) {
    return region_info_oid_prefix;
  }
  return zone_group_info_oid_prefix;
}

const string& RGWZoneGroup::get_names_oid_prefix()
{
  return zonegroup_names_oid_prefix;
}

const string& RGWZoneGroup::get_predefined_name(CephContext *cct) {
  return cct->_conf->rgw_zonegroup;
}

int RGWZoneGroup::equals(const string& other_zonegroup) const
{
  if (is_master && other_zonegroup.empty())
    return true;

  return (id  == other_zonegroup);
}

int RGWZoneGroup::add_zone(const RGWZoneParams& zone_params, bool *is_master, bool *read_only, const list<string>& endpoints)
{
  if (is_master && *is_master) {
    if (!master_zone.empty() && master_zone != zone_params.get_id()) {
      ldout(cct, 0) << "NOTICE: overriding master zone: " << master_zone  << dendl;
    }
    master_zone = zone_params.get_id();
  } else if (master_zone == zone_params.get_id()) {
    master_zone ="";
  }

  RGWZone& zone = zones[zone_params.get_id()];
  zone.name = zone_params.get_name();
  zone.id = zone_params.get_id();
  if (!endpoints.empty()) {
    zone.endpoints = endpoints;
  }
  if (read_only) {
    zone.read_only = *read_only;
  }

  post_process_params();

  return update();
}


int RGWZoneGroup::rename_zone(const RGWZoneParams& zone_params)
{ 
  RGWZone& zone = zones[zone_params.get_id()];
  zone.name = zone_params.get_name();
  
  return update();
}

void RGWZoneGroup::post_process_params()
{
  bool log_data = zones.size() > 1;

  if (master_zone.empty()) {
    map<string, RGWZone>::iterator iter = zones.begin();
    if (iter != zones.end()) {
      master_zone = iter->first;
    }
  }
  
  for (map<string, RGWZone>::iterator iter = zones.begin(); iter != zones.end(); ++iter) {
    RGWZone& zone = iter->second;
    zone.log_data = log_data;
    zone.log_meta = (is_master && zone.id == master_zone);

    RGWZoneParams zone_params(zone.id, zone.name);
    int ret = zone_params.init(cct, store);
    if (ret < 0) {
      ldout(cct, 0) << "WARNING: could not read zone params for zone id=" << zone.id << " name=" << zone.name << dendl;
      continue;
    }

    for (map<string, RGWZonePlacementInfo>::iterator iter = zone_params.placement_pools.begin(); 
         iter != zone_params.placement_pools.end(); ++iter) {
      const string& placement_name = iter->first;
      if (placement_targets.find(placement_name) == placement_targets.end()) {
        RGWZoneGroupPlacementTarget placement_target;
        placement_target.name = placement_name;
        placement_targets[placement_name] = placement_target;
      }
    }
  }

  if (default_placement.empty() && !placement_targets.empty()) {
    default_placement = placement_targets.begin()->first;
  }
}

int RGWZoneGroup::remove_zone(const RGWZoneParams& zone_params)
{
  map<string, RGWZone>::iterator iter = zones.find(zone_params.get_id());

  if (iter == zones.end()) {
    lderr(cct) << "zone " << zone_params.get_name() << " " << zone_params.get_id() << " doesn't exists "<< dendl;
    return -ENOENT;
  }

  zones.erase(iter);

  post_process_params();

  return update();
}

int RGWSystemMetaObj::init(CephContext *_cct, RGWRados *_store, bool setup_obj, bool old_format)
{
  cct = _cct;
  store = _store;

  if (!setup_obj)
    return 0;

  if (old_format && id.empty()) {
    id = name;
  }

  if (id.empty()) {
    int r;
    if (name.empty()) {
      name = get_predefined_name(cct);
      if (id.empty()) {
	r = use_default(old_format);
	if (r < 0) {
	  return r;
	}
      }
    } else if (!old_format) {
      r = read_id(name, id);
      if (r < 0) {
	lderr(cct) << "error in read_id for id " << id << " : " << cpp_strerror(-r) << dendl;
	return r;
      }
    }
  }

  return read_info(id, old_format);
}

int RGWSystemMetaObj::read_default(RGWDefaultSystemMetaObjInfo& default_info, const string& oid)
{
  string pool_name = get_pool_name(cct);

  rgw_bucket pool(pool_name.c_str());
  bufferlist bl;
  RGWObjectCtx obj_ctx(store);
  int ret = rgw_get_system_obj(store, obj_ctx, pool, oid, bl, NULL, NULL);
  if (ret < 0)
    return ret;

  try {
    bufferlist::iterator iter = bl.begin();
    ::decode(default_info, iter);
  } catch (buffer::error& err) {
    derr << "error decoding data from " << pool << ":" << oid << dendl;
    return -EIO;
  }

  return 0;
}

int RGWSystemMetaObj::read_default_id(string& default_id, bool old_format)
{
  RGWDefaultSystemMetaObjInfo default_info;

  int ret = read_default(default_info, get_default_oid(old_format));
  if (ret < 0) {
    return ret;
  }

  default_id = default_info.default_id;

  return 0;
}

int RGWSystemMetaObj::use_default(bool old_format)
{
  RGWDefaultSystemMetaObjInfo default_info;
  int ret = read_default(default_info, get_default_oid(old_format));
  if (ret < 0)
    return ret;

  id = default_info.default_id;

  return 0;
}

int RGWSystemMetaObj::set_as_default()
{
  string pool_name = get_pool_name(cct);
  string oid  = get_default_oid();

  rgw_bucket pool(pool_name.c_str());
  bufferlist bl;

  RGWDefaultSystemMetaObjInfo default_info;
  default_info.default_id = id;

  ::encode(default_info, bl);

  int ret = rgw_put_system_obj(store, pool, oid, bl.c_str(), bl.length(), false, NULL, 0, NULL);
  if (ret < 0)
    return ret;

  return 0;
}

int RGWSystemMetaObj::read_id(const string& obj_name, string& object_id)
{
  string pool_name = get_pool_name(cct);
  rgw_bucket pool(pool_name.c_str());
  bufferlist bl;

  string oid = get_names_oid_prefix() + obj_name;

  RGWObjectCtx obj_ctx(store);
  int ret = rgw_get_system_obj(store, obj_ctx, pool, oid, bl, NULL, NULL);
  if (ret < 0) {
    return ret;
  }

  RGWNameToId nameToId;
  try {
    bufferlist::iterator iter = bl.begin();
    ::decode(nameToId, iter);
  } catch (buffer::error& err) {
    ldout(cct, 0) << "ERROR: failed to decode obj from " << pool << ":" << oid << dendl;
    return -EIO;
  }
  object_id = nameToId.obj_id;
  return 0;
}

int RGWSystemMetaObj::delete_obj(bool old_format)
{
  string pool_name = get_pool_name(cct);
  rgw_bucket pool(pool_name.c_str());

  /* check to see if obj is the default */
  RGWDefaultSystemMetaObjInfo default_info;
  int ret = read_default(default_info, get_default_oid(old_format));
  if (ret < 0 && ret != -ENOENT)
    return ret;
  if (default_info.default_id == id || (old_format && default_info.default_id == name)) {
    string oid = get_default_oid(old_format);
    rgw_obj default_named_obj(pool, oid);
    ret = store->delete_system_obj(default_named_obj);
    if (ret < 0) {
      lderr(cct) << "Error delete default obj name  " << name << ": " << cpp_strerror(-ret) << dendl;
      return ret;
    }
  }
  if (!old_format) {
    string oid  = get_names_oid_prefix() + name;
    rgw_obj object_name(pool, oid);
    ret = store->delete_system_obj(object_name);
    if (ret < 0) {
      lderr(cct) << "Error delete obj name  " << name << ": " << cpp_strerror(-ret) << dendl;
      return ret;
    }
  }

  string oid = get_info_oid_prefix(old_format);
  if (old_format) {
    oid += name;
  } else {
    oid += id;
  }

  rgw_obj object_id(pool, oid);
  ret = store->delete_system_obj(object_id);
  if (ret < 0) {
    lderr(cct) << "Error delete object id " << id << ": " << cpp_strerror(-ret) << dendl;
  }

  return ret;
}

int RGWSystemMetaObj::store_name(bool exclusive)
{
  string pool_name = get_pool_name(cct);

  rgw_bucket pool(pool_name.c_str());
  string oid = get_names_oid_prefix() + name;

  RGWNameToId nameToId;
  nameToId.obj_id = id;

  bufferlist bl;
  ::encode(nameToId, bl);
  return  rgw_put_system_obj(store, pool, oid, bl.c_str(), bl.length(), exclusive, NULL, 0, NULL);
}

int RGWSystemMetaObj::rename(const string& new_name)
{
  string new_id;
  int ret = read_id(new_name, new_id);
  if (!ret) {
    return -EEXIST;
  }
  if (ret < 0 && ret != -ENOENT) {
    lderr(cct) << "Error read_id " << new_name << ": " << cpp_strerror(-ret) << dendl;
    return ret;
  }
  string old_name = name;
  name = new_name;
  ret = update();
  if (ret < 0) {
    lderr(cct) << "Error storing new obj info " << new_name << ": " << cpp_strerror(-ret) << dendl;
    return ret;
  }
  ret = store_name(true);
  if (ret < 0) {
    lderr(cct) << "Error storing new name " << new_name << ": " << cpp_strerror(-ret) << dendl;
    return ret;
  }
  /* delete old name */
  string pool_name = get_pool_name(cct);
  rgw_bucket pool(pool_name.c_str());
  string oid = get_names_oid_prefix() + old_name;
  rgw_obj old_name_obj(pool, oid);
  ret = store->delete_system_obj(old_name_obj);
  if (ret < 0) {
    lderr(cct) << "Error delete old obj name  " << old_name << ": " << cpp_strerror(-ret) << dendl;
    return ret;
  }

  return ret;
}

int RGWSystemMetaObj::read_info(const string& obj_id, bool old_format)
{
  string pool_name = get_pool_name(cct);

  rgw_bucket pool(pool_name.c_str());
  bufferlist bl;

  string oid = get_info_oid_prefix(old_format) + obj_id;

  RGWObjectCtx obj_ctx(store);
  int ret = rgw_get_system_obj(store, obj_ctx, pool, oid, bl, NULL, NULL);
  if (ret < 0) {
    lderr(cct) << "failed reading obj info from " << pool << ":" << oid << ": " << cpp_strerror(-ret) << dendl;
    return ret;
  }

  try {
    bufferlist::iterator iter = bl.begin();
    ::decode(*this, iter);
  } catch (buffer::error& err) {
    ldout(cct, 0) << "ERROR: failed to decode obj from " << pool << ":" << oid << dendl;
    return -EIO;
  }

  return 0;
}

int RGWSystemMetaObj::read()
{
  int ret = read_id(name, id);
  if (ret < 0) {
    return ret;
  }

  return read_info(id);
}

int RGWSystemMetaObj::create(bool exclusive)
{
  int ret;
  
  /* check to see the name is not used */
  ret = read_id(name, id);
  if (exclusive && ret == 0) {
    ldout(cct, 0) << "ERROR: name " << name << " already in use for obj id " << id << dendl;
    return -EEXIST;
  } else if ( ret < 0 && ret != -ENOENT) {
    lderr(cct) << "failed reading obj id  " << id << ": " << cpp_strerror(-ret) << dendl;
    return ret;
  }

  if (id.empty()) {
    /* create unique id */
    uuid_d new_uuid;
    char uuid_str[37];
    new_uuid.generate_random();
    new_uuid.print(uuid_str);
    id = uuid_str;
  }

  ret = store_info(exclusive);
  if (ret < 0) {
    ldout(cct, 0) << "ERROR:  storing info for " << id << ": " << cpp_strerror(-ret) << dendl;
    return ret;
  }

  return store_name(true);
}

int RGWSystemMetaObj::store_info(bool exclusive)
{
  string pool_name = get_pool_name(cct);

  rgw_bucket pool(pool_name.c_str());

  string oid = get_info_oid_prefix() + id;

  bufferlist bl;
  ::encode(*this, bl);
  return  rgw_put_system_obj(store, pool, oid, bl.c_str(), bl.length(), exclusive, NULL, 0, NULL);
}

int RGWSystemMetaObj::write(bool exclusive)
{
  int ret = store_info(exclusive);
  if (ret < 0) {
    ldout(cct, 20) << __func__ << "(): store_info() returned ret=" << ret << dendl;
    return ret;
  }
  ret = store_name(exclusive);
  if (ret < 0) {
    ldout(cct, 20) << __func__ << "(): store_name() returned ret=" << ret << dendl;
    return ret;
  }
  return 0;
}


const string& RGWRealm::get_predefined_name(CephContext *cct) {
  return cct->_conf->rgw_realm;
}

int RGWRealm::create(bool exclusive)
{
  list<string> realms;
  int ret = store->list_realms(realms);
  if (ret < 0 && ret != -ENOENT) {
    ldout(cct, 0) << "ERROR: listing realms, ret=" << ret << dendl;
    return ret;
  }

  bool first_realm = realms.empty();

  ret = RGWSystemMetaObj::create(exclusive);
  if (ret < 0) {
    ldout(cct, 0) << "ERROR creating new realm object " << name << ": " << cpp_strerror(-ret) << dendl;
    return ret;
  }
  // create the control object for watch/notify
  ret = create_control();
  if (ret < 0) {
    return ret;
  }
  /* create new period for the realm */
  RGWPeriod period;
  ret = period.init(cct, store, id, name, false);
  if (ret < 0 ) {
    return ret;
  }
  ret = period.create(true);
  if (ret < 0) {
    ldout(cct, 0) << "ERROR creating new period for realm " << name << ": " << cpp_strerror(-ret) << dendl;
    return ret;
  }
  ret = set_current_period(period.get_id());
  if (ret < 0) {
    return ret;
  }

  if (first_realm) { /* this is racy, but it's fine */
    ret = set_as_default();
    if (ret < 0) {
      ldout(cct, 0) << "WARNING: failed to set realm as default realm, ret=" << ret << dendl;
    }
  }

  return 0;
}

int RGWRealm::delete_obj()
{
  int ret = RGWSystemMetaObj::delete_obj();
  if (ret < 0) {
    return ret;
  }
  return delete_control();
}

int RGWRealm::create_control()
{
  auto pool_name = get_pool_name(cct);
  auto pool = rgw_bucket{pool_name.c_str()};
  auto oid = get_control_oid();
  return rgw_put_system_obj(store, pool, oid, nullptr, 0, true,
                            nullptr, 0, nullptr);
}

int RGWRealm::delete_control()
{
  auto pool_name = get_pool_name(cct);
  auto pool = rgw_bucket{pool_name.c_str()};
  auto obj = rgw_obj{pool, get_control_oid()};
  return store->delete_system_obj(obj);
}

const string& RGWRealm::get_pool_name(CephContext *cct)
{
  if (cct->_conf->rgw_realm_root_pool.empty()) {
    return RGW_DEFAULT_REALM_ROOT_POOL;
  }
  return cct->_conf->rgw_realm_root_pool;
}

const string& RGWRealm::get_default_oid(bool old_format)
{
  if (cct->_conf->rgw_default_realm_info_oid.empty()) {
    return default_realm_info_oid;
  }
  return cct->_conf->rgw_default_realm_info_oid;
}

const string& RGWRealm::get_names_oid_prefix()
{
  return realm_names_oid_prefix;
}

const string& RGWRealm::get_info_oid_prefix(bool old_format)
{
  return realm_info_oid_prefix;
}

int RGWRealm::set_current_period(const string& period_id) {
  /* check to see period id is valid */
  RGWPeriod new_current(period_id);
  int ret = new_current.init(cct, store, id, name);
  if (ret < 0) {
    ldout(cct, 0) << "Error init new period id " << period_id << " : " << cpp_strerror(-ret) << dendl;
    return ret;
  }
  new_current.set_predecessor(current_period);

  ret = new_current.store_info(false);
  if (ret < 0) {
    return ret;
  }
  current_period = period_id;
  return update();
}

string RGWRealm::get_control_oid()
{
  return get_info_oid_prefix() + id + ".control";
}

int RGWRealm::notify_zone(bufferlist& bl)
{
  // open a context on the realm's pool
  auto pool = get_pool_name(cct);
  librados::IoCtx ctx;
  int r = store->get_rados_handle()->ioctx_create(pool.c_str(), ctx);
  if (r < 0) {
    lderr(cct) << "Failed to open pool " << pool << dendl;
    return r;
  }
  // send a notify on the realm object
  r = ctx.notify2(get_control_oid(), bl, 0, nullptr);
  if (r < 0) {
    lderr(cct) << "Realm notify failed with " << r << dendl;
    return r;
  }
  return 0;
}

int RGWRealm::notify_new_period(const RGWPeriod& period)
{
  bufferlist bl;
  // push the period to dependent zonegroups/zones
  ::encode(RGWRealmNotify::ZonesNeedPeriod, bl);
  ::encode(period, bl);
  // reload the gateway with the new period
  ::encode(RGWRealmNotify::Reload, bl);

  return notify_zone(bl);
}

int RGWPeriod::init(CephContext *_cct, RGWRados *_store, const string& period_realm_id,
		    const string& period_realm_name, bool setup_obj)
{
  cct = _cct;
  store = _store;
  realm_id = period_realm_id;
  realm_name = period_realm_name;

  if (!setup_obj)
    return 0;

  return init(_cct, _store, setup_obj);
}


int RGWPeriod::init(CephContext *_cct, RGWRados *_store, bool setup_obj)
{
  cct = _cct;
  store = _store;

  if (!setup_obj)
    return 0;

  if (id.empty()) {
    RGWRealm realm(realm_id, realm_name);
    int ret = realm.init(cct, store);
    if (ret < 0) {
      derr << "RGWPeriod::init failed to init realm " << realm_id << " for period " << id << dendl;
      ldout(cct, 0) << "failed to init realm " << realm_name  << " id " << realm_id << " : " <<
	cpp_strerror(-ret) << dendl;
      return ret;
    }
    id = realm.get_current_period();
    realm_id = realm.get_id();
  }

  if (!epoch) {
    int ret = use_latest_epoch();
    if (ret < 0) {
      derr << "failed to use_latest_epoch period id " << id << " realm " << realm_name  << " id " << realm_id
	   << " : " << cpp_strerror(-ret) << dendl;
      return ret;
    }
  }

  return read_info();
}


int RGWPeriod::get_zonegroup(RGWZoneGroup& zonegroup, const string& zonegroup_id) {
  map<string, RGWZoneGroup>::const_iterator iter = period_map.zonegroups.find(zonegroup_id);
  if (iter != period_map.zonegroups.end()) {
    zonegroup = iter->second;
    return 0;
  }

  return -ENOENT;
}

bool RGWPeriod::is_single_zonegroup(CephContext *cct, RGWRados *store)
{
  return (period_map.zonegroups.size() == 1);
}

const string& RGWPeriod::get_latest_epoch_oid()
{
  if (cct->_conf->rgw_period_latest_epoch_info_oid.empty()) {
    return period_latest_epoch_info_oid;
  }
  return cct->_conf->rgw_period_latest_epoch_info_oid;
}

const string& RGWPeriod::get_info_oid_prefix()
{
  return period_info_oid_prefix;
}

const string RGWPeriod::get_period_oid_prefix()
{
  return get_info_oid_prefix() + id;
}

const string RGWPeriod::get_period_oid()
{
  std::ostringstream oss;
  oss << get_period_oid_prefix();
  // skip the epoch for the staging period
  if (id != get_staging_id(realm_id))
    oss << "." << epoch;
  return oss.str();
}

int RGWPeriod::read_latest_epoch(RGWPeriodLatestEpochInfo& info)
{
  string pool_name = get_pool_name(cct);
  string oid = get_period_oid_prefix() + get_latest_epoch_oid();

  rgw_bucket pool(pool_name.c_str());
  bufferlist bl;
  RGWObjectCtx obj_ctx(store);
  int ret = rgw_get_system_obj(store, obj_ctx, pool, oid, bl, NULL, NULL);
  if (ret < 0) {
    derr << "error read_lastest_epoch " << pool << ":" << oid << dendl;
    return ret;
  }
  try {
    bufferlist::iterator iter = bl.begin();
    ::decode(info, iter);
  } catch (buffer::error& err) {
    derr << "error decoding data from " << pool << ":" << oid << dendl;
    return -EIO;
  }

  return 0;
}

int RGWPeriod::get_latest_epoch(epoch_t& latest_epoch)
{
  RGWPeriodLatestEpochInfo info;

  int ret = read_latest_epoch(info);
  if (ret < 0) {
    return ret;
  }

  latest_epoch = info.epoch;

  return 0;
}

int RGWPeriod::use_latest_epoch()
{
  RGWPeriodLatestEpochInfo info;
  int ret = read_latest_epoch(info);
  if (ret < 0) {
    return ret;
  }

  epoch = info.epoch;

  return 0;
}

int RGWPeriod::set_latest_epoch(epoch_t epoch)
{
  string pool_name = get_pool_name(cct);
  string oid = get_period_oid_prefix() + get_latest_epoch_oid();

  rgw_bucket pool(pool_name.c_str());
  bufferlist bl;

  RGWPeriodLatestEpochInfo info;
  info.epoch = epoch;

  ::encode(info, bl);

  int ret = rgw_put_system_obj(store, pool, oid, bl.c_str(), bl.length(), false, NULL, 0, NULL);
  if (ret < 0)
    return ret;

  return 0;
}

int RGWPeriod::delete_obj()
{
  string pool_name = get_pool_name(cct);
  rgw_bucket pool(pool_name.c_str());

  rgw_obj object_id(pool, get_period_oid());
  int ret = store->delete_system_obj(object_id);
  if (ret < 0) {
    lderr(cct) << "Error delete object id " << id << ": " << cpp_strerror(-ret) << dendl;
  }

  return ret;
}

int RGWPeriod::read_info()
{
  string pool_name = get_pool_name(cct);

  rgw_bucket pool(pool_name.c_str());
  bufferlist bl;


  RGWObjectCtx obj_ctx(store);
  int ret = rgw_get_system_obj(store, obj_ctx, pool, get_period_oid(), bl, NULL, NULL);
  if (ret < 0) {
    lderr(cct) << "failed reading obj info from " << pool << ":" << get_period_oid() << ": " << cpp_strerror(-ret) << dendl;
    return ret;
  }

  try {
    bufferlist::iterator iter = bl.begin();
    ::decode(*this, iter);
  } catch (buffer::error& err) {
    ldout(cct, 0) << "ERROR: failed to decode obj from " << pool << ":" << get_period_oid() << dendl;
    return -EIO;
  }

  return 0;
}

int RGWPeriod::create(bool exclusive)
{
  int ret;
  
  /* create unique id */
  uuid_d new_uuid;
  char uuid_str[37];
  new_uuid.generate_random();
  new_uuid.print(uuid_str);
  id = uuid_str;

  epoch = FIRST_EPOCH;

  period_map.id = id;
  
  ret = store_info(exclusive);
  if (ret < 0) {
    ldout(cct, 0) << "ERROR:  storing info for " << id << ": " << cpp_strerror(-ret) << dendl;
  }

  ret = set_latest_epoch(epoch);
  if (ret < 0) {
    ldout(cct, 0) << "ERROR: setting latest epoch " << id << ": " << cpp_strerror(-ret) << dendl;
  }

  return ret;
}

int RGWPeriod::store_info(bool exclusive)
{
  string pool_name = get_pool_name(cct);

  rgw_bucket pool(pool_name.c_str());

  string oid = get_period_oid();
  bufferlist bl;
  ::encode(*this, bl);
  return rgw_put_system_obj(store, pool, oid, bl.c_str(), bl.length(), exclusive, NULL, 0, NULL);
}

const string& RGWPeriod::get_pool_name(CephContext *cct)
{
  if (cct->_conf->rgw_period_root_pool.empty()) {
    return RGW_DEFAULT_PERIOD_ROOT_POOL;
  }
  return cct->_conf->rgw_period_root_pool;
}

int RGWPeriod::use_next_epoch()
{
  epoch_t latest_epoch;
  int ret = get_latest_epoch(latest_epoch);
  if (ret < 0) {
    return ret;
  }
  epoch = latest_epoch + 1;
  ret = read_info();
  if (ret < 0 && ret != -ENOENT) {
    return ret;
  }
  if (ret == -ENOENT) {
    ret = create();
    if (ret < 0) {
      derr << "Error creating new epoch " << epoch << dendl;
      return ret;
    }
  }
  return 0;
}

int RGWPeriod::add_zonegroup(const RGWZoneGroup& zonegroup)
{
  if (zonegroup.realm_id != realm_id) {
    return 0;
  }
  int ret = period_map.update(zonegroup);
  if (ret < 0) {
    ldout(cct, 0) << "ERROR: updating period map: " << cpp_strerror(-ret) << dendl;
    return ret;
  }

  return store_info(false);
}

int RGWPeriod::update()
{
  list<string> zonegroups;
  int ret = store->list_zonegroups(zonegroups);
  if (ret < 0) {
    ldout(cct, 0) << "ERROR: failed to list zonegroups: " << cpp_strerror(-ret) << dendl;
    return ret;
  }

  for (auto& iter : zonegroups) {
    RGWZoneGroup zg(string(), iter);
    ret = zg.init(cct, store);
    if (ret < 0) {
      ldout(cct, 0) << "WARNING: zg.init() failed: " << cpp_strerror(-ret) << dendl;
      continue;
    }

    if (zg.realm_id != realm_id) {
      ldout(cct, 20) << "skipping zonegroup " << zg.get_name() << ", not on our realm" << dendl;
      continue;
    }
    
    if (zg.is_master_zonegroup()) {
      master_zonegroup = zg.get_id();
      master_zone = zg.master_zone;
    }

    int ret = period_map.update(zg);
    if (ret < 0) {
      ldout(cct, 0) << "ERROR: updating period map: " << cpp_strerror(-ret) << dendl;
      return ret;
    }
  }

  return 0;
}

void RGWPeriod::fork()
{
  predecessor_uuid = id;
  id = get_staging_id(realm_id);
  period_map.reset();
}

void RGWPeriod::update(const RGWZoneGroupMap& map)
{
  for (std::map<string, RGWZoneGroup>::const_iterator iter = map.zonegroups.begin();
       iter != map.zonegroups.end(); iter++) {
    period_map.zonegroups_by_api[iter->second.api_name] = iter->second;
    period_map.zonegroups[iter->second.get_name()] = iter->second;
  }

  period_config.bucket_quota = map.bucket_quota;
  period_config.user_quota = map.user_quota;
  period_map.master_zonegroup = map.master_zonegroup;
}

int RGWPeriod::update_sync_status()
{
  // must be new period's master zone to write sync status
  if (master_zone != store->get_zone_params().get_id()) {
    lderr(cct) << "my zone " << store->get_zone_params().get_id()
        << " is not period's master zone " << master_zone << dendl;
    return -EINVAL;
  }

  auto mdlog = store->meta_mgr->get_log();
  const auto num_shards = cct->_conf->rgw_md_log_max_shards;

  std::vector<std::string> markers;
  markers.reserve(num_shards);

  // gather the markers for each shard
  // TODO: use coroutines to read them in parallel
  for (int i = 0; i < num_shards; i++) {
    RGWMetadataLogInfo info;
    int r = mdlog->get_info(i, &info);
    if (r < 0) {
      lderr(cct) << "period failed to get metadata log info for shard " << i
          << ": " << cpp_strerror(-r) << dendl;
      return r;
    }
    ldout(cct, 15) << "got shard " << i << " marker " << info.marker << dendl;
    markers.emplace_back(std::move(info.marker));
  }

  std::swap(sync_status, markers);
  return 0;
}

int RGWPeriod::commit(RGWRealm& realm, const RGWPeriod& current_period)
{
  // gateway must be in the master zone to commit
  if (master_zone != store->get_zone_params().get_id()) {
    lderr(cct) << "period commit sent to zone " << store->get_zone_params().get_id()
        << ", not period's master zone " << master_zone << dendl;
    return -EINVAL;
  }
  // period predecessor must match current period
  if (predecessor_uuid != current_period.get_id()) {
    lderr(cct) << "period predecessor " << predecessor_uuid
        << " does not match current period " << current_period.get_id()
        << dendl;
    return -EINVAL;
  }
  // did the master zone change?
  if (master_zone != current_period.get_master_zone()) {
    // create with a new period id
    int r = create(true);
    if (r < 0) {
      lderr(cct) << "failed to create new period: " << cpp_strerror(-r) << dendl;
      return r;
    }
    // store the current metadata sync status in the period
    r = update_sync_status();
    if (r < 0) {
      lderr(cct) << "failed to update metadata sync status: "
          << cpp_strerror(-r) << dendl;
      return r;
    }
    // set as current period
    r = realm.set_current_period(id);
    if (r < 0) {
      lderr(cct) << "failed to update realm's current period: "
          << cpp_strerror(-r) << dendl;
      return r;
    }
    ldout(cct, 4) << "Promoted to master zone and committed new period "
        << id << dendl;
    realm.notify_new_period(*this);
    return 0;
  }
  // period must be based on predecessor's current epoch
  if (epoch != current_period.get_epoch()) {
    lderr(cct) << "period epoch " << epoch << " does not match "
        "predecessor epoch " << current_period.get_epoch() << dendl;
    return -EINVAL;
  }
  // set period as next epoch
  set_id(current_period.get_id());
  set_epoch(current_period.get_epoch() + 1);
  set_predecessor(current_period.get_predecessor());
  // write the period to rados
  int r = store_info(false);
  if (r < 0) {
    lderr(cct) << "failed to store period: " << cpp_strerror(-r) << dendl;
    return r;
  }
  // set as latest epoch
  r = set_latest_epoch(epoch);
  if (r < 0) {
    lderr(cct) << "failed to set latest epoch: " << cpp_strerror(-r) << dendl;
    return r;
  }
  ldout(cct, 4) << "Committed new epoch " << epoch
      << " for period " << id << dendl;
  realm.notify_new_period(*this);
  return 0;
}

int RGWZoneParams::create_default(bool old_format)
{
  name = default_zone_name;

  int r = create();
  if (r < 0) {
    return r;
  }

  if (old_format) {
    name = id;
  }

  r = set_as_default();
  return r;
}


int RGWZoneParams::create(bool exclusive)
{
  list<string> zones;
  int r = store->list_zones(zones);
  if (r < 0) {
    ldout(cct, 0) << "WARNING: store->list_zones() returned r=" << r << dendl;
  }

  domain_root = name + ".rgw.data.root";
  metadata_heap = name + ".rgw.meta";
  control_pool = name + ".rgw.control";
  gc_pool = name + ".rgw.gc";
  log_pool = name + ".rgw.log";
  intent_log_pool = name + ".rgw.intent-log";
  usage_log_pool = name + ".rgw.usage";
  user_keys_pool = name + ".rgw.users.keys";
  user_email_pool = name + ".rgw.users.email";
  user_swift_pool = name + ".rgw.users.swift";
  user_uid_pool = name + ".rgw.users.uid";

  /* check for old pools config */
  rgw_obj obj(domain_root, avail_pools);
  r = store->raw_obj_stat(obj, NULL, NULL, NULL, NULL, NULL, NULL);
  if (r < 0) {
    ldout(store->ctx(), 0) << "couldn't find old data placement pools config, setting up new ones for the zone" << dendl;
    /* a new system, let's set new placement info */
    RGWZonePlacementInfo default_placement;
    default_placement.index_pool = name + "." + default_bucket_index_pool_suffix;
    default_placement.data_pool = name + "." + default_storage_pool_suffix;
    default_placement.data_extra_pool = name + "." + default_storage_extra_pool_suffix;
    placement_pools["default-placement"] = default_placement;
  }

  r = RGWSystemMetaObj::create(exclusive);
  if (r < 0 && r != -EEXIST) {
    derr << "RGWZoneParams::creat(): error creating default zone params: " << cpp_strerror(-r) << dendl;
    return r;
  }

  if (r == -EEXIST) {
    ldout(cct, 0) << "RGWZoneParams::create() returned -EEXIST, we raced with another zone params creation" << dendl;
    r = read_info(id);
    if (r < 0) {
      return r;
    }
  } else if (zones.empty()) { /* first zone? maybe, it's a racy check */
    r = set_as_default();
    if (r < 0) {
      ldout(cct, 0) << "WARNING: failed to set zone as default, r=" << r << dendl;
    }
  }

  return 0;
}

const string& RGWZoneParams::get_pool_name(CephContext *cct)
{
  if (cct->_conf->rgw_zone_root_pool.empty()) {
    return RGW_DEFAULT_ZONE_ROOT_POOL;
  }

  return cct->_conf->rgw_zone_root_pool;
}

const string& RGWZoneParams::get_default_oid(bool old_format)
{
  return cct->_conf->rgw_default_zone_info_oid;
}

const string& RGWZoneParams::get_names_oid_prefix()
{
  return zone_names_oid_prefix;
}

const string& RGWZoneParams::get_info_oid_prefix(bool old_format)
{
  return zone_info_oid_prefix;
}

const string& RGWZoneParams::get_predefined_name(CephContext *cct) {
  return cct->_conf->rgw_zone;
}

int RGWZoneParams::init(CephContext *cct, RGWRados *store, bool setup_obj, bool old_format)
{
  if (name.empty()) {
    name = cct->_conf->rgw_zone;
  }

  int ret = RGWSystemMetaObj::init(cct, store, setup_obj, old_format);
  if (ret < 0) {
    return ret;
  }

  return ret;
}

void RGWPeriodMap::encode(bufferlist& bl) const {
  ENCODE_START(1, 1, bl);
  ::encode(id, bl);
  ::encode(zonegroups, bl);
  ::encode(master_zonegroup, bl);
  ENCODE_FINISH(bl);
}

void RGWPeriodMap::decode(bufferlist::iterator& bl) {
  DECODE_START(1, bl);
  ::decode(id, bl);
  ::decode(zonegroups, bl);
  ::decode(master_zonegroup, bl);
  DECODE_FINISH(bl);

  zonegroups_by_api.clear();
  for (map<string, RGWZoneGroup>::iterator iter = zonegroups.begin();
       iter != zonegroups.end(); ++iter) {
    RGWZoneGroup& zonegroup = iter->second;
    zonegroups_by_api[zonegroup.api_name] = zonegroup;
    if (zonegroup.is_master) {
      master_zonegroup = zonegroup.get_id();
    }
  }
}

int RGWPeriodMap::update(const RGWZoneGroup& zonegroup)
{
  if (zonegroup.is_master && (!master_zonegroup.empty() && zonegroup.get_id() != master_zonegroup)) {
      derr << "cannot update zonegroup map, master_zonegroup conflict master zonegroup " <<
	master_zonegroup << dendl;
    return -EINVAL;
  }
  map<string, RGWZoneGroup>::iterator iter = zonegroups.find(zonegroup.get_id());
  if (iter != zonegroups.end()) {
    RGWZoneGroup& old_zonegroup = iter->second;
    if (!old_zonegroup.api_name.empty()) {
      zonegroups_by_api.erase(old_zonegroup.api_name);
    }
  }
  zonegroups[zonegroup.get_id()] = zonegroup;

  if (!zonegroup.api_name.empty()) {
    zonegroups_by_api[zonegroup.api_name] = zonegroup;
  }

  if (zonegroup.is_master) {
    master_zonegroup = zonegroup.get_id();
  } else if (master_zonegroup == zonegroup.get_id()) {
    master_zonegroup = "";
  }

  return 0;
}

int RGWZoneGroupMap::read(CephContext *cct, RGWRados *store)
{

  RGWPeriod period;
  int ret = period.init(cct, store);
  if (ret < 0) {
    cerr << "failed to read current period info: " << cpp_strerror(ret);
    return ret;
  }
	
  bucket_quota = period.get_config().bucket_quota;
  user_quota = period.get_config().user_quota;
  zonegroups = period.get_map().zonegroups;
  zonegroups_by_api = period.get_map().zonegroups_by_api;
  master_zonegroup = period.get_map().master_zonegroup;

  return 0;
}

void RGWRegionMap::encode(bufferlist& bl) const {
  ENCODE_START( 3, 1, bl);
  ::encode(regions, bl);
  ::encode(master_region, bl);
  ::encode(bucket_quota, bl);
  ::encode(user_quota, bl);
  ENCODE_FINISH(bl);
}

void RGWRegionMap::decode(bufferlist::iterator& bl) {
  DECODE_START(3, bl);
  ::decode(regions, bl);
  ::decode(master_region, bl);
  if (struct_v >= 2)
    ::decode(bucket_quota, bl);
  if (struct_v >= 3)
    ::decode(user_quota, bl);
  DECODE_FINISH(bl);
}

void RGWZoneGroupMap::encode(bufferlist& bl) const {
  ENCODE_START( 3, 1, bl);
  ::encode(zonegroups, bl);
  ::encode(master_zonegroup, bl);
  ::encode(bucket_quota, bl);
  ::encode(user_quota, bl);
  ENCODE_FINISH(bl);
}

void RGWZoneGroupMap::decode(bufferlist::iterator& bl) {
  DECODE_START(3, bl);
  ::decode(zonegroups, bl);
  ::decode(master_zonegroup, bl);
  if (struct_v >= 2)
    ::decode(bucket_quota, bl);
  if (struct_v >= 3)
    ::decode(user_quota, bl);
  DECODE_FINISH(bl);

  zonegroups_by_api.clear();
  for (map<string, RGWZoneGroup>::iterator iter = zonegroups.begin();
       iter != zonegroups.end(); ++iter) {
    RGWZoneGroup& zonegroup = iter->second;
    zonegroups_by_api[zonegroup.api_name] = zonegroup;
    if (zonegroup.is_master) {
      master_zonegroup = zonegroup.get_name();
    }
  }
}

void RGWObjVersionTracker::prepare_op_for_read(ObjectReadOperation *op)
{
  obj_version *check_objv = version_for_check();

  if (check_objv) {
    cls_version_check(*op, *check_objv, VER_COND_EQ);
  }

  cls_version_read(*op, &read_version);
}

void RGWObjVersionTracker::prepare_op_for_write(ObjectWriteOperation *op)
{
  obj_version *check_objv = version_for_check();
  obj_version *modify_version = version_for_write();

  if (check_objv) {
    cls_version_check(*op, *check_objv, VER_COND_EQ);
  }

  if (modify_version) {
    cls_version_set(*op, *modify_version);
  } else {
    cls_version_inc(*op);
  }
}

void RGWObjManifest::obj_iterator::operator++()
{
  if (manifest->explicit_objs) {
    ++explicit_iter;

    if (explicit_iter == manifest->objs.end()) {
      ofs = manifest->obj_size;
      return;
    }

    update_explicit_pos();

    update_location();
    return;
  }

  uint64_t obj_size = manifest->get_obj_size();
  uint64_t head_size = manifest->get_head_size();

  if (ofs == obj_size) {
    return;
  }

  if (manifest->rules.empty()) {
    return;
  }

  /* are we still pointing at the head? */
  if (ofs < head_size) {
    rule_iter = manifest->rules.begin();
    RGWObjManifestRule *rule = &rule_iter->second;
    ofs = MIN(head_size, obj_size);
    stripe_ofs = ofs;
    cur_stripe = 1;
    stripe_size = MIN(obj_size - ofs, rule->stripe_max_size);
    if (rule->part_size > 0) {
      stripe_size = MIN(stripe_size, rule->part_size);
    }
    update_location();
    return;
  }

  RGWObjManifestRule *rule = &rule_iter->second;

  stripe_ofs += rule->stripe_max_size;
  cur_stripe++;
  dout(20) << "RGWObjManifest::operator++(): rule->part_size=" << rule->part_size << " rules.size()=" << manifest->rules.size() << dendl;

  if (rule->part_size > 0) {
    /* multi part, multi stripes object */

    dout(20) << "RGWObjManifest::operator++(): stripe_ofs=" << stripe_ofs << " part_ofs=" << part_ofs << " rule->part_size=" << rule->part_size << dendl;

    if (stripe_ofs >= part_ofs + rule->part_size) {
      /* moved to the next part */
      cur_stripe = 0;
      part_ofs += rule->part_size;
      stripe_ofs = part_ofs;

      bool last_rule = (next_rule_iter == manifest->rules.end());
      /* move to the next rule? */
      if (!last_rule && stripe_ofs >= next_rule_iter->second.start_ofs) {
        rule_iter = next_rule_iter;
        last_rule = (next_rule_iter == manifest->rules.end());
        if (!last_rule) {
          ++next_rule_iter;
        }
        cur_part_id = rule_iter->second.start_part_num;
      } else {
        cur_part_id++;
      }

      rule = &rule_iter->second;
    }

    stripe_size = MIN(rule->part_size - (stripe_ofs - part_ofs), rule->stripe_max_size);
  }

  cur_override_prefix = rule->override_prefix;

  ofs = stripe_ofs;
  if (ofs > obj_size) {
    ofs = obj_size;
    stripe_ofs = ofs;
    stripe_size = 0;
  }

  dout(0) << "RGWObjManifest::operator++(): result: ofs=" << ofs << " stripe_ofs=" << stripe_ofs << " part_ofs=" << part_ofs << " rule->part_size=" << rule->part_size << dendl;
  update_location();
}

int RGWObjManifest::generator::create_begin(CephContext *cct, RGWObjManifest *_m, rgw_bucket& _b, rgw_obj& _h)
{
  manifest = _m;

  bucket = _b;
  manifest->set_tail_bucket(_b);
  manifest->set_head(_h);
  last_ofs = 0;

  if (manifest->get_prefix().empty()) {
    char buf[33];
    gen_rand_alphanumeric(cct, buf, sizeof(buf) - 1);

    string oid_prefix = ".";
    oid_prefix.append(buf);
    oid_prefix.append("_");

    manifest->set_prefix(oid_prefix);
  }

  bool found = manifest->get_rule(0, &rule);
  if (!found) {
    derr << "ERROR: manifest->get_rule() could not find rule" << dendl;
    return -EIO;
  }

  uint64_t head_size = manifest->get_head_size();

  if (head_size > 0) {
    cur_stripe_size = head_size;
  } else {
    cur_stripe_size = rule.stripe_max_size;
  }
  
  cur_part_id = rule.start_part_num;

  manifest->get_implicit_location(cur_part_id, cur_stripe, 0, NULL, &cur_obj);

  manifest->update_iterators();

  return 0;
}

int RGWObjManifest::generator::create_next(uint64_t ofs)
{
  if (ofs < last_ofs) /* only going forward */
    return -EINVAL;

  uint64_t max_head_size = manifest->get_max_head_size();

  if (ofs <= max_head_size) {
    manifest->set_head_size(ofs);
  }

  if (ofs >= max_head_size) {
    manifest->set_head_size(max_head_size);
    cur_stripe = (ofs - max_head_size) / rule.stripe_max_size;
    cur_stripe_size =  rule.stripe_max_size;

    if (cur_part_id == 0 && max_head_size > 0) {
      cur_stripe++;
    }
  }

  last_ofs = ofs;
  manifest->set_obj_size(ofs);

  manifest->get_implicit_location(cur_part_id, cur_stripe, ofs, NULL, &cur_obj);

  manifest->update_iterators();

  return 0;
}

const RGWObjManifest::obj_iterator& RGWObjManifest::obj_begin()
{
  return begin_iter;
}

const RGWObjManifest::obj_iterator& RGWObjManifest::obj_end()
{
  return end_iter;
}

RGWObjManifest::obj_iterator RGWObjManifest::obj_find(uint64_t ofs)
{
  if (ofs > obj_size) {
    ofs = obj_size;
  }
  RGWObjManifest::obj_iterator iter(this);
  iter.seek(ofs);
  return iter;
}

int RGWObjManifest::append(RGWObjManifest& m)
{
  if (explicit_objs || m.explicit_objs) {
    return append_explicit(m);
  }

  if (rules.empty()) {
    *this = m;
    return 0;
  }

  string override_prefix;

  if (prefix.empty()) {
    prefix = m.prefix;
  }

  if (prefix != m.prefix) {
    override_prefix = m.prefix;
  }

  map<uint64_t, RGWObjManifestRule>::iterator miter = m.rules.begin();
  if (miter == m.rules.end()) {
    return append_explicit(m);
  }

  for (; miter != m.rules.end(); ++miter) {
    map<uint64_t, RGWObjManifestRule>::reverse_iterator last_rule = rules.rbegin();

    RGWObjManifestRule& rule = last_rule->second;

    if (rule.part_size == 0) {
      rule.part_size = obj_size - rule.start_ofs;
    }

    RGWObjManifestRule& next_rule = miter->second;
    if (!next_rule.part_size) {
      next_rule.part_size = m.obj_size - next_rule.start_ofs;
    }

    string rule_prefix = prefix;
    if (!rule.override_prefix.empty()) {
      rule_prefix = rule.override_prefix;
    }

    string next_rule_prefix = m.prefix;
    if (!next_rule.override_prefix.empty()) {
      next_rule_prefix = next_rule.override_prefix;
    }

    if (rule.part_size != next_rule.part_size ||
        rule.stripe_max_size != next_rule.stripe_max_size ||
        rule_prefix != next_rule_prefix) {
      if (next_rule_prefix != prefix) {
        append_rules(m, miter, &next_rule_prefix);
      } else {
        append_rules(m, miter, NULL);
      }
      break;
    }

    uint64_t expected_part_num = rule.start_part_num + 1;
    if (rule.part_size > 0) {
      expected_part_num = rule.start_part_num + (obj_size + next_rule.start_ofs - rule.start_ofs) / rule.part_size;
    }

    if (expected_part_num != next_rule.start_part_num) {
      append_rules(m, miter, NULL);
      break;
    }
  }

  set_obj_size(obj_size + m.obj_size);

  return 0;
}

void RGWObjManifest::append_rules(RGWObjManifest& m, map<uint64_t, RGWObjManifestRule>::iterator& miter,
                                  string *override_prefix)
{
  for (; miter != m.rules.end(); ++miter) {
    RGWObjManifestRule rule = miter->second;
    rule.start_ofs += obj_size;
    if (override_prefix)
      rule.override_prefix = *override_prefix;
    rules[rule.start_ofs] = rule;
  }
}

void RGWObjManifest::convert_to_explicit()
{
  if (explicit_objs) {
    return;
  }
  obj_iterator iter = obj_begin();

  while (iter != obj_end()) {
    RGWObjManifestPart& part = objs[iter.get_stripe_ofs()];
    part.loc = iter.get_location();
    part.loc_ofs = 0;

    uint64_t ofs = iter.get_stripe_ofs();
    ++iter;
    uint64_t next_ofs = iter.get_stripe_ofs();

    part.size = next_ofs - ofs;
  }

  explicit_objs = true;
  rules.clear();
  prefix.clear();
}

int RGWObjManifest::append_explicit(RGWObjManifest& m)
{
  if (!explicit_objs) {
    convert_to_explicit();
  }
  if (!m.explicit_objs) {
    m.convert_to_explicit();
  }
  map<uint64_t, RGWObjManifestPart>::iterator iter;
  uint64_t base = obj_size;
  for (iter = m.objs.begin(); iter != m.objs.end(); ++iter) {
    RGWObjManifestPart& part = iter->second;
    objs[base + iter->first] = part;
  }
  obj_size += m.obj_size;

  return 0;
}

bool RGWObjManifest::get_rule(uint64_t ofs, RGWObjManifestRule *rule)
{
  if (rules.empty()) {
    return false;
  }

  map<uint64_t, RGWObjManifestRule>::iterator iter = rules.upper_bound(ofs);
  if (iter != rules.begin()) {
    --iter;
  }

  *rule = iter->second;

  return true;
}

void RGWObjVersionTracker::generate_new_write_ver(CephContext *cct)
{
  write_version.ver = 1;
#define TAG_LEN 24

  write_version.tag.clear();
  append_rand_alpha(cct, write_version.tag, write_version.tag, TAG_LEN);
}

int RGWPutObjProcessor::complete(string& etag, time_t *mtime, time_t set_mtime,
                                 map<string, bufferlist>& attrs, time_t delete_at,
                                 const char *if_match, const char * if_nomatch)
{
  int r = do_complete(etag, mtime, set_mtime, attrs, delete_at, if_match, if_nomatch);
  if (r < 0)
    return r;

  is_complete = !canceled;
  return 0;
}

CephContext *RGWPutObjProcessor::ctx()
{
  return store->ctx();
}

RGWPutObjProcessor_Aio::~RGWPutObjProcessor_Aio()
{
  drain_pending();

  if (is_complete)
    return;

  list<rgw_obj>::iterator iter;
  bool is_multipart_obj = false;
  rgw_obj multipart_obj;

  /** 
   * We should delete the object in the "multipart" namespace to avoid race condition. 
   * Such race condition is caused by the fact that the multipart object is the gatekeeper of a multipart 
   * upload, when it is deleted, a second upload would start with the same suffix("2/"), therefore, objects
   * written by the second upload may be deleted by the first upload.
   * details is describled on #11749
   */ 
  for (iter = written_objs.begin(); iter != written_objs.end(); ++iter) {
    rgw_obj &obj = *iter;
    if (RGW_OBJ_NS_MULTIPART == obj.ns) {
      ldout(store->ctx(), 5) << "NOTE: we should not process the multipart object (" << obj << ") here" << dendl;
      multipart_obj = *iter;
      is_multipart_obj = true;
      continue;
    }

    int r = store->delete_obj(obj_ctx, bucket_info, obj, 0, 0);
    if (r < 0 && r != -ENOENT) {
      ldout(store->ctx(), 5) << "WARNING: failed to remove obj (" << obj << "), leaked" << dendl;
    }
  }

  if (true == is_multipart_obj) {
    ldout(store->ctx(), 5) << "NOTE: we are going to process the multipart obj (" << multipart_obj << dendl;
    int r = store->delete_obj(obj_ctx, bucket_info, multipart_obj, 0, 0);
    if (r < 0 && r != -ENOENT) {
      ldout(store->ctx(), 0) << "WARNING: failed to remove obj (" << multipart_obj << "), leaked" << dendl;
    }
  }
}

int RGWPutObjProcessor_Aio::handle_obj_data(rgw_obj& obj, bufferlist& bl, off_t ofs, off_t abs_ofs, void **phandle, bool exclusive)
{
  if ((uint64_t)abs_ofs + bl.length() > obj_len)
    obj_len = abs_ofs + bl.length();

  if (!(obj == last_written_obj)) {
    add_written_obj(obj);
    last_written_obj = obj;
  }

  // For the first call pass -1 as the offset to
  // do a write_full.
  int r = store->aio_put_obj_data(NULL, obj,
                                     bl,
                                     ((ofs != 0) ? ofs : -1),
                                     exclusive, phandle);

  return r;
}

struct put_obj_aio_info RGWPutObjProcessor_Aio::pop_pending()
{
  struct put_obj_aio_info info;
  info = pending.front();
  pending.pop_front();
  return info;
}

int RGWPutObjProcessor_Aio::wait_pending_front()
{
  if (pending.empty()) {
    return 0;
  }
  struct put_obj_aio_info info = pop_pending();
  int ret = store->aio_wait(info.handle);
  return ret;
}

bool RGWPutObjProcessor_Aio::pending_has_completed()
{
  if (pending.empty())
    return false;

  struct put_obj_aio_info& info = pending.front();
  return store->aio_completed(info.handle);
}

int RGWPutObjProcessor_Aio::drain_pending()
{
  int ret = 0;
  while (!pending.empty()) {
    int r = wait_pending_front();
    if (r < 0)
      ret = r;
  }
  return ret;
}

int RGWPutObjProcessor_Aio::throttle_data(void *handle, bool need_to_wait)
{
  bool _wait = need_to_wait;

  if (handle) {
    struct put_obj_aio_info info;
    info.handle = handle;
    pending.push_back(info);
  }
  size_t orig_size = pending.size();

  /* first drain complete IOs */
  while (pending_has_completed()) {
    int r = wait_pending_front();
    if (r < 0)
      return r;

    _wait = false;
  }

  /* resize window in case messages are draining too fast */
  if (orig_size - pending.size() >= max_chunks) {
    max_chunks++;
  }

  /* now throttle. Note that need_to_wait should only affect the first IO operation */
  if (pending.size() > max_chunks || _wait) {
    int r = wait_pending_front();
    if (r < 0)
      return r;
  }
  return 0;
}

int RGWPutObjProcessor_Atomic::write_data(bufferlist& bl, off_t ofs, void **phandle, bool exclusive)
{
  if (ofs >= next_part_ofs) {
    int r = prepare_next_part(ofs);
    if (r < 0) {
      return r;
    }
  }

  return RGWPutObjProcessor_Aio::handle_obj_data(cur_obj, bl, ofs - cur_part_ofs, ofs, phandle, exclusive);
}

int RGWPutObjProcessor_Atomic::handle_data(bufferlist& bl, off_t ofs, MD5 *hash, void **phandle, bool *again)
{
  *again = false;

  *phandle = NULL;
  if (extra_data_len) {
    size_t extra_len = bl.length();
    if (extra_len > extra_data_len)
      extra_len = extra_data_len;

    bufferlist extra;
    bl.splice(0, extra_len, &extra);
    extra_data_bl.append(extra);

    extra_data_len -= extra_len;
    if (bl.length() == 0) {
      return 0;
    }
  }

  uint64_t max_write_size = MIN(max_chunk_size, (uint64_t)next_part_ofs - data_ofs);

  pending_data_bl.claim_append(bl);
  if (pending_data_bl.length() < max_write_size)
    return 0;

  pending_data_bl.splice(0, max_write_size, &bl);

  /* do we have enough data pending accumulated that needs to be written? */
  *again = (pending_data_bl.length() >= max_chunk_size);

  if (!data_ofs && !immutable_head()) {
    first_chunk.claim(bl);
    obj_len = (uint64_t)first_chunk.length();
    if (hash) {
      hash->Update((const byte *)first_chunk.c_str(), obj_len);
    }
    int r = prepare_next_part(obj_len);
    if (r < 0) {
      return r;
    }
    data_ofs = obj_len;
    return 0;
  }
  off_t write_ofs = data_ofs;
  data_ofs = write_ofs + bl.length();
  bool exclusive = (!write_ofs && immutable_head()); /* immutable head object, need to verify nothing exists there
                                                        we could be racing with another upload, to the same
                                                        object and cleanup can be messy */
  int ret = write_data(bl, write_ofs, phandle, exclusive);
  if (ret >= 0) { /* we might return, need to clear bl as it was already sent */
    if (hash) {
      hash->Update((const byte *)bl.c_str(), bl.length());
    }
    bl.clear();
  }
  return ret;
}

void RGWPutObjProcessor_Atomic::complete_hash(MD5 *hash)
{
  hash->Update((const byte *)pending_data_bl.c_str(), pending_data_bl.length());
}


int RGWPutObjProcessor_Atomic::prepare_init(RGWRados *store, string *oid_rand)
{
  RGWPutObjProcessor::prepare(store, oid_rand);

  int r = store->get_max_chunk_size(bucket, &max_chunk_size);
  if (r < 0) {
    return r;
  }

  return 0;
}

int RGWPutObjProcessor_Atomic::prepare(RGWRados *store, string *oid_rand)
{
  int r = prepare_init(store, oid_rand);
  if (r < 0) {
    return r;
  }
  head_obj.init(bucket, obj_str);

  if (!version_id.empty()) {
    head_obj.set_instance(version_id);
  } else if (versioned_object) {
    store->gen_rand_obj_instance_name(&head_obj);
  }

  manifest.set_trivial_rule(max_chunk_size, store->ctx()->_conf->rgw_obj_stripe_size);

  r = manifest_gen.create_begin(store->ctx(), &manifest, bucket, head_obj);
  if (r < 0) {
    return r;
  }

  return 0;
}

int RGWPutObjProcessor_Atomic::prepare_next_part(off_t ofs) {

  int ret = manifest_gen.create_next(ofs);
  if (ret < 0) {
    lderr(store->ctx()) << "ERROR: manifest_gen.create_next() returned ret=" << ret << dendl;
    return ret;
  }
  cur_part_ofs = ofs;
  next_part_ofs = ofs + manifest_gen.cur_stripe_max_size();
  cur_obj = manifest_gen.get_cur_obj();

  return 0;
}

int RGWPutObjProcessor_Atomic::complete_parts()
{
  if (obj_len > (uint64_t)cur_part_ofs) {
    return prepare_next_part(obj_len);
  }
  return 0;
}

int RGWPutObjProcessor_Atomic::complete_writing_data()
{
  if (!data_ofs && !immutable_head()) {
    first_chunk.claim(pending_data_bl);
    obj_len = (uint64_t)first_chunk.length();
  }
  if (pending_data_bl.length()) {
    void *handle;
    int r = write_data(pending_data_bl, data_ofs, &handle, false);
    if (r < 0) {
      ldout(store->ctx(), 0) << "ERROR: write_data() returned " << r << dendl;
      return r;
    }
    r = throttle_data(handle, false);
    if (r < 0) {
      ldout(store->ctx(), 0) << "ERROR: throttle_data() returned " << r << dendl;
      return r;
    }
  }
  int r = complete_parts();
  if (r < 0) {
    return r;
  }

  r = drain_pending();
  if (r < 0)
    return r;

  return 0;
}

int RGWPutObjProcessor_Atomic::do_complete(string& etag, time_t *mtime, time_t set_mtime,
                                           map<string, bufferlist>& attrs, time_t delete_at,
                                           const char *if_match,
                                           const char *if_nomatch) {
  int r = complete_writing_data();
  if (r < 0)
    return r;

  obj_ctx.set_atomic(head_obj);

  RGWRados::Object op_target(store, bucket_info, obj_ctx, head_obj);

  /* some object types shouldn't be versioned, e.g., multipart parts */
  op_target.set_versioning_disabled(!versioned_object);

  RGWRados::Object::Write obj_op(&op_target);

  obj_op.meta.data = &first_chunk;
  obj_op.meta.manifest = &manifest;
  obj_op.meta.ptag = &unique_tag; /* use req_id as operation tag */
  obj_op.meta.if_match = if_match;
  obj_op.meta.if_nomatch = if_nomatch;
  obj_op.meta.mtime = mtime;
  obj_op.meta.set_mtime = set_mtime;
  obj_op.meta.owner = bucket_info.owner;
  obj_op.meta.flags = PUT_OBJ_CREATE;
  obj_op.meta.olh_epoch = olh_epoch;
  obj_op.meta.delete_at = delete_at;

  r = obj_op.write_meta(obj_len, attrs);
  if (r < 0) {
    return r;
  }

  canceled = obj_op.meta.canceled;

  return 0;
}

int RGWRados::watch(const string& oid, uint64_t *watch_handle, librados::WatchCtx2 *ctx) {
  int r = control_pool_ctx.watch2(oid, watch_handle, ctx);
  if (r < 0)
    return r;
  return 0;
}

int RGWRados::unwatch(uint64_t watch_handle)
{
  int r = control_pool_ctx.unwatch2(watch_handle);
  if (r < 0) {
    ldout(cct, 0) << "ERROR: rados->unwatch2() returned r=" << r << dendl;
    return r;
  }
  r = rados[0]->watch_flush();
  if (r < 0) {
    ldout(cct, 0) << "ERROR: rados->watch_flush() returned r=" << r << dendl;
    return r;
  }
  return 0;
}

void RGWRados::add_watcher(int i)
{
  ldout(cct, 20) << "add_watcher() i=" << i << dendl;
  Mutex::Locker l(watchers_lock);
  watchers_set.insert(i);
  if (watchers_set.size() ==  (size_t)num_watchers) {
    ldout(cct, 2) << "all " << num_watchers << " watchers are set, enabling cache" << dendl;
    set_cache_enabled(true);
  }
}

void RGWRados::remove_watcher(int i)
{
  ldout(cct, 20) << "remove_watcher() i=" << i << dendl;
  Mutex::Locker l(watchers_lock);
  size_t orig_size = watchers_set.size();
  watchers_set.erase(i);
  if (orig_size == (size_t)num_watchers &&
      watchers_set.size() < orig_size) { /* actually removed */
    ldout(cct, 2) << "removed watcher, disabling cache" << dendl;
    set_cache_enabled(false);
  }
}

class RGWWatcher : public librados::WatchCtx2 {
  RGWRados *rados;
  int index;
  string oid;
  uint64_t watch_handle;

  class C_ReinitWatch : public Context {
    RGWWatcher *watcher;
    public:
      C_ReinitWatch(RGWWatcher *_watcher) : watcher(_watcher) {}
      void finish(int r) {
        watcher->reinit();
      }
  };
public:
  RGWWatcher(RGWRados *r, int i, const string& o) : rados(r), index(i), oid(o), watch_handle(0) {}
  void handle_notify(uint64_t notify_id,
		     uint64_t cookie,
		     uint64_t notifier_id,
		     bufferlist& bl) {
    ldout(rados->ctx(), 10) << "RGWWatcher::handle_notify() "
			    << " notify_id " << notify_id
			    << " cookie " << cookie
			    << " notifier " << notifier_id
			    << " bl.length()=" << bl.length() << dendl;
    rados->watch_cb(notify_id, cookie, notifier_id, bl);

    bufferlist reply_bl; // empty reply payload
    rados->control_pool_ctx.notify_ack(oid, notify_id, cookie, reply_bl);
  }
  void handle_error(uint64_t cookie, int err) {
    lderr(rados->ctx()) << "RGWWatcher::handle_error cookie " << cookie
			<< " err " << cpp_strerror(err) << dendl;
    rados->remove_watcher(index);
    rados->schedule_context(new C_ReinitWatch(this));
  }

  void reinit() {
    int ret = unregister_watch();
    if (ret < 0) {
      ldout(rados->ctx(), 0) << "ERROR: unregister_watch() returned ret=" << ret << dendl;
      return;
    }
    ret = register_watch();
    if (ret < 0) {
      ldout(rados->ctx(), 0) << "ERROR: register_watch() returned ret=" << ret << dendl;
      return;
    }
  }

  int unregister_watch() {
    int r = rados->unwatch(watch_handle);
    if (r < 0) {
      return r;
    }
    rados->remove_watcher(index);
    return 0;
  }

  int register_watch() {
    int r = rados->watch(oid, &watch_handle, this);
    if (r < 0) {
      return r;
    }
    rados->add_watcher(index);
    return 0;
  }
};

RGWObjState *RGWObjectCtx::get_state(rgw_obj& obj) {
  RGWObjState *result;
  map<rgw_obj, RGWObjState>::iterator iter;
  lock.get_read();
  if (!obj.get_object().empty()) {
    iter = objs_state.find(obj);
    if (iter != objs_state.end()) {
      result = &iter->second;
      lock.unlock();
    } else {
      lock.unlock();
      lock.get_write();
      result = &objs_state[obj];
      lock.unlock();
    }
    return result;
  } else {
    rgw_obj new_obj(store->get_zone_params().domain_root, obj.bucket.name);
    iter = objs_state.find(new_obj);
    if (iter != objs_state.end()) {
      result = &iter->second;
      lock.unlock();
    } else {
      lock.unlock();
      lock.get_write();
      result = &objs_state[new_obj];
      lock.unlock();
    }
    return result;
  }
}

void RGWObjectCtx::invalidate(rgw_obj& obj)
{
  RWLock::WLocker wl(lock);
  objs_state.erase(obj);
}

void RGWObjectCtx::set_atomic(rgw_obj& obj) {
  RWLock::WLocker wl(lock);
  if (!obj.get_object().empty()) {
    objs_state[obj].is_atomic = true;
  } else {
    rgw_obj new_obj(store->get_zone_params().domain_root, obj.bucket.name);
    objs_state[new_obj].is_atomic = true;
  }
}

void RGWObjectCtx::set_prefetch_data(rgw_obj& obj) {
  RWLock::WLocker wl(lock);
  if (!obj.get_object().empty()) {
    objs_state[obj].prefetch_data = true;
  } else {
    rgw_obj new_obj(store->get_zone_params().domain_root, obj.bucket.name);
    objs_state[new_obj].prefetch_data = true;
  }
}

class RGWMetaNotifierManager : public RGWCoroutinesManager {
  RGWRados *store;
  RGWHTTPManager http_manager;

public:
  RGWMetaNotifierManager(RGWRados *_store) : RGWCoroutinesManager(_store->ctx(), _store->get_cr_registry()), store(_store),
                                             http_manager(store->ctx(), &completion_mgr) {
    http_manager.set_threaded();
  }

  int notify_all(map<string, RGWRESTConn *>& conn_map, set<int>& shards) {
    rgw_http_param_pair pairs[] = { { "type", "metadata" },
                                    { "notify", NULL },
                                    { NULL, NULL } };

    list<RGWCoroutinesStack *> stacks;
    for (map<string, RGWRESTConn *>::iterator iter = conn_map.begin(); iter != conn_map.end(); ++iter) {
      RGWRESTConn *conn = iter->second;
      RGWCoroutinesStack *stack = new RGWCoroutinesStack(store->ctx(), this);
      stack->call(new RGWPostRESTResourceCR<set<int>, int>(store->ctx(), conn, &http_manager, "/admin/log", pairs, shards, NULL));

      stacks.push_back(stack);
    }
    return run(stacks);
  }
};

class RGWDataNotifierManager : public RGWCoroutinesManager {
  RGWRados *store;
  RGWHTTPManager http_manager;

public:
  RGWDataNotifierManager(RGWRados *_store) : RGWCoroutinesManager(_store->ctx(), _store->get_cr_registry()), store(_store),
                                             http_manager(store->ctx(), &completion_mgr) {
    http_manager.set_threaded();
  }

  int notify_all(map<string, RGWRESTConn *>& conn_map, map<int, set<string> >& shards) {
    rgw_http_param_pair pairs[] = { { "type", "data" },
                                    { "notify", NULL },
                                    { "source-zone", store->get_zone_params().get_id().c_str() },
                                    { NULL, NULL } };

    list<RGWCoroutinesStack *> stacks;
    for (map<string, RGWRESTConn *>::iterator iter = conn_map.begin(); iter != conn_map.end(); ++iter) {
      RGWRESTConn *conn = iter->second;
      RGWCoroutinesStack *stack = new RGWCoroutinesStack(store->ctx(), this);
      stack->call(new RGWPostRESTResourceCR<map<int, set<string> >, int>(store->ctx(), conn, &http_manager, "/admin/log", pairs, shards, NULL));

      stacks.push_back(stack);
    }
    return run(stacks);
  }
};

class RGWRadosThread {
  class Worker : public Thread {
    CephContext *cct;
    RGWRadosThread *processor;
    Mutex lock;
    Cond cond;

  public:
    Worker(CephContext *_cct, RGWRadosThread *_p) : cct(_cct), processor(_p), lock("RGWRadosThread::Worker") {}
    void *entry();
    void stop() {
      Mutex::Locker l(lock);
      cond.Signal();
    }
  };

  Worker *worker;

protected:
  CephContext *cct;
  RGWRados *store;

  atomic_t down_flag;

  virtual uint64_t interval_msec() = 0;
  virtual void stop_process() {}
public:
  RGWRadosThread(RGWRados *_store) : worker(NULL), cct(_store->ctx()), store(_store) {}
  virtual ~RGWRadosThread() {
    stop();
  }

  virtual int init() { return 0; }
  virtual int process() = 0;

  bool going_down() { return down_flag.read() != 0; }
  void start();
  void stop();
};

void RGWRadosThread::start()
{
  worker = new Worker(cct, this);
  worker->create();
}

void RGWRadosThread::stop()
{
  down_flag.set(1);
  stop_process();
  if (worker) {
    worker->stop();
    worker->join();
  }
  delete worker;
  worker = NULL;
}

void *RGWRadosThread::Worker::entry() {
  uint64_t msec = processor->interval_msec();
  utime_t interval = utime_t(msec / 1000, (msec % 1000) * 1000000);

  do {
    utime_t start = ceph_clock_now(cct);
    int r = processor->process();
    if (r < 0) {
      dout(0) << "ERROR: processor->process() returned error r=" << r << dendl;
    }

    if (processor->going_down())
      break;

    utime_t end = ceph_clock_now(cct);
    end -= start;

    uint64_t cur_msec = processor->interval_msec();
    if (cur_msec != msec) { /* was it reconfigured? */
      msec = cur_msec;
      interval = utime_t(msec / 1000, (msec % 1000) * 1000000);
    }

    if (cur_msec > 0) {
      if (interval <= end)
        continue; // next round

      utime_t wait_time = interval;
      wait_time -= end;

      lock.Lock();
      cond.WaitInterval(cct, lock, wait_time);
      lock.Unlock();
    } else {
      lock.Lock();
      cond.Wait(lock);
      lock.Unlock();
    }
  } while (!processor->going_down());

  return NULL;
}

class RGWMetaNotifier : public RGWRadosThread {
  RGWMetaNotifierManager notify_mgr;

  uint64_t interval_msec() {
    return cct->_conf->rgw_md_notify_interval_msec;
  }
public:
  RGWMetaNotifier(RGWRados *_store) : RGWRadosThread(_store), notify_mgr(_store) {}

  int process();
};

int RGWMetaNotifier::process()
{
  set<int> shards;

  RGWMetadataLog *log = store->meta_mgr->get_log();

  log->read_clear_modified(&shards);

  if (shards.empty()) {
    return 0;
  }

  for (set<int>::iterator iter = shards.begin(); iter != shards.end(); ++iter) {
    ldout(cct, 20) << __func__ << "(): notifying mdlog change, shard_id=" << *iter << dendl;
  }

  notify_mgr.notify_all(store->zonegroup_conn_map, shards);

  return 0;
}

class RGWDataNotifier : public RGWRadosThread {
  RGWDataNotifierManager notify_mgr;

  uint64_t interval_msec() {
    return cct->_conf->rgw_md_notify_interval_msec;
  }
public:
  RGWDataNotifier(RGWRados *_store) : RGWRadosThread(_store), notify_mgr(_store) {}

  int process();
};

int RGWDataNotifier::process()
{
  if (!store->data_log) {
    return 0;
  }

  map<int, set<string> > shards;

  store->data_log->read_clear_modified(&shards);

  if (shards.empty()) {
    return 0;
  }

  for (map<int, set<string> >::iterator iter = shards.begin(); iter != shards.end(); ++iter) {
    ldout(cct, 20) << __func__ << "(): notifying datalog change, shard_id=" << iter->first << ": " << iter->second << dendl;
  }

  notify_mgr.notify_all(store->zone_conn_map, shards);

  return 0;
}

class RGWSyncProcessorThread : public RGWRadosThread {
public:
  RGWSyncProcessorThread(RGWRados *_store) : RGWRadosThread(_store) {}
  virtual ~RGWSyncProcessorThread() {}
  virtual int init() = 0 ;
  virtual int process() = 0;
};

class RGWMetaSyncProcessorThread : public RGWSyncProcessorThread
{
  RGWMetaSyncStatusManager sync;

  uint64_t interval_msec() {
    return 0; /* no interval associated, it'll run once until stopped */
  }
  void stop_process() {
    sync.stop();
  }
public:
  RGWMetaSyncProcessorThread(RGWRados *_store) : RGWSyncProcessorThread(_store), sync(_store) {}

  void wakeup_sync_shards(set<int>& shard_ids) {
    for (set<int>::iterator iter = shard_ids.begin(); iter != shard_ids.end(); ++iter) {
      sync.wakeup(*iter);
    }
  }

  int init() {
    int ret = sync.init();
    if (ret < 0) {
      ldout(store->ctx(), 0) << "ERROR: sync.init() returned " << ret << dendl;
      return ret;
    }
    return 0;
  }

  int process() {
    sync.run();
    return 0;
  }
};

class RGWDataSyncProcessorThread : public RGWSyncProcessorThread
{
  RGWDataSyncStatusManager sync;
  bool initialized;

  uint64_t interval_msec() {
    if (initialized) {
      return 0; /* no interval associated, it'll run once until stopped */
    } else {
#define DATA_SYNC_INIT_WAIT_SEC 20
      return DATA_SYNC_INIT_WAIT_SEC * 1000;
    }
  }
  void stop_process() {
    sync.stop();
  }
public:
  RGWDataSyncProcessorThread(RGWRados *_store, const string& _source_zone) :  RGWSyncProcessorThread(_store),
                                                                              sync(_store, _source_zone),
                                                                              initialized(false) {}

  void wakeup_sync_shards(map<int, set<string> >& shard_ids) {
    for (map<int, set<string> >::iterator iter = shard_ids.begin(); iter != shard_ids.end(); ++iter) {
      sync.wakeup(iter->first, iter->second);
    }
  }

  int init() {
    return 0;
  }

  int process() {
    while (!going_down()) {
      int ret = sync.init();
      if (ret >= 0) {
        initialized = true;
        break;
      }
      /* we'll be back! */
      return 0;
    }
    sync.run();
    return 0;
  }
};

void RGWRados::wakeup_meta_sync_shards(set<int>& shard_ids)
{
  Mutex::Locker l(meta_sync_thread_lock);
  if (meta_sync_processor_thread) {
    meta_sync_processor_thread->wakeup_sync_shards(shard_ids);
  }
}

void RGWRados::wakeup_data_sync_shards(const string& source_zone, map<int, set<string> >& shard_ids)
{
  ldout(ctx(), 20) << __func__ << ": source_zone=" << source_zone << ", shard_ids=" << shard_ids << dendl;
  Mutex::Locker l(data_sync_thread_lock);
  map<string, RGWDataSyncProcessorThread *>::iterator iter = data_sync_processor_threads.find(source_zone);
  if (iter == data_sync_processor_threads.end()) {
    ldout(ctx(), 10) << __func__ << ": couldn't find sync thread for zone " << source_zone << ", skipping async data sync processing" << dendl;
    return;
  }

  RGWDataSyncProcessorThread *thread = iter->second;
  assert(thread);
  thread->wakeup_sync_shards(shard_ids);
}

int RGWRados::get_required_alignment(rgw_bucket& bucket, uint64_t *alignment)
{
  IoCtx ioctx;
  int r = open_bucket_data_ctx(bucket, ioctx);
  if (r < 0) {
    ldout(cct, 0) << "ERROR: open_bucket_data_ctx() returned " << r << dendl;
    return r;
  }

  bool requires;
  r = ioctx.pool_requires_alignment2(&requires);
  if (r < 0) {
    ldout(cct, 0) << "ERROR: ioctx.pool_requires_alignment2() returned " 
      << r << dendl;
    return r;
  }

  if (!requires) {
    *alignment = 0;
    return 0;
  }

  uint64_t align;
  r = ioctx.pool_required_alignment2(&align);
  if (r < 0) {
    ldout(cct, 0) << "ERROR: ioctx.pool_required_alignment2() returned " 
      << r << dendl;
    return r;
  }
  *alignment = align;
  return 0;
}

int RGWRados::get_max_chunk_size(rgw_bucket& bucket, uint64_t *max_chunk_size)
{
  uint64_t alignment;
  int r = get_required_alignment(bucket, &alignment);
  if (r < 0) {
    return r;
  }

  uint64_t config_chunk_size = cct->_conf->rgw_max_chunk_size;

  if (alignment == 0) {
    *max_chunk_size = config_chunk_size;
    return 0;
  }

  if (config_chunk_size <= alignment) {
    *max_chunk_size = alignment;
    return 0;
  }

  *max_chunk_size = config_chunk_size - (config_chunk_size % alignment);

  return 0;
}

void RGWRados::finalize()
{
  if (run_sync_thread) {
    Mutex::Locker l(meta_sync_thread_lock);
    meta_sync_processor_thread->stop();
    delete meta_sync_processor_thread;
    meta_sync_processor_thread = NULL;

    Mutex::Locker dl(data_sync_thread_lock);
    map<string, RGWDataSyncProcessorThread *>::iterator iter = data_sync_processor_threads.begin();
    for (; iter != data_sync_processor_threads.end(); ++iter) {
      RGWDataSyncProcessorThread *thread = iter->second;
      thread->stop();
      delete thread;
    }
    data_sync_processor_threads.clear();
  }
  if (finisher) {
    finisher->stop();
  }
  if (need_watch_notify()) {
    finalize_watch();
  }
  if (finisher) {
    /* delete finisher only after cleaning up watches, as watch error path might call
     * into finisher. We stop finisher before finalizing watch to make sure we don't
     * actually handle any racing work
     */
    delete finisher;
  }
  delete meta_mgr;
  delete data_log;
  if (use_gc_thread) {
    gc->stop_processor();
    obj_expirer->stop_processor();
  }
  delete gc;
  gc = NULL;

  delete obj_expirer;
  obj_expirer = NULL;

  if (meta_notifier) {
    meta_notifier->stop();
    delete meta_notifier;
  }
  if (data_notifier) {
    data_notifier->stop();
    delete data_notifier;
  }
  delete rest_master_conn;

  map<string, RGWRESTConn *>::iterator iter;
  for (iter = zone_conn_map.begin(); iter != zone_conn_map.end(); ++iter) {
    RGWRESTConn *conn = iter->second;
    delete conn;
  }

  for (iter = zonegroup_conn_map.begin(); iter != zonegroup_conn_map.end(); ++iter) {
    RGWRESTConn *conn = iter->second;
    delete conn;
  }
  RGWQuotaHandler::free_handler(quota_handler);
  if (cr_registry) {
    cr_registry->put();
  }
}

/** 
 * Initialize the RADOS instance and prepare to do other ops
 * Returns 0 on success, -ERR# on failure.
 */
int RGWRados::init_rados()
{
  int ret = 0;

  num_rados_handles = cct->_conf->rgw_num_rados_handles;

  rados = new librados::Rados *[num_rados_handles];
  if (!rados) {
    ret = -ENOMEM;
    return ret;
  }

  for (uint32_t i=0; i < num_rados_handles; i++) {

    rados[i] = new Rados();
    if (!rados[i]) {
      ret = -ENOMEM;
      goto fail;
    }

    ret = rados[i]->init_with_context(cct);
    if (ret < 0) {
      goto fail;
    }

    ret = rados[i]->connect();
    if (ret < 0) {
      goto fail;
    }
  }

  cr_registry = new RGWCoroutinesManagerRegistry(cct);
  ret =  cr_registry->hook_to_admin_command("cr dump");
  if (ret < 0) {
    goto fail;
  }

  meta_mgr = new RGWMetadataManager(cct, this);
  data_log = new RGWDataChangesLog(cct, this);

  return ret;

fail:
  for (uint32_t i=0; i < num_rados_handles; i++) {
    if (rados[i]) {
      delete rados[i];
      rados[i] = NULL;
    }
  }
  num_rados_handles = 0;
  if (rados) {
    delete[] rados;
    rados = NULL;
  }

  return ret;
}

/**
 * Add new connection to connections map
 * @param zonegroup_conn_map map which new connection will be added to
 * @param zonegroup zonegroup which new connection will connect to
 * @param new_connection pointer to new connection instance
 */
static void add_new_connection_to_map(map<string, RGWRESTConn *> &zonegroup_conn_map,
				      const RGWZoneGroup &zonegroup, RGWRESTConn *new_connection)
{
  // Delete if connection is already exists
  map<string, RGWRESTConn *>::iterator iterZoneGroup = zonegroup_conn_map.find(zonegroup.get_id());
  if (iterZoneGroup != zonegroup_conn_map.end()) {
    delete iterZoneGroup->second;
  }
    
  // Add new connection to connections map
  zonegroup_conn_map[zonegroup.get_id()] = new_connection;
}

int RGWRados::convert_regionmap()
{
  RGWZoneGroupMap zonegroupmap;

  string pool_name = cct->_conf->rgw_zone_root_pool;
  if (pool_name.empty()) {
    pool_name = RGW_DEFAULT_ZONE_ROOT_POOL;
  }
  string oid = region_map_oid; 

  rgw_bucket pool(pool_name.c_str());
  bufferlist bl;
  RGWObjectCtx obj_ctx(this);
  int ret = rgw_get_system_obj(this, obj_ctx, pool, oid, bl, NULL, NULL);
  if (ret < 0 && ret != -ENOENT) {
    return ret;
  } else if (ret == -ENOENT) {
    return 0;
  }

  try {
    bufferlist::iterator iter = bl.begin();
    ::decode(zonegroupmap, iter);
  } catch (buffer::error& err) {
    derr << "error decoding regionmap from " << pool << ":" << oid << dendl;
    return -EIO;
  }
  
  for (map<string, RGWZoneGroup>::iterator iter = zonegroupmap.zonegroups.begin();
       iter != zonegroupmap.zonegroups.end(); ++iter) {
    RGWZoneGroup& zonegroup = iter->second;
    ret = zonegroup.init(cct, this, false);
    ret = zonegroup.update();
    if (ret < 0 && ret != -ENOENT) {
      ldout(cct, 0) << "Error could not update zonegroup " << zonegroup.get_name() << ": " <<
	cpp_strerror(-ret) << dendl;
      return ret;
    } else if (ret == -ENOENT) {
      ret = zonegroup.create();
      if (ret < 0) {
	ldout(cct, 0) << "Error could not create " << zonegroup.get_name() << ": " <<
	  cpp_strerror(-ret) << dendl;
	return ret;
      }
    }
  }

  #warning need to update quota

  return 0;
}

/** 
 * Replace all region configuration with zonegroup for
 * backward compatability
 * Returns 0 on success, -ERR# on failure.
 */
int RGWRados::replace_region_with_zonegroup()
{
  if (!cct->_conf->rgw_region.empty() && cct->_conf->rgw_zonegroup.empty()) {
    int ret = cct->_conf->set_val("rgw_zonegroup", cct->_conf->rgw_region, true, false);
    if (ret < 0) {
      lderr(cct) << "failed to set rgw_zonegroup to " << cct->_conf->rgw_region << dendl;
      return ret;
    }
  }

  /* copy default region */
  /* convert default region to default zonegroup */
  string default_oid = cct->_conf->rgw_default_region_info_oid;
  if (default_oid.empty()) {
    default_oid = default_region_info_oid;
  }

  string default_region;
  RGWZoneGroup default_zonegroup;
  int ret = default_zonegroup.init(cct, this, false, true);
  if (ret < 0) {
    lderr(cct) << "failed init default region: ret "<< ret << " " << cpp_strerror(-ret) << dendl;
    return ret;
  }    
  ret  = default_zonegroup.read_default_id(default_region, true);
  if (ret < 0 && ret != -ENOENT) {
    lderr(cct) << "failed reading old default region: ret "<< ret << " " << cpp_strerror(-ret) << dendl;
    return ret;
  }

  /* convert regions to zonegroups */
  list<string> regions;
  ret = list_regions(regions);
  if (ret < 0 && ret != -ENOENT) {
    lderr(cct) << "failed to list regions: ret "<< ret << " " << cpp_strerror(-ret) << dendl;
    return ret;
  } else if (ret == -ENOENT || regions.empty()) {
    return 0;
  }

  string master_region, master_zone;
  for (list<string>::iterator iter = regions.begin(); iter != regions.end(); ++iter) {
    if (*iter != default_zonegroup_name){
      RGWZoneGroup region(*iter);
      int ret = region.init(cct, this, true, true);
      if (ret < 0) {
	  lderr(cct) << "failed init region "<< *iter << ": " << cpp_strerror(-ret) << dendl;
	  return ret;
      }
      if (region.is_master) {
	master_region = region.get_id();
	master_zone = region.master_zone;
      }
    }
  }

  /* create realm if there is none.
     The realm name will be the region and zone concatenated
     realm id will be mds of its name */
  if (realm.get_id().empty() && !master_region.empty() && !master_zone.empty()) {
    string new_realm_name = master_region + "." + master_zone;
    unsigned char md5[CEPH_CRYPTO_MD5_DIGESTSIZE];
    char md5_str[CEPH_CRYPTO_MD5_DIGESTSIZE * 2 + 1];
    MD5 hash;
    hash.Update((const byte *)new_realm_name.c_str(), new_realm_name.length());
    hash.Final(md5);
    buf_to_hex(md5, CEPH_CRYPTO_MD5_DIGESTSIZE, md5_str);
    string new_realm_id(md5_str);
    RGWRealm new_realm(new_realm_id,new_realm_name);
    ret = new_realm.init(cct, this, false);
    if (ret < 0) {
      lderr(cct) << "Error initing new realm: " << cpp_strerror(-ret)  << dendl;
      return ret;
    }
    ret = new_realm.create();
    if (ret < 0 && ret != -EEXIST) {
      lderr(cct) << "Error creating new realm: " << cpp_strerror(-ret)  << dendl;
      return ret;
    }
    ret = new_realm.set_as_default();
    if (ret < 0) {
      lderr(cct) << "Error setting realm as default: " << cpp_strerror(-ret)  << dendl;
      return ret;
    }
    ret = realm.init(cct, this);
    if (ret < 0) {
      lderr(cct) << "Error initing realm: " << cpp_strerror(-ret)  << dendl;
      return ret;
    }
    ret = current_period.init(cct, this, realm.get_id(), realm.get_name());
    if (ret < 0) {
      lderr(cct) << "Error initing current period: " << cpp_strerror(-ret)  << dendl;
      return ret;
    }
  }

  list<string>::iterator iter;
  /* create zonegroups */
  for (iter = regions.begin(); iter != regions.end(); ++iter)
  {
    derr << "create zonegroup " << *iter << dendl;
    /* read region info default has no data */
    if (*iter != default_zonegroup_name){
      RGWZoneGroup zonegroup(*iter);
      int ret = zonegroup.init(cct, this, true, true);
      if (ret < 0) {
	lderr(cct) << "failed init zonegroup: ret "<< ret << " " << cpp_strerror(-ret) << dendl;
	return ret;
      }
      zonegroup.realm_id = realm.get_id();
      derr << "create zonegroup: name " << *iter << dendl;
      ret = zonegroup.update();
      if (ret < 0 && ret != -EEXIST) {
	lderr(cct) << "failed to update zonegroup " << *iter << ": ret "<< ret << " " << cpp_strerror(-ret)
		   << dendl;
	return ret;
      }
      ret = zonegroup.update_name();
      if (ret < 0 && ret != -EEXIST) {
	lderr(cct) << "failed to update_name for zonegroup " << *iter << ": ret "<< ret << " " << cpp_strerror(-ret)
		   << dendl;
	return ret;
      }
      if (zonegroup.get_name() == default_region) {
	ret = zonegroup.set_as_default();
	if (ret < 0) {
	  lderr(cct) << "failed to set_as_default " << *iter << ": ret "<< ret << " " << cpp_strerror(-ret)
		     << dendl;
	  return ret;
	}
      }
      for (map<string, RGWZone>::const_iterator iter = zonegroup.zones.begin(); iter != zonegroup.zones.end();
	   iter ++) {
	RGWZoneParams zoneparams(iter->first, iter->first);
	ret = zoneparams.init(cct, this);
	if (ret < 0) {
	  lderr(cct) << "failed to init zoneparams  " << iter->first <<  ": " << cpp_strerror(-ret) << dendl;
	  return ret;
	}
	zonegroup.realm_id = realm.get_id();
	ret = zoneparams.update();
	if (ret < 0 && ret != -EEXIST) {
	  lderr(cct) << "failed to update zoneparams " << iter->first <<  ": " << cpp_strerror(-ret) << dendl;
	  return ret;
	}
	ret = zoneparams.update_name();
	if (ret < 0 && ret != -EEXIST) {
	  lderr(cct) << "failed to init zoneparams " << iter->first <<  ": " << cpp_strerror(-ret) << dendl;
	  return ret;
	}
      }

      if (!current_period.get_id().empty()) {
	ret = current_period.add_zonegroup(zonegroup);
	if (ret < 0) {
	  lderr(cct) << "failed to add zonegroup to current_period: " << cpp_strerror(-ret) << dendl;
	  return ret;
	}
	ret = current_period.update();
	if (ret < 0) {
	  lderr(cct) << "failed to update current_period: " << cpp_strerror(-ret) << dendl;
	  return ret;
	}
      }

      derr << "delete region " << *iter << dendl;
      ret = zonegroup.delete_obj(true);
      if (ret < 0 && ret != -ENOENT) {
	lderr(cct) << "failed to delete region " << *iter << ": ret "<< ret << " " << cpp_strerror(-ret)
		   << dendl;
	return ret;
      }
    }
  }

  return 0;
}

/** 
 * Initialize the RADOS instance and prepare to do other ops
 * Returns 0 on success, -ERR# on failure.
 */
int RGWRados::init_complete()
{
  int ret = realm.init(cct, this);
  if (ret < 0 && ret != -ENOENT) {
    lderr(cct) << "failed reading realm info: ret "<< ret << " " << cpp_strerror(-ret) << dendl;
    return ret;
  } else if (ret != -ENOENT) {
    ldout(cct, 20) << "realm  " << realm.get_name() << " " << realm.get_id() << dendl;
    ret = current_period.init(cct, this, realm.get_id(), realm.get_name());
    if (ret < 0 && ret != -ENOENT) {
      lderr(cct) << "failed reading current period info: " << " " << cpp_strerror(-ret) << dendl;
      return ret;
    }
    ldout(cct, 20) << "current period " << current_period.get_id() << dendl;  
  }

  ret = replace_region_with_zonegroup();
  if (ret < 0) {
    lderr(cct) << "failed converting region to zonegroup : ret "<< ret << " " << cpp_strerror(-ret) << dendl;
    return ret;
  }

  ret = convert_regionmap();
  if (ret < 0) {
    lderr(cct) << "failed converting regionmap: " << cpp_strerror(-ret) << dendl;
    return ret;
  }

  if (!current_period.get_id().empty()) {
    ret = period_zonegroup.init(cct, this);
    ldout(cct, 20) << "period zonegroup init ret " << ret << dendl;
    if (ret < 0 && ret != -ENOENT) {
      lderr(cct) << "failed reading zonegroup info: " << " " << cpp_strerror(-ret) << dendl;
      return ret;
    } else if (ret != -ENOENT) {
      ldout(cct, 20) << "period zonegroup name " << period_zonegroup.get_name() << dendl;
      map<string, RGWZoneGroup>::const_iterator iter =
	current_period.get_map().zonegroups.find(period_zonegroup.get_id());
      if (iter != current_period.get_map().zonegroups.end()) {
	ldout(cct, 20) << "using current period zonegroup " << period_zonegroup.get_name() << dendl;
	period_zonegroup = iter->second;
	has_period_zonegroup = true;
	ret = zone_params.init(cct, this);
	if (ret < 0 && ret != -ENOENT) {
	  lderr(cct) << "failed reading zone params info: " << " " << cpp_strerror(-ret) << dendl;
	  return ret;
	} else if (ret != -ENOENT) {
	  map<string, RGWZone>::iterator zone_iter =
	    period_zonegroup.zones.find(zone_params.get_id());
	  if (zone_iter != period_zonegroup.zones.end()) {
	    period_zone = zone_iter->second;
	    ldout(cct, 20) << "using current period zone " << period_zone.name << dendl;
	    has_period_zone = true;
	  }
	}
      }
      for (iter = current_period.get_map().zonegroups.begin();
	   iter != current_period.get_map().zonegroups.end(); ++iter){
	const RGWZoneGroup& zg = iter->second;
	add_new_connection_to_map(zonegroup_conn_map, zg, new RGWRESTConn(cct, this, zonegroup.get_id(), zonegroup.endpoints));
	if (!current_period.get_master_zonegroup().empty() &&
	    zg.get_id() == current_period.get_master_zonegroup()) {
	  rest_master_conn = new RGWRESTConn(cct, this, zg.get_id(), zg.endpoints);
	}
      }
    }
  }

  bool creating_defaults = false;
  if (!has_period_zonegroup) {
    ldout(cct, 10) << " cannot find current period zonegroup using local zonegroup" << dendl;
    ret = zonegroup.init(cct, this);
    if ( (ret < 0 && ret != -ENOENT) || (ret == -ENOENT && !cct->_conf->rgw_zonegroup.empty())) {
      lderr(cct) << "failed reading zonegroup info: ret "<< ret << " " << cpp_strerror(-ret) << dendl;
      return ret;
    } else if (ret == -ENOENT) {
      creating_defaults = true;
      lderr(cct) << "Creating default zonegroup " << dendl;
      ret = zonegroup.create_default();
      if (ret < 0) {
	lderr(cct) << "failure in zonegroup create_default: ret "<< ret << " " << cpp_strerror(-ret)
		   << dendl;
	return ret;
      }
      ret = zonegroup.init(cct, this);
      if (ret < 0) {
	lderr(cct) << "failure in zonegroup create_default: ret "<< ret << " " << cpp_strerror(-ret)
		   << dendl;
	return ret;
      }
    }
    ldout(cct, 20) << "zonegroup " << zonegroup.get_name() << dendl;
    if (zonegroup.is_master) {
      rest_master_conn = new RGWRESTConn(cct, this, zonegroup.get_id(), zonegroup.endpoints);
    }
  }

  if (!has_period_zone) {
    ldout(cct, 10) << "Cannot find current period zone using local zone" << dendl;
    if (creating_defaults && cct->_conf->rgw_zone.empty()) {
      zone_params.set_name(default_zone_name);
    }
    ret = zone_params.init(cct, this);
    if (ret < 0 && ret != -ENOENT) {
      lderr(cct) << "failed reading zone info: ret "<< ret << " " << cpp_strerror(-ret) << dendl;
      return ret;
    }
    map<string, RGWZone>::iterator zone_iter = get_zonegroup().zones.find(zone_params.get_id());
    if (zone_iter != get_zonegroup().zones.end()) {
      zone_public_config = zone_iter->second;
      ldout(cct, 20) << "zone " << zone_params.get_name() << dendl;
    } else {
      lderr(cct) << "Cannot find zone id=" << zone_params.get_id() << " (name=" << zone_params.get_name() << ")" << dendl;
      return -EINVAL;
    }
  }

  init_unique_trans_id_deps();

  finisher = new Finisher(cct);
  finisher->start();

  if (need_watch_notify()) {
    ret = init_watch();
    if (ret < 0) {
      lderr(cct) << "ERROR: failed to initialize watch: " << cpp_strerror(-ret) << dendl;
      return ret;
    }
  }

  map<string, RGWZone>::iterator ziter;
  for (ziter = get_zonegroup().zones.begin(); ziter != get_zonegroup().zones.end(); ++ziter) {
    const string& id = ziter->first;
    RGWZone& z = ziter->second;
    zone_id_by_name[z.name] = id;
    if (id != zone_id()) {
      if (!z.endpoints.empty()) {
        ldout(cct, 20) << "generating connection object for zone " << z.name << " id " << z.id << dendl;
        RGWRESTConn *conn = new RGWRESTConn(cct, this, z.id, z.endpoints);
        zone_conn_map[id] = conn;
      } else {
        ldout(cct, 0) << "WARNING: can't generate connection for zone " << z.id << " id " << z.name << ": no endpoints defined" << dendl;
      }
    } else {
      zone_public_config = z;
    }
  }

  ret = open_root_pool_ctx();
  if (ret < 0)
    return ret;

  ret = open_gc_pool_ctx();
  if (ret < 0)
    return ret;

  ret = open_objexp_pool_ctx();
  if (ret < 0)
    return ret;

  pools_initialized = true;

  gc = new RGWGC();
  gc->initialize(cct, this);

  obj_expirer = new RGWObjectExpirer(this);

  if (use_gc_thread) {
    gc->start_processor();
    obj_expirer->start_processor();
  }

  meta_notifier = new RGWMetaNotifier(this);
  if (is_meta_master()) {
    meta_notifier->start();
  }

  /* not point of running sync thread if there is a single zone or
     we don't have a master zone configured or there is no rest_master_conn */
  if (get_zonegroup().zones.size() < 2 || get_zonegroup().master_zone.empty() || !rest_master_conn) {
    run_sync_thread = false;
  }

  if (run_sync_thread) {
    Mutex::Locker l(meta_sync_thread_lock);
    meta_sync_processor_thread = new RGWMetaSyncProcessorThread(this);
    ret = meta_sync_processor_thread->init();
    if (ret < 0) {
      ldout(cct, 0) << "ERROR: failed to initialize" << dendl;
      return ret;
    }
    meta_sync_processor_thread->start();

    Mutex::Locker dl(data_sync_thread_lock);
    for (map<string, RGWRESTConn *>::iterator iter = zone_conn_map.begin(); iter != zone_conn_map.end(); ++iter) {
      ldout(cct, 5) << "starting data sync thread for zone " << iter->first << dendl;
      RGWDataSyncProcessorThread *thread = new RGWDataSyncProcessorThread(this, iter->first);
      ret = thread->init();
      if (ret < 0) {
        ldout(cct, 0) << "ERROR: failed to initialize" << dendl;
        return ret;
      }
      thread->start();
      data_sync_processor_threads[iter->first] = thread;
    }
  }
  data_notifier = new RGWDataNotifier(this);
  data_notifier->start();

  quota_handler = RGWQuotaHandler::generate_handler(this, quota_threads);

  bucket_index_max_shards = (cct->_conf->rgw_override_bucket_index_max_shards ? cct->_conf->rgw_override_bucket_index_max_shards :
                             get_zone().bucket_index_max_shards);
  if (bucket_index_max_shards > MAX_BUCKET_INDEX_SHARDS_PRIME) {
    bucket_index_max_shards = MAX_BUCKET_INDEX_SHARDS_PRIME;
    ldout(cct, 1) << __func__ << " bucket index max shards is too large, reset to value: "
      << MAX_BUCKET_INDEX_SHARDS_PRIME << dendl;
  }
  ldout(cct, 20) << __func__ << " bucket index max shards: " << bucket_index_max_shards << dendl;

  binfo_cache.init(this);

  return ret;
}

/** 
 * Initialize the RADOS instance and prepare to do other ops
 * Returns 0 on success, -ERR# on failure.
 */
int RGWRados::initialize()
{
  int ret;

  ret = init_rados();
  if (ret < 0)
    return ret;

  ret = init_complete();

  return ret;
}

void RGWRados::finalize_watch()
{
  for (int i = 0; i < num_watchers; i++) {
    RGWWatcher *watcher = watchers[i];
    watcher->unregister_watch();
    delete watcher;
  }

  delete[] notify_oids;
  delete[] watchers;
}

void RGWRados::schedule_context(Context *c) {
  finisher->queue(c);
}

int RGWRados::list_raw_prefixed_objs(const string& pool_name, const string& prefix, list<string>& result)
{
  rgw_bucket pool(pool_name.c_str());
  bool is_truncated;
  RGWListRawObjsCtx ctx;
  do {
    list<string> oids;
    int r = list_raw_objects(pool, prefix, 1000,
			     ctx, oids, &is_truncated);
    if (r < 0) {
      return r;
    }
    list<string>::iterator iter;
    for (iter = oids.begin(); iter != oids.end(); ++iter) {
      string& val = *iter;
      if (val.size() > prefix.size())
        result.push_back(val.substr(prefix.size()));
    }
  } while (is_truncated);

  return 0;
}

int RGWRados::list_regions(list<string>& regions)
{
  RGWZoneGroup zonegroup;

  return list_raw_prefixed_objs(zonegroup.get_pool_name(cct), region_info_oid_prefix, regions);
}


int RGWRados::list_zonegroups(list<string>& zonegroups)
{
  RGWZoneGroup zonegroup;

  return list_raw_prefixed_objs(zonegroup.get_pool_name(cct), zonegroup_names_oid_prefix, zonegroups);
}

int RGWRados::list_zones(list<string>& zones)
{
  RGWZoneParams zoneparams;
  string pool_name = zoneparams.get_pool_name(cct);

  return list_raw_prefixed_objs(pool_name, zone_names_oid_prefix, zones);
}

int RGWRados::list_realms(list<string>& realms)
{
  RGWRealm realm(cct, this);
  string pool_name = realm.get_pool_name(cct);
  return list_raw_prefixed_objs(pool_name, realm_names_oid_prefix, realms);
}

int RGWRados::list_periods(list<string>& periods)
{
  RGWPeriod period;
  list<string> raw_periods;
  int ret = list_raw_prefixed_objs(period.get_pool_name(cct), period.get_info_oid_prefix(), raw_periods);
  if (ret < 0) {
    return ret;
  }
  for(list<string>::iterator iter = raw_periods.begin(); iter != raw_periods.end(); iter++) {
    size_t pos = iter->find(".");
    if ( pos != std::string::npos) {
      periods.push_back(iter->substr(0, pos));
    } else {
      periods.push_back(*iter);
    }
  }
  periods.unique();
  return 0;
}


int RGWRados::list_periods(const string& current_period, list<string>& periods)
{
  int ret = 0;
  string period_id = current_period;
  while(!period_id.empty()) {
    RGWPeriod period(period_id);
    ret = period.init(cct, this);
    if (ret < 0) {
      return ret;
    }
    periods.push_back(period.get_id());
    period_id = period.get_predecessor();
  }
  
  return ret;
}

/**
 * Open the pool used as root for this gateway
 * Returns: 0 on success, -ERR# otherwise.
 */
int RGWRados::open_root_pool_ctx()
{
  const string& pool = get_zone_params().domain_root.name;
  const char *pool_str = pool.c_str();
  librados::Rados *rad = get_rados_handle();
  int r = rad->ioctx_create(pool_str, root_pool_ctx);
  if (r == -ENOENT) {
    r = rad->pool_create(pool_str);
    if (r == -EEXIST)
      r = 0;
    if (r < 0)
      return r;

    r = rad->ioctx_create(pool_str, root_pool_ctx);
  }

  return r;
}

int RGWRados::open_gc_pool_ctx()
{
  const char *gc_pool = get_zone_params().gc_pool.name.c_str();
  librados::Rados *rad = get_rados_handle();
  int r = rad->ioctx_create(gc_pool, gc_pool_ctx);
  if (r == -ENOENT) {
    r = rad->pool_create(gc_pool);
    if (r == -EEXIST)
      r = 0;
    if (r < 0)
      return r;

    r = rad->ioctx_create(gc_pool, gc_pool_ctx);
  }

  return r;
}

int RGWRados::open_objexp_pool_ctx()
{
  const char * const pool_name = get_zone_params().log_pool.name.c_str();
  librados::Rados * const rad = get_rados_handle();
  int r = rad->ioctx_create(pool_name, objexp_pool_ctx);
  if (r == -ENOENT) {
    r = rad->pool_create(pool_name);
    if (r == -EEXIST) {
      r = 0;
    } else if (r < 0) {
      return r;
    }

    r = rad->ioctx_create(pool_name, objexp_pool_ctx);
  }

  return r;
}

int RGWRados::init_watch()
{
  const char *control_pool = get_zone_params().control_pool.name.c_str();

  librados::Rados *rad = rados[0];
  int r = rad->ioctx_create(control_pool, control_pool_ctx);

  if (r == -ENOENT) {
    r = rad->pool_create(control_pool);
    derr << "init_watch pool_create " << cpp_strerror(-r) << dendl;
    if (r == -EEXIST)
      r = 0;
    if (r < 0)
      return r;

    r = rad->ioctx_create(control_pool, control_pool_ctx);
    derr << "init_watch ioctx_create " << cpp_strerror(-r) << dendl;
    if (r < 0)
      return r;
  }

  num_watchers = cct->_conf->rgw_num_control_oids;

  bool compat_oid = (num_watchers == 0);

  if (num_watchers <= 0)
    num_watchers = 1;

  notify_oids = new string[num_watchers];
  watchers = new RGWWatcher *[num_watchers];

  for (int i=0; i < num_watchers; i++) {
    string& notify_oid = notify_oids[i];
    notify_oid = notify_oid_prefix;
    if (!compat_oid) {
      char buf[16];
      snprintf(buf, sizeof(buf), ".%d", i);
      notify_oid.append(buf);
    }
    r = control_pool_ctx.create(notify_oid, false);
    if (r < 0 && r != -EEXIST)
      return r;

    RGWWatcher *watcher = new RGWWatcher(this, i, notify_oid);
    watchers[i] = watcher;

    r = watcher->register_watch();
    if (r < 0)
      return r;
  }

  watch_initialized = true;

  set_cache_enabled(true);

  return 0;
}

void RGWRados::pick_control_oid(const string& key, string& notify_oid)
{
  uint32_t r = ceph_str_hash_linux(key.c_str(), key.size());

  int i = r % num_watchers;
  char buf[16];
  snprintf(buf, sizeof(buf), ".%d", i);

  notify_oid = notify_oid_prefix;
  notify_oid.append(buf);
}

<<<<<<< HEAD
int RGWRados::open_pool_ctx(const string& pool, librados::IoCtx&  io_ctx)
=======
int RGWRados::open_bucket_pool_ctx(const string& pool, librados::IoCtx&  io_ctx)
>>>>>>> 46493d4e
{
  librados::Rados *rad = get_rados_handle();
  int r = rad->ioctx_create(pool.c_str(), io_ctx);
  if (r != -ENOENT)
    return r;

  if (!pools_initialized)
    return r;

  r = rad->pool_create(pool.c_str());
  if (r < 0 && r != -EEXIST)
    return r;

  r = rad->ioctx_create(pool.c_str(), io_ctx);

  return r;
}

int RGWRados::open_bucket_data_ctx(rgw_bucket& bucket, librados::IoCtx& data_ctx)
{
<<<<<<< HEAD
  int r = open_pool_ctx(bucket.data_pool, data_ctx);
=======
  int r = open_bucket_pool_ctx(bucket.data_pool, data_ctx);
>>>>>>> 46493d4e
  if (r < 0)
    return r;

  return 0;
}

int RGWRados::open_bucket_data_extra_ctx(rgw_bucket& bucket, librados::IoCtx& data_ctx)
{
  string& pool = (!bucket.data_extra_pool.empty() ? bucket.data_extra_pool : bucket.data_pool);
<<<<<<< HEAD
  int r = open_pool_ctx(pool, data_ctx);
=======
  int r = open_bucket_pool_ctx(pool, data_ctx);
>>>>>>> 46493d4e
  if (r < 0)
    return r;

  return 0;
}

void RGWRados::build_bucket_index_marker(const string& shard_id_str, const string& shard_marker,
      string *marker) {
  if (marker) {
    *marker = shard_id_str;
    marker->append(BucketIndexShardsManager::KEY_VALUE_SEPARATOR);
    marker->append(shard_marker);
  }
}

int RGWRados::open_bucket_index_ctx(rgw_bucket& bucket, librados::IoCtx& index_ctx)
{
<<<<<<< HEAD
  int r = open_pool_ctx(bucket.index_pool, index_ctx);
=======
  int r = open_bucket_pool_ctx(bucket.index_pool, index_ctx);
>>>>>>> 46493d4e
  if (r < 0)
    return r;

  return 0;
}

/**
 * set up a bucket listing.
 * handle is filled in.
 * Returns 0 on success, -ERR# otherwise.
 */
int RGWRados::list_buckets_init(RGWAccessHandle *handle)
{
  librados::NObjectIterator *state = new librados::NObjectIterator(root_pool_ctx.nobjects_begin());
  *handle = (RGWAccessHandle)state;
  return 0;
}

/** 
 * get the next bucket in the listing.
 * obj is filled in,
 * handle is updated.
 * returns 0 on success, -ERR# otherwise.
 */
int RGWRados::list_buckets_next(RGWObjEnt& obj, RGWAccessHandle *handle)
{
  librados::NObjectIterator *state = (librados::NObjectIterator *)*handle;

  do {
    if (*state == root_pool_ctx.nobjects_end()) {
      delete state;
      return -ENOENT;
    }

    obj.key.set((*state)->get_oid());
    (*state)++;
  } while (obj.key.name[0] == '.'); /* skip all entries starting with '.' */

  return 0;
}


/**** logs ****/

struct log_list_state {
  string prefix;
  librados::IoCtx io_ctx;
  librados::NObjectIterator obit;
};

int RGWRados::log_list_init(const string& prefix, RGWAccessHandle *handle)
{
  log_list_state *state = new log_list_state;
  const char *log_pool = get_zone_params().log_pool.name.c_str();
  librados::Rados *rad = get_rados_handle();
  int r = rad->ioctx_create(log_pool, state->io_ctx);
  if (r < 0) {
    delete state;
    return r;
  }
  state->prefix = prefix;
  state->obit = state->io_ctx.nobjects_begin();
  *handle = (RGWAccessHandle)state;
  return 0;
}

int RGWRados::log_list_next(RGWAccessHandle handle, string *name)
{
  log_list_state *state = static_cast<log_list_state *>(handle);
  while (true) {
    if (state->obit == state->io_ctx.nobjects_end()) {
      delete state;
      return -ENOENT;
    }
    if (state->prefix.length() &&
	state->obit->get_oid().find(state->prefix) != 0) {
      state->obit++;
      continue;
    }
    *name = state->obit->get_oid();
    state->obit++;
    break;
  }
  return 0;
}

int RGWRados::log_remove(const string& name)
{
  librados::IoCtx io_ctx;
  const char *log_pool = get_zone_params().log_pool.name.c_str();
  librados::Rados *rad = get_rados_handle();
  int r = rad->ioctx_create(log_pool, io_ctx);
  if (r < 0)
    return r;
  return io_ctx.remove(name);
}

struct log_show_state {
  librados::IoCtx io_ctx;
  bufferlist bl;
  bufferlist::iterator p;
  string name;
  uint64_t pos;
  bool eof;
  log_show_state() : pos(0), eof(false) {}
};

int RGWRados::log_show_init(const string& name, RGWAccessHandle *handle)
{
  log_show_state *state = new log_show_state;
  const char *log_pool = get_zone_params().log_pool.name.c_str();
  librados::Rados *rad = get_rados_handle();
  int r = rad->ioctx_create(log_pool, state->io_ctx);
  if (r < 0) {
    delete state;
    return r;
  }
  state->name = name;
  *handle = (RGWAccessHandle)state;
  return 0;
}

int RGWRados::log_show_next(RGWAccessHandle handle, rgw_log_entry *entry)
{
  log_show_state *state = static_cast<log_show_state *>(handle);
  off_t off = state->p.get_off();

  ldout(cct, 10) << "log_show_next pos " << state->pos << " bl " << state->bl.length()
	   << " off " << off
	   << " eof " << (int)state->eof
	   << dendl;
  // read some?
  unsigned chunk = 1024*1024;
  if ((state->bl.length() - off) < chunk/2 && !state->eof) {
    bufferlist more;
    int r = state->io_ctx.read(state->name, more, chunk, state->pos);
    if (r < 0)
      return r;
    state->pos += r;
    bufferlist old;
    try {
      old.substr_of(state->bl, off, state->bl.length() - off);
    } catch (buffer::error& err) {
      return -EINVAL;
    }
    state->bl.clear();
    state->bl.claim(old);
    state->bl.claim_append(more);
    state->p = state->bl.begin();
    if ((unsigned)r < chunk)
      state->eof = true;
    ldout(cct, 10) << " read " << r << dendl;
  }

  if (state->p.end())
    return 0;  // end of file
  try {
    ::decode(*entry, state->p);
  }
  catch (const buffer::error &e) {
    return -EINVAL;
  }
  return 1;
}

/**
 * usage_log_hash: get usage log key hash, based on name and index
 *
 * Get the usage object name. Since a user may have more than 1
 * object holding that info (multiple shards), we use index to
 * specify that shard number. Once index exceeds max shards it
 * wraps.
 * If name is not being set, results for all users will be returned
 * and index will wrap only after total shards number.
 *
 * @param cct [in] ceph context
 * @param name [in] user name
 * @param hash [out] hash value
 * @param index [in] shard index number 
 */
static void usage_log_hash(CephContext *cct, const string& name, string& hash, uint32_t index)
{
  uint32_t val = index;

  if (!name.empty()) {
    int max_user_shards = max(cct->_conf->rgw_usage_max_user_shards, 1);
    val %= max_user_shards;
    val += ceph_str_hash_linux(name.c_str(), name.size());
  }
  char buf[16];
  int max_shards = max(cct->_conf->rgw_usage_max_shards, 1);
  snprintf(buf, sizeof(buf), RGW_USAGE_OBJ_PREFIX "%u", (unsigned)(val % max_shards));
  hash = buf;
}

int RGWRados::log_usage(map<rgw_user_bucket, RGWUsageBatch>& usage_info)
{
  uint32_t index = 0;

  map<string, rgw_usage_log_info> log_objs;

  string hash;
  string last_user;

  /* restructure usage map, zone by object hash */
  map<rgw_user_bucket, RGWUsageBatch>::iterator iter;
  for (iter = usage_info.begin(); iter != usage_info.end(); ++iter) {
    const rgw_user_bucket& ub = iter->first;
    RGWUsageBatch& info = iter->second;

    if (ub.user.empty()) {
      ldout(cct, 0) << "WARNING: RGWRados::log_usage(): user name empty (bucket=" << ub.bucket << "), skipping" << dendl;
      continue;
    }

    if (ub.user != last_user) {
      /* index *should* be random, but why waste extra cycles
         in most cases max user shards is not going to exceed 1,
         so just incrementing it */
      usage_log_hash(cct, ub.user, hash, index++);
    }
    last_user = ub.user;
    vector<rgw_usage_log_entry>& v = log_objs[hash].entries;

    map<utime_t, rgw_usage_log_entry>::iterator miter;
    for (miter = info.m.begin(); miter != info.m.end(); ++miter) {
      v.push_back(miter->second);
    }
  }

  map<string, rgw_usage_log_info>::iterator liter;

  for (liter = log_objs.begin(); liter != log_objs.end(); ++liter) {
    int r = cls_obj_usage_log_add(liter->first, liter->second);
    if (r < 0)
      return r;
  }
  return 0;
}

int RGWRados::read_usage(const rgw_user& user, uint64_t start_epoch, uint64_t end_epoch, uint32_t max_entries,
                         bool *is_truncated, RGWUsageIter& usage_iter, map<rgw_user_bucket, rgw_usage_log_entry>& usage)
{
  uint32_t num = max_entries;
  string hash, first_hash;
  string user_str = user.to_str();
  usage_log_hash(cct, user_str, first_hash, 0);

  if (usage_iter.index) {
    usage_log_hash(cct, user_str, hash, usage_iter.index);
  } else {
    hash = first_hash;
  }

  usage.clear();

  do {
    map<rgw_user_bucket, rgw_usage_log_entry> ret_usage;
    map<rgw_user_bucket, rgw_usage_log_entry>::iterator iter;

    int ret =  cls_obj_usage_log_read(hash, user_str, start_epoch, end_epoch, num,
                                    usage_iter.read_iter, ret_usage, is_truncated);
    if (ret == -ENOENT)
      goto next;

    if (ret < 0)
      return ret;

    num -= ret_usage.size();

    for (iter = ret_usage.begin(); iter != ret_usage.end(); ++iter) {
      usage[iter->first].aggregate(iter->second);
    }

next:
    if (!*is_truncated) {
      usage_iter.read_iter.clear();
      usage_log_hash(cct, user_str, hash, ++usage_iter.index);
    }
  } while (num && !*is_truncated && hash != first_hash);
  return 0;
}

int RGWRados::trim_usage(rgw_user& user, uint64_t start_epoch, uint64_t end_epoch)
{
  uint32_t index = 0;
  string hash, first_hash;
  string user_str = user.to_str();
  usage_log_hash(cct, user_str, first_hash, index);

  hash = first_hash;

  do {
    int ret =  cls_obj_usage_log_trim(hash, user_str, start_epoch, end_epoch);
    if (ret == -ENOENT)
      goto next;

    if (ret < 0)
      return ret;

next:
    usage_log_hash(cct, user_str, hash, ++index);
  } while (hash != first_hash);

  return 0;
}

int RGWRados::key_to_shard_id(const string& key, int max_shards)
{
  uint32_t val = ceph_str_hash_linux(key.c_str(), key.size());
#warning a bad hash, need to use prime
  return val % max_shards;
}

void RGWRados::shard_name(const string& prefix, unsigned max_shards, const string& key, string& name, int *shard_id)
{
  uint32_t val = ceph_str_hash_linux(key.c_str(), key.size());
  char buf[16];
  if (shard_id) {
    *shard_id = val % max_shards;
  }
  snprintf(buf, sizeof(buf), "%u", (unsigned)(val % max_shards));
  name = prefix + buf;
}

void RGWRados::shard_name(const string& prefix, unsigned max_shards, const string& section, const string& key, string& name)
{
  uint32_t val = ceph_str_hash_linux(key.c_str(), key.size());
  val ^= ceph_str_hash_linux(section.c_str(), section.size());
  char buf[16];
  snprintf(buf, sizeof(buf), "%u", (unsigned)(val % max_shards));
  name = prefix + buf;
}

void RGWRados::shard_name(const string& prefix, unsigned shard_id, string& name)
{
  char buf[16];
  snprintf(buf, sizeof(buf), "%u", shard_id);
  name = prefix + buf;

}

void RGWRados::time_log_prepare_entry(cls_log_entry& entry, const utime_t& ut, const string& section, const string& key, bufferlist& bl)
{
  cls_log_add_prepare_entry(entry, ut, section, key, bl);
}

int RGWRados::time_log_add_init(librados::IoCtx& io_ctx)
{
  const char *log_pool = get_zone_params().log_pool.name.c_str();
  librados::Rados *rad = get_rados_handle();
  int r = rad->ioctx_create(log_pool, io_ctx);
  if (r == -ENOENT) {
    rgw_bucket pool(log_pool);
    r = create_pool(pool);
    if (r < 0)
      return r;
 
    // retry
    r = rad->ioctx_create(log_pool, io_ctx);
  }
  if (r < 0)
    return r;

  return 0;

}

int RGWRados::time_log_add(const string& oid, const utime_t& ut, const string& section, const string& key, bufferlist& bl)
{
  librados::IoCtx io_ctx;

  int r = time_log_add_init(io_ctx);
  if (r < 0) {
    return r;
  }

  ObjectWriteOperation op;
  cls_log_add(op, ut, section, key, bl);

  r = io_ctx.operate(oid, &op);
  return r;
}

int RGWRados::time_log_add(const string& oid, list<cls_log_entry>& entries,
			   librados::AioCompletion *completion, bool monotonic_inc)
{
  librados::IoCtx io_ctx;

  int r = time_log_add_init(io_ctx);
  if (r < 0) {
    return r;
  }

  ObjectWriteOperation op;
  cls_log_add(op, entries, monotonic_inc);

  if (!completion) {
    r = io_ctx.operate(oid, &op);
  } else {
    r = io_ctx.aio_operate(oid, completion, &op);
  }
  return r;
}

int RGWRados::time_log_list(const string& oid, utime_t& start_time, utime_t& end_time,
                            int max_entries, list<cls_log_entry>& entries,
			    const string& marker,
			    string *out_marker,
			    bool *truncated)
{
  librados::IoCtx io_ctx;

  const char *log_pool = get_zone_params().log_pool.name.c_str();
  librados::Rados *rad = get_rados_handle();
  int r = rad->ioctx_create(log_pool, io_ctx);
  if (r < 0)
    return r;
  librados::ObjectReadOperation op;

  cls_log_list(op, start_time, end_time, marker, max_entries, entries,
	       out_marker, truncated);

  bufferlist obl;

  int ret = io_ctx.operate(oid, &op, &obl);
  if (ret < 0)
    return ret;

  return 0;
}

int RGWRados::time_log_info(const string& oid, cls_log_header *header)
{
  librados::IoCtx io_ctx;

  const char *log_pool = get_zone_params().log_pool.name.c_str();
  librados::Rados *rad = get_rados_handle();
  int r = rad->ioctx_create(log_pool, io_ctx);
  if (r < 0)
    return r;
  librados::ObjectReadOperation op;

  cls_log_info(op, header);

  bufferlist obl;

  int ret = io_ctx.operate(oid, &op, &obl);
  if (ret < 0)
    return ret;

  return 0;
}

int RGWRados::time_log_info_async(librados::IoCtx& io_ctx, const string& oid, cls_log_header *header, librados::AioCompletion *completion)
{
  const char *log_pool = get_zone_params().log_pool.name.c_str();
  librados::Rados *rad = get_rados_handle();
  int r = rad->ioctx_create(log_pool, io_ctx);
  if (r < 0)
    return r;

  librados::ObjectReadOperation op;

  cls_log_info(op, header);

  int ret = io_ctx.aio_operate(oid, completion, &op, NULL);
  if (ret < 0)
    return ret;

  return 0;
}

int RGWRados::time_log_trim(const string& oid, const utime_t& start_time, const utime_t& end_time,
			    const string& from_marker, const string& to_marker)
{
  librados::IoCtx io_ctx;

  const char *log_pool = get_zone_params().log_pool.name.c_str();
  librados::Rados *rad = get_rados_handle();
  int r = rad->ioctx_create(log_pool, io_ctx);
  if (r < 0)
    return r;

  return cls_log_trim(io_ctx, oid, start_time, end_time, from_marker, to_marker);
}

string RGWRados::objexp_hint_get_shardname(int shard_num)
{
  char buf[32];
  snprintf(buf, sizeof(buf), "%010u", shard_num);

  string objname("obj_delete_at_hint.");
  return objname + buf;
}

#define MAX_PBJEXP_SHARDS_PRIME 7877

int RGWRados::objexp_key_shard(const rgw_obj_key& key)
{
  string obj_key = key.name + key.instance;
  int num_shards = cct->_conf->rgw_objexp_hints_num_shards;
  uint32_t sid = ceph_str_hash_linux(obj_key.c_str(), obj_key.size());
  uint32_t sid2 = sid ^ ((sid & 0xFF) << 24);
  sid = sid2 % MAX_BUCKET_INDEX_SHARDS_PRIME % num_shards;
  return sid % num_shards;
}

static string objexp_hint_get_keyext(const string& tenant_name,
                                     const string& bucket_name,
                                     const string& bucket_id,
                                     const rgw_obj_key& obj_key)
{
  return tenant_name + (tenant_name.empty() ? "" : ":") + bucket_name + ":" + bucket_id +
      ":" + obj_key.name + ":" + obj_key.instance;
}

int RGWRados::objexp_hint_add(const utime_t& delete_at,
                              const string& tenant_name,
                              const string& bucket_name,
                              const string& bucket_id,
                              const rgw_obj_key& obj_key)
{
  const string keyext = objexp_hint_get_keyext(tenant_name, bucket_name,
          bucket_id, obj_key);
  objexp_hint_entry he = {
      .tenant = tenant_name,
      .bucket_name = bucket_name,
      .bucket_id = bucket_id,
      .obj_key = obj_key,
      .exp_time = delete_at };
  bufferlist hebl;
  ::encode(he, hebl);
  ObjectWriteOperation op;
  cls_timeindex_add(op, delete_at, keyext, hebl);

  string shard_name = objexp_hint_get_shardname(objexp_key_shard(obj_key));
  return objexp_pool_ctx.operate(shard_name, &op);
}

void  RGWRados::objexp_get_shard(int shard_num,
                                 string& shard)                       /* out */
{
  shard = objexp_hint_get_shardname(shard_num);
}

int RGWRados::objexp_hint_list(const string& oid,
                               const utime_t& start_time,
                               const utime_t& end_time,
                               const int max_entries,
                               const string& marker,
                               list<cls_timeindex_entry>& entries, /* out */
                               string *out_marker,                 /* out */
                               bool *truncated)                    /* out */
{
  librados::ObjectReadOperation op;
  cls_timeindex_list(op, start_time, end_time, marker, max_entries, entries,
	       out_marker, truncated);

  bufferlist obl;
  int ret = objexp_pool_ctx.operate(oid, &op, &obl);

  if ((ret < 0 ) && (ret != -ENOENT)) {
    return ret;
  }

  if ((ret == -ENOENT) && truncated) {
    *truncated = false;
  }

  return 0;
}

int RGWRados::objexp_hint_parse(cls_timeindex_entry &ti_entry,  /* in */
                                objexp_hint_entry& hint_entry)  /* out */
{
  try {
    bufferlist::iterator iter = ti_entry.value.begin();
    ::decode(hint_entry, iter);
  } catch (buffer::error& err) {
    ldout(cct, 0) << "ERROR: couldn't decode avail_pools" << dendl;
  }

  return 0;
}

int RGWRados::objexp_hint_trim(const string& oid,
                               const utime_t& start_time,
                               const utime_t& end_time,
                               const string& from_marker,
                               const string& to_marker)
{
  int ret = cls_timeindex_trim(objexp_pool_ctx, oid, start_time, end_time,
          from_marker, to_marker);
  if ((ret < 0 ) && (ret != -ENOENT)) {
    return ret;
  }

  return 0;
}

int RGWRados::lock_exclusive(rgw_bucket& pool, const string& oid, utime_t& duration, 
                             string& zone_id, string& owner_id) {
  librados::IoCtx io_ctx;

  const char *pool_name = pool.name.c_str();
  
  librados::Rados *rad = get_rados_handle();
  int r = rad->ioctx_create(pool_name, io_ctx);
  if (r < 0)
    return r;
  
  rados::cls::lock::Lock l(log_lock_name);
  l.set_duration(duration);
  l.set_cookie(owner_id);
  l.set_tag(zone_id);
  l.set_renew(true);
  
  return l.lock_exclusive(&io_ctx, oid);
}

int RGWRados::unlock(rgw_bucket& pool, const string& oid, string& zone_id, string& owner_id) {
  librados::IoCtx io_ctx;

  const char *pool_name = pool.name.c_str();

  librados::Rados *rad = get_rados_handle();
  int r = rad->ioctx_create(pool_name, io_ctx);
  if (r < 0)
    return r;
  
  rados::cls::lock::Lock l(log_lock_name);
  l.set_tag(zone_id);
  l.set_cookie(owner_id);
  
  return l.unlock(&io_ctx, oid);
}

int RGWRados::decode_policy(bufferlist& bl, ACLOwner *owner)
{
  bufferlist::iterator i = bl.begin();
  RGWAccessControlPolicy policy(cct);
  try {
    policy.decode_owner(i);
  } catch (buffer::error& err) {
    ldout(cct, 0) << "ERROR: could not decode policy, caught buffer::error" << dendl;
    return -EIO;
  }
  *owner = policy.get_owner();
  return 0;
}

int rgw_policy_from_attrset(CephContext *cct, map<string, bufferlist>& attrset, RGWAccessControlPolicy *policy)
{
  map<string, bufferlist>::iterator aiter = attrset.find(RGW_ATTR_ACL);
  if (aiter == attrset.end())
    return -EIO;

  bufferlist& bl = aiter->second;
  bufferlist::iterator iter = bl.begin();
  try {
    policy->decode(iter);
  } catch (buffer::error& err) {
    ldout(cct, 0) << "ERROR: could not decode policy, caught buffer::error" << dendl;
    return -EIO;
  }
  if (cct->_conf->subsys.should_gather(ceph_subsys_rgw, 15)) {
    RGWAccessControlPolicy_S3 *s3policy = static_cast<RGWAccessControlPolicy_S3 *>(policy);
    ldout(cct, 15) << "Read AccessControlPolicy";
    s3policy->to_xml(*_dout);
    *_dout << dendl;
  }
  return 0;
}

/** 
 * get listing of the objects in a bucket.
 * bucket: bucket to list contents of
 * max: maximum number of results to return
 * prefix: only return results that match this prefix
 * delim: do not include results that match this string.
 *     Any skipped results will have the matching portion of their name
 *     inserted in common_prefixes with a "true" mark.
 * marker: if filled in, begin the listing with this object.
 * end_marker: if filled in, end the listing with this object.
 * result: the objects are put in here.
 * common_prefixes: if delim is filled in, any matching prefixes are placed
 *     here.
 */
int RGWRados::Bucket::List::list_objects(int max, vector<RGWObjEnt> *result,
                                         map<string, bool> *common_prefixes,
                                         bool *is_truncated)
{
  RGWRados *store = target->get_store();
  CephContext *cct = store->ctx();
  rgw_bucket& bucket = target->get_bucket();
  int shard_id = target->get_shard_id();

  int count = 0;
  bool truncated = true;

  result->clear();

  rgw_obj marker_obj, end_marker_obj, prefix_obj;
  marker_obj.set_instance(params.marker.instance);
  marker_obj.set_ns(params.ns);
  marker_obj.set_obj(params.marker.name);
  rgw_obj_key cur_marker;
  marker_obj.get_index_key(&cur_marker);

  end_marker_obj.set_instance(params.end_marker.instance);
  end_marker_obj.set_ns(params.ns);
  end_marker_obj.set_obj(params.end_marker.name);
  rgw_obj_key cur_end_marker;
  if (params.ns.empty()) { /* no support for end marker for namespaced objects */
    end_marker_obj.get_index_key(&cur_end_marker);
  }
  const bool cur_end_marker_valid = !cur_end_marker.empty();

  prefix_obj.set_ns(params.ns);
  prefix_obj.set_obj(params.prefix);
  string cur_prefix = prefix_obj.get_index_key_name();

  string bigger_than_delim;

  if (!params.delim.empty()) {
    unsigned long val = decode_utf8((unsigned char *)params.delim.c_str(), params.delim.size());
    char buf[params.delim.size() + 16];
    int r = encode_utf8(val + 1, (unsigned char *)buf);
    if (r < 0) {
      ldout(cct,0) << "ERROR: encode_utf8() failed" << dendl;
      return -EINVAL;
    }
    buf[r] = '\0';

    bigger_than_delim = buf;
  }

  string skip_after_delim;

  /* if marker points at a common prefix, fast forward it into its upperbound string */
  if (!params.delim.empty()) {
    int delim_pos = cur_marker.name.find(params.delim, params.prefix.size());
    if (delim_pos >= 0) {
      string s = cur_marker.name.substr(0, delim_pos);
      s.append(bigger_than_delim);
      cur_marker.set(s);
    }
  }

  while (truncated && count <= max) {
    if (skip_after_delim > cur_marker.name) {
      cur_marker.set(skip_after_delim);
      ldout(cct, 20) << "setting cur_marker=" << cur_marker.name << "[" << cur_marker.instance << "]" << dendl;
    }
    std::map<string, RGWObjEnt> ent_map;
    int r = store->cls_bucket_list(bucket, shard_id, cur_marker, cur_prefix, max + 1 - count, params.list_versions, ent_map,
                            &truncated, &cur_marker);
    if (r < 0)
      return r;

    std::map<string, RGWObjEnt>::iterator eiter;
    for (eiter = ent_map.begin(); eiter != ent_map.end(); ++eiter) {
      rgw_obj_key obj = eiter->second.key;
      RGWObjEnt& entry = eiter->second;
      rgw_obj_key key = obj;
      string instance;
      string ns;

      bool valid = rgw_obj::parse_raw_oid(obj.name, &obj.name, &instance, &ns);
      if (!valid) {
        ldout(cct, 0) << "ERROR: could not parse object name: " << obj.name << dendl;
        continue;
      }
      bool check_ns = (ns == params.ns);
      if (!params.list_versions && !entry.is_visible()) {
        continue;
      }

      if (params.enforce_ns && !check_ns) {
        if (!params.ns.empty()) {
          /* we've iterated past the namespace we're searching -- done now */
          truncated = false;
          goto done;
        }

        /* we're not looking at the namespace this object is in, next! */
        continue;
      }

      if (cur_end_marker_valid && cur_end_marker <= obj) {
        truncated = false;
        goto done;
      }

      if (count < max) {
        params.marker = obj;
        next_marker = obj;
      }

      if (params.filter && !params.filter->filter(obj.name, key.name))
        continue;

      if (params.prefix.size() &&  (obj.name.compare(0, params.prefix.size(), params.prefix) != 0))
        continue;

      if (!params.delim.empty()) {
        int delim_pos = obj.name.find(params.delim, params.prefix.size());

        if (delim_pos >= 0) {
          string prefix_key = obj.name.substr(0, delim_pos + 1);

          if (common_prefixes &&
              common_prefixes->find(prefix_key) == common_prefixes->end()) {
            if (count >= max) {
              truncated = true;
              goto done;
            }
            next_marker = prefix_key;
            (*common_prefixes)[prefix_key] = true;

            skip_after_delim = obj.name.substr(0, delim_pos);
            skip_after_delim.append(bigger_than_delim);

            ldout(cct, 20) << "skip_after_delim=" << skip_after_delim << dendl;

            count++;
          }

          continue;
        }
      }

      if (count >= max) {
        truncated = true;
        goto done;
      }

      RGWObjEnt ent = eiter->second;
      ent.key = obj;
      ent.ns = ns;
      result->push_back(ent);
      count++;
    }

    // Either the back-end telling us truncated, or we don't consume all
    // items returned per the amount caller request
    truncated = (truncated || eiter != ent_map.end());
  }

done:
  if (is_truncated)
    *is_truncated = truncated;

  return 0;
}

/**
 * create a rados pool, associated meta info
 * returns 0 on success, -ERR# otherwise.
 */
int RGWRados::create_pool(rgw_bucket& bucket) 
{
  int ret = 0;

  string pool = bucket.index_pool;

  librados::Rados *rad = get_rados_handle();
  ret = rad->pool_create(pool.c_str(), 0);
  if (ret == -EEXIST)
    ret = 0;
  if (ret < 0)
    return ret;

  if (bucket.data_pool != pool) {
    ret = rad->pool_create(bucket.data_pool.c_str(), 0);
    if (ret == -EEXIST)
      ret = 0;
    if (ret < 0)
      return ret;
  }

  return 0;
}

int RGWRados::init_bucket_index(rgw_bucket& bucket, int num_shards)
{
  librados::IoCtx index_ctx; // context for new bucket

  int r = open_bucket_index_ctx(bucket, index_ctx);
  if (r < 0)
    return r;

  string dir_oid =  dir_oid_prefix;
  dir_oid.append(bucket.marker);

  map<int, string> bucket_objs;
  get_bucket_index_objects(dir_oid, num_shards, bucket_objs);

  return CLSRGWIssueBucketIndexInit(index_ctx, bucket_objs, cct->_conf->rgw_bucket_index_max_aio)();
}

/**
 * create a bucket with name bucket and the given list of attrs
 * returns 0 on success, -ERR# otherwise.
 */
int RGWRados::create_bucket(RGWUserInfo& owner, rgw_bucket& bucket,
                            const string& zonegroup_id,
                            const string& placement_rule,
			    map<std::string, bufferlist>& attrs,
                            RGWBucketInfo& info,
                            obj_version *pobjv,
                            obj_version *pep_objv,
                            time_t creation_time,
                            rgw_bucket *pmaster_bucket,
			    bool exclusive)
{
#define MAX_CREATE_RETRIES 20 /* need to bound retries */
  string selected_placement_rule;
  for (int i = 0; i < MAX_CREATE_RETRIES; i++) {
    int ret = 0;
<<<<<<< HEAD
    ret = select_bucket_placement(owner, zonegroup_id, placement_rule, bucket.name, bucket, &selected_placement_rule);
=======
    ret = select_bucket_placement(owner, region_name, placement_rule,
                                  bucket.tenant, bucket.name, bucket,
                                  &selected_placement_rule);
>>>>>>> 46493d4e
    if (ret < 0)
      return ret;
    bufferlist bl;
    uint32_t nop = 0;
    ::encode(nop, bl);

    const string& pool = get_zone_params().domain_root.name;
    const char *pool_str = pool.c_str();
    librados::IoCtx id_io_ctx;
    librados::Rados *rad = get_rados_handle();
    int r = rad->ioctx_create(pool_str, id_io_ctx);
    if (r < 0)
      return r;

    if (!pmaster_bucket) {
      uint64_t iid = instance_id();
      uint64_t bid = next_bucket_id();
      char buf[get_zone_params().get_id().size() + 48];
      snprintf(buf, sizeof(buf), "%s.%llu.%llu", get_zone_params().get_id().c_str(), (long long)iid, (long long)bid);
      bucket.marker = buf;
      bucket.bucket_id = bucket.marker;
    } else {
      bucket.marker = pmaster_bucket->marker;
      bucket.bucket_id = pmaster_bucket->bucket_id;
    }

    r = init_bucket_index(bucket, bucket_index_max_shards);
    if (r < 0)
      return r;

    RGWObjVersionTracker& objv_tracker = info.objv_tracker;

    if (pobjv) {
      objv_tracker.write_version = *pobjv;
    } else {
      objv_tracker.generate_new_write_ver(cct);
    }

    info.bucket = bucket;
    info.owner = owner.user_id;
    info.zonegroup = zonegroup_id;
    info.placement_rule = selected_placement_rule;
    info.num_shards = bucket_index_max_shards;
    info.bucket_index_shard_hash_type = RGWBucketInfo::MOD;
    info.requester_pays = false;
    if (!creation_time)
      time(&info.creation_time);
    else
      info.creation_time = creation_time;
    ret = put_linked_bucket_info(info, exclusive, 0, pep_objv, &attrs, true);
    if (ret == -EEXIST) {
       /* we need to reread the info and return it, caller will have a use for it */
      RGWObjVersionTracker instance_ver = info.objv_tracker;
      info.objv_tracker.clear();
      RGWObjectCtx obj_ctx(this);
      r = get_bucket_info(obj_ctx, bucket.tenant, bucket.name, info, NULL, NULL);
      if (r < 0) {
        if (r == -ENOENT) {
          continue;
        }
        ldout(cct, 0) << "get_bucket_info returned " << r << dendl;
        return r;
      }

      /* only remove it if it's a different bucket instance */
      if (info.bucket.bucket_id != bucket.bucket_id) {
        /* remove bucket index */
        librados::IoCtx index_ctx; // context for new bucket
        map<int, string> bucket_objs;
        int r = open_bucket_index(bucket, index_ctx, bucket_objs);
        if (r < 0)
          return r;

        /* remove bucket meta instance */
        string entry;
        get_bucket_instance_entry(bucket, entry);
        r = rgw_bucket_instance_remove_entry(this, entry, &instance_ver);
        if (r < 0)
          return r;

        map<int, string>::const_iterator biter;
        for (biter = bucket_objs.begin(); biter != bucket_objs.end(); ++biter) {
          // Do best effort removal
          index_ctx.remove(biter->second);
        }
      }
      /* ret == -ENOENT here */
    }
    return ret;
  }

  /* this is highly unlikely */
  ldout(cct, 0) << "ERROR: could not create bucket, continuously raced with bucket creation and removal" << dendl;
  return -ENOENT;
}

<<<<<<< HEAD
int RGWRados::select_new_bucket_location(RGWUserInfo& user_info, const string& zonegroup_id, const string& request_rule,
                                         const string& bucket_name, rgw_bucket& bucket, string *pselected_rule)
=======
int RGWRados::select_new_bucket_location(RGWUserInfo& user_info, const string& region_name, const string& request_rule,
                                         const string& tenant_name, const string& bucket_name, rgw_bucket& bucket, string *pselected_rule)
>>>>>>> 46493d4e
{
  /* first check that rule exists within the specific zonegroup */
  RGWZoneGroup zonegroup;
  int ret = get_zonegroup(zonegroup_id, zonegroup);
  if (ret < 0) {
    ldout(cct, 0) << "could not find zonegroup " << zonegroup_id << " in current period" << dendl;
    return ret;
  }

  /* now check that tag exists within zonegroup */
  /* find placement rule. Hierarchy: request rule > user default rule > zonegroup default rule */
  string rule = request_rule;
  if (rule.empty()) {
    rule = user_info.default_placement;
    if (rule.empty())
      rule = zonegroup.default_placement;
  }

  if (rule.empty()) {
    ldout(cct, 0) << "misconfiguration, should not have an empty placement rule name" << dendl;
    return -EIO;
  }

  if (!rule.empty()) {
    map<string, RGWZoneGroupPlacementTarget>::iterator titer = zonegroup.placement_targets.find(rule);
    if (titer == zonegroup.placement_targets.end()) {
      ldout(cct, 0) << "could not find placement rule " << rule << " within zonegroup " << dendl;
      return -EINVAL;
    }

    /* now check tag for the rule, whether user is permitted to use rule */
    RGWZoneGroupPlacementTarget& target_rule = titer->second;
    if (!target_rule.user_permitted(user_info.placement_tags)) {
      ldout(cct, 0) << "user not permitted to use placement rule" << dendl;
      return -EPERM;
    }
  }

  if (pselected_rule)
    *pselected_rule = rule;
  
  return set_bucket_location_by_rule(rule, tenant_name, bucket_name, bucket);
}

int RGWRados::set_bucket_location_by_rule(const string& location_rule, const string& tenant_name, const string& bucket_name, rgw_bucket& bucket)
{
  bucket.tenant = tenant_name;
  bucket.name = bucket_name;

  if (location_rule.empty()) {
    /* we can only reach here if we're trying to set a bucket location from a bucket
     * created on a different zone, using a legacy / default pool configuration
     */
    return select_legacy_bucket_placement(tenant_name, bucket_name, bucket);
  }

  /*
   * make sure that zone has this rule configured. We're
   * checking it for the local zone, because that's where this bucket object is going to
   * reside.
   */
  map<string, RGWZonePlacementInfo>::iterator piter = get_zone_params().placement_pools.find(location_rule);
  if (piter == get_zone_params().placement_pools.end()) {
    /* couldn't find, means we cannot really place data for this bucket in this zone */
    if (get_zonegroup().equals(zonegroup_id)) {
      /* that's a configuration error, zone should have that rule, as we're within the requested
       * zonegroup */
      return -EINVAL;
    } else {
      /* oh, well, data is not going to be placed here, bucket object is just a placeholder */
      return 0;
    }
  }

  RGWZonePlacementInfo& placement_info = piter->second;

  bucket.data_pool = placement_info.data_pool;
  bucket.data_extra_pool = placement_info.data_extra_pool;
  bucket.index_pool = placement_info.index_pool;

  return 0;
}

<<<<<<< HEAD
int RGWRados::select_bucket_placement(RGWUserInfo& user_info, const string& zonegroup_id, const string& placement_rule,
                                      const string& bucket_name, rgw_bucket& bucket, string *pselected_rule)
{
  if (!get_zone_params().placement_pools.empty()) {
    return select_new_bucket_location(user_info, zonegroup_id, placement_rule, bucket_name, bucket, pselected_rule);
=======
int RGWRados::select_bucket_placement(RGWUserInfo& user_info, const string& region_name, const string& placement_rule,
                                      const string& tenant_name, const string& bucket_name, rgw_bucket& bucket,
                                      string *pselected_rule)
{
  if (!zone.placement_pools.empty()) {
    return select_new_bucket_location(user_info, region_name, placement_rule,
                                      tenant_name, bucket_name, bucket, pselected_rule);
>>>>>>> 46493d4e
  }

  if (pselected_rule)
    pselected_rule->clear();

  return select_legacy_bucket_placement(tenant_name, bucket_name, bucket);
}

int RGWRados::select_legacy_bucket_placement(const string& tenant_name, const string& bucket_name, rgw_bucket& bucket)
{
  bufferlist map_bl;
  map<string, bufferlist> m;
  string pool_name;
  bool write_map = false;

  rgw_obj obj(get_zone_params().domain_root, avail_pools);

  RGWObjectCtx obj_ctx(this);
  int ret = rgw_get_system_obj(this, obj_ctx, get_zone_params().domain_root, avail_pools, map_bl, NULL, NULL);
  if (ret < 0) {
    goto read_omap;
  }

  try {
    bufferlist::iterator iter = map_bl.begin();
    ::decode(m, iter);
  } catch (buffer::error& err) {
    ldout(cct, 0) << "ERROR: couldn't decode avail_pools" << dendl;
  }

read_omap:
  if (m.empty()) {
    bufferlist header;
    ret = omap_get_all(obj, header, m);

    write_map = true;
  }

  if (ret < 0 || m.empty()) {
    vector<string> names;
    string s = string("default.") + default_storage_pool_suffix;
    names.push_back(s);
    vector<int> retcodes;
    bufferlist bl;
    ret = create_pools(names, retcodes);
    if (ret < 0)
      return ret;
    ret = omap_set(obj, s, bl);
    if (ret < 0)
      return ret;
    m[s] = bl;
  }

  if (write_map) {
    bufferlist new_bl;
    ::encode(m, new_bl);
    ret = put_system_obj_data(NULL, obj, new_bl, -1, false);
    if (ret < 0) {
      ldout(cct, 0) << "WARNING: could not save avail pools map info ret=" << ret << dendl;
    }
  }

  map<string, bufferlist>::iterator miter;
  if (m.size() > 1) {
    vector<string> v;
    for (miter = m.begin(); miter != m.end(); ++miter) {
      v.push_back(miter->first);
    }

    uint32_t r;
    ret = get_random_bytes((char *)&r, sizeof(r));
    if (ret < 0)
      return ret;

    int i = r % v.size();
    pool_name = v[i];
  } else {
    miter = m.begin();
    pool_name = miter->first;
  }
  bucket.data_pool = pool_name;
  bucket.index_pool = pool_name;

  return 0;

}

int RGWRados::update_placement_map()
{
  bufferlist header;
  map<string, bufferlist> m;
  rgw_obj obj(get_zone_params().domain_root, avail_pools);
  int ret = omap_get_all(obj, header, m);
  if (ret < 0)
    return ret;

  bufferlist new_bl;
  ::encode(m, new_bl);
  ret = put_system_obj_data(NULL, obj, new_bl, -1, false);
  if (ret < 0) {
    ldout(cct, 0) << "WARNING: could not save avail pools map info ret=" << ret << dendl;
  }

  return ret;
}

int RGWRados::add_bucket_placement(std::string& new_pool)
{
  librados::Rados *rad = get_rados_handle();
  int ret = rad->pool_lookup(new_pool.c_str());
  if (ret < 0) // DNE, or something
    return ret;

  rgw_obj obj(get_zone_params().domain_root, avail_pools);
  bufferlist empty_bl;
  ret = omap_set(obj, new_pool, empty_bl);

  // don't care about return value
  update_placement_map();

  return ret;
}

int RGWRados::remove_bucket_placement(std::string& old_pool)
{
  rgw_obj obj(get_zone_params().domain_root, avail_pools);
  int ret = omap_del(obj, old_pool);

  // don't care about return value
  update_placement_map();

  return ret;
}

int RGWRados::list_placement_set(set<string>& names)
{
  bufferlist header;
  map<string, bufferlist> m;

  rgw_obj obj(get_zone_params().domain_root, avail_pools);
  int ret = omap_get_all(obj, header, m);
  if (ret < 0)
    return ret;

  names.clear();
  map<string, bufferlist>::iterator miter;
  for (miter = m.begin(); miter != m.end(); ++miter) {
    names.insert(miter->first);
  }

  return names.size();
}

int RGWRados::create_pools(vector<string>& names, vector<int>& retcodes)
{
  vector<string>::iterator iter;
  vector<librados::PoolAsyncCompletion *> completions;
  vector<int> rets;

  librados::Rados *rad = get_rados_handle();
  for (iter = names.begin(); iter != names.end(); ++iter) {
    librados::PoolAsyncCompletion *c = librados::Rados::pool_async_create_completion();
    completions.push_back(c);
    string& name = *iter;
    int ret = rad->pool_create_async(name.c_str(), c);
    rets.push_back(ret);
  }

  vector<int>::iterator riter;
  vector<librados::PoolAsyncCompletion *>::iterator citer;

  assert(rets.size() == completions.size());
  for (riter = rets.begin(), citer = completions.begin(); riter != rets.end(); ++riter, ++citer) {
    int r = *riter;
    PoolAsyncCompletion *c = *citer;
    if (r == 0) {
      c->wait();
      r = c->get_return_value();
      if (r < 0) {
        ldout(cct, 0) << "WARNING: async pool_create returned " << r << dendl;
      }
    }
    c->release();
    retcodes.push_back(r);
  }
  return 0;
}


int RGWRados::get_obj_ioctx(const rgw_obj& obj, librados::IoCtx *ioctx)
{
  rgw_bucket bucket;
  string oid, key;
  get_obj_bucket_and_oid_loc(obj, bucket, oid, key);

  int r;

  if (!obj.is_in_extra_data()) {
    r = open_bucket_data_ctx(bucket, *ioctx);
  } else {
    r = open_bucket_data_extra_ctx(bucket, *ioctx);
  }
  if (r < 0)
    return r;

  ioctx->locator_set_key(key);

  return 0;
}

int RGWRados::get_obj_ref(const rgw_obj& obj, rgw_rados_ref *ref, rgw_bucket *bucket)
{
  get_obj_bucket_and_oid_loc(obj, *bucket, ref->oid, ref->key);

  int r;

  if (!obj.is_in_extra_data()) {
    r = open_bucket_data_ctx(*bucket, ref->ioctx);
  } else {
    r = open_bucket_data_extra_ctx(*bucket, ref->ioctx);
  }
  if (r < 0)
    return r;

  ref->ioctx.locator_set_key(ref->key);

  return 0;
}

int RGWRados::get_system_obj_ref(const rgw_obj& obj, rgw_rados_ref *ref, rgw_bucket *bucket)
{
  get_obj_bucket_and_oid_loc(obj, *bucket, ref->oid, ref->key);

  int r;

  if (ref->oid.empty()) {
    ref->oid = bucket->name;
    *bucket = get_zone_params().domain_root;
  }
  r = open_pool_ctx(bucket->name, ref->ioctx);
  if (r < 0)
    return r;

  ref->ioctx.locator_set_key(ref->key);

  return 0;
}

/*
 * fixes an issue where head objects were supposed to have a locator created, but ended
 * up without one
 */
int RGWRados::fix_head_obj_locator(rgw_bucket& bucket, bool copy_obj, bool remove_bad, rgw_obj_key& key)
{
  string oid;
  string locator;

  rgw_obj obj(bucket, key);

  get_obj_bucket_and_oid_loc(obj, bucket, oid, locator);

  if (locator.empty()) {
    ldout(cct, 20) << "object does not have a locator, nothing to fix" << dendl;
    return 0;
  }

  librados::IoCtx ioctx;

  int ret = get_obj_ioctx(obj, &ioctx);
  if (ret < 0) {
    cerr << "ERROR: get_obj_ioctx() returned ret=" << ret << std::endl;
    return ret;
  }
  ioctx.locator_set_key(string()); /* override locator for this object, use empty locator */

  uint64_t size;
  time_t mtime;
  bufferlist data;

  map<string, bufferlist> attrs;
  librados::ObjectReadOperation op;
  op.getxattrs(&attrs, NULL);
  op.stat(&size, &mtime, NULL);
#define HEAD_SIZE 512 * 1024
  op.read(0, HEAD_SIZE, &data, NULL);

  ret = ioctx.operate(oid, &op, NULL);
  if (ret < 0) {
    lderr(cct) << "ERROR: ioctx.operate(oid=" << oid << ") returned ret=" << ret << dendl;
    return ret;
  }

  if (size > HEAD_SIZE) {
    lderr(cct) << "ERROR: returned object size (" << size << ") > HEAD_SIZE (" << HEAD_SIZE << ")" << dendl;
    return -EIO;
  }

  if (size != data.length()) {
    lderr(cct) << "ERROR: returned object size (" << size << ") != data.length() (" << data.length() << ")" << dendl;
    return -EIO;
  }

  if (copy_obj) {
    librados::ObjectWriteOperation wop;

    wop.mtime(&mtime);

    map<string, bufferlist>::iterator iter;
    for (iter = attrs.begin(); iter != attrs.end(); ++iter) {
      wop.setxattr(iter->first.c_str(), iter->second);
    }

    wop.write(0, data);

    ioctx.locator_set_key(locator);
    ioctx.operate(oid, &wop);
  }

  if (remove_bad) {
    ioctx.locator_set_key(string());

    ret = ioctx.remove(oid);
    if (ret < 0) {
      lderr(cct) << "ERROR: failed to remove original bad object" << dendl;
      return ret;
    }
  }

  return 0;
}

int RGWRados::move_rados_obj(librados::IoCtx& src_ioctx,
			     const string& src_oid, const string& src_locator,
		             librados::IoCtx& dst_ioctx,
			     const string& dst_oid, const string& dst_locator)
{

#define COPY_BUF_SIZE (4 * 1024 * 1024)
  bool done = false;
  uint64_t chunk_size = COPY_BUF_SIZE;
  uint64_t ofs = 0;
  int ret = 0;
  time_t mtime = 0;
  uint64_t size;

  if (src_oid == dst_oid && src_locator == dst_locator) {
    return 0;
  }

  src_ioctx.locator_set_key(src_locator);
  dst_ioctx.locator_set_key(dst_locator);

  do {
    bufferlist data;
    ObjectReadOperation rop;
    ObjectWriteOperation wop;

    if (ofs == 0) {
      rop.stat(&size, &mtime, NULL);
    }
    rop.read(ofs, chunk_size, &data, NULL);
    ret = src_ioctx.operate(src_oid, &rop, NULL);
    if (ret < 0) {
      goto done_err;
    }

    if (data.length() == 0) {
      break;
    }

    if (ofs == 0) {
      wop.create(true); /* make it exclusive */
      wop.mtime(&mtime);
    }
    wop.write(ofs, data);
    ret = dst_ioctx.operate(dst_oid, &wop);
    ofs += data.length();
    done = data.length() != chunk_size;
  } while (!done);

  if (ofs != size) {
    lderr(cct) << "ERROR: " << __func__ << ": copying " << src_oid << " -> " << dst_oid
               << ": expected " << size << " bytes to copy, ended up with " << ofs << dendl;
    ret = -EIO;
    goto done_err;
  }

  src_ioctx.remove(src_oid);

  return 0;

done_err:
  lderr(cct) << "ERROR: failed to copy " << src_oid << " -> " << dst_oid << dendl;
  return ret;
}

/*
 * fixes an issue where head objects were supposed to have a locator created, but ended
 * up without one
 */
int RGWRados::fix_tail_obj_locator(rgw_bucket& bucket, rgw_obj_key& key, bool fix, bool *need_fix)
{
  string locator;

  rgw_obj obj(bucket, key);

  if (need_fix) {
    *need_fix = false;
  }

  rgw_rados_ref ref;
  int r = get_obj_ref(obj, &ref, &bucket);
  if (r < 0) {
    return r;
  }

  RGWObjState *astate = NULL;
  RGWObjectCtx rctx(this);
  r = get_obj_state(&rctx, obj, &astate, NULL);
  if (r < 0)
    return r;

  if (astate->has_manifest) {
    RGWObjManifest::obj_iterator miter;
    RGWObjManifest& manifest = astate->manifest;
    for (miter = manifest.obj_begin(); miter != manifest.obj_end(); ++miter) {
      rgw_obj loc = miter.get_location();
      string oid;
      string locator;

      if (loc.ns.empty()) {
	/* continue, we're only interested in tail objects */
	continue;
      }

      get_obj_bucket_and_oid_loc(loc, bucket, oid, locator);
      ref.ioctx.locator_set_key(locator);

      ldout(cct, 20) << __func__ << ": key=" << key << " oid=" << oid << " locator=" << locator << dendl;

      r = ref.ioctx.stat(oid, NULL, NULL);
      if (r != -ENOENT) {
	continue;
      }

      string bad_loc;
      prepend_bucket_marker(bucket, loc.get_orig_obj(), bad_loc);

      /* create a new ioctx with the bad locator */
      librados::IoCtx src_ioctx;
      src_ioctx.dup(ref.ioctx);
      src_ioctx.locator_set_key(bad_loc);

      r = src_ioctx.stat(oid, NULL, NULL);
      if (r != 0) {
	/* cannot find a broken part */
	continue;
      }
      ldout(cct, 20) << __func__ << ": found bad object part: " << loc << dendl;
      if (need_fix) {
        *need_fix = true;
      }
      if (fix) {
        r = move_rados_obj(src_ioctx, oid, bad_loc, ref.ioctx, oid, locator);
        if (r < 0) {
          lderr(cct) << "ERROR: copy_rados_obj() on oid=" << oid << " returned r=" << r << dendl;
        }
      }
    }
  }

  return 0;
}

int RGWRados::BucketShard::init(rgw_bucket& _bucket, rgw_obj& obj)
{
  bucket = _bucket;

  int ret = store->open_bucket_index_shard(bucket, index_ctx, obj.get_hash_object(), &bucket_obj, &shard_id);
  if (ret < 0) {
    ldout(store->ctx(), 0) << "ERROR: open_bucket_index_shard() returned ret=" << ret << dendl;
    return ret;
  }
  ldout(store->ctx(), 20) << " bucket index object: " << bucket_obj << dendl;

  return 0;
}


/**
 * Write/overwrite an object to the bucket storage.
 * bucket: the bucket to store the object in
 * obj: the object name/key
 * data: the object contents/value
 * size: the amount of data to write (data must be this long)
 * mtime: if non-NULL, writes the given mtime to the bucket storage
 * attrs: all the given attrs are written to bucket storage for the given object
 * exclusive: create object exclusively
 * Returns: 0 on success, -ERR# otherwise.
 */
int RGWRados::Object::Write::write_meta(uint64_t size,
                  map<string, bufferlist>& attrs)
{
  rgw_bucket bucket;
  rgw_rados_ref ref;
  RGWRados *store = target->get_store();

  ObjectWriteOperation op;

  RGWObjState *state;
  int r = target->get_state(&state, false);
  if (r < 0)
    return r;

  rgw_obj& obj = target->get_obj();
  r = store->get_obj_ref(obj, &ref, &bucket);
  if (r < 0)
    return r;

  bool is_olh = state->is_olh;

  bool reset_obj = (meta.flags & PUT_OBJ_CREATE) != 0;
  r = target->prepare_atomic_modification(op, reset_obj, meta.ptag, meta.if_match, meta.if_nomatch, false);
  if (r < 0)
    return r;

  utime_t ut;
  if (meta.set_mtime) {
    ut = utime_t(meta.set_mtime, 0);
  } else {
    ut = ceph_clock_now(0);
    meta.set_mtime = ut.sec();
  }

  if (state->is_olh) {
    op.setxattr(RGW_ATTR_OLH_ID_TAG, state->olh_tag);
  }
  op.mtime(&meta.set_mtime);

  if (meta.data) {
    /* if we want to overwrite the data, we also want to overwrite the
       xattrs, so just remove the object */
    op.write_full(*meta.data);
  }

  string etag;
  string content_type;
  bufferlist acl_bl;

  map<string, bufferlist>::iterator iter;
  if (meta.rmattrs) {
    for (iter = meta.rmattrs->begin(); iter != meta.rmattrs->end(); ++iter) {
      const string& name = iter->first;
      op.rmxattr(name.c_str());
    }
  }

  if (meta.manifest) {
    /* remove existing manifest attr */
    iter = attrs.find(RGW_ATTR_MANIFEST);
    if (iter != attrs.end())
      attrs.erase(iter);

    bufferlist bl;
    ::encode(*meta.manifest, bl);
    op.setxattr(RGW_ATTR_MANIFEST, bl);
  }

  for (iter = attrs.begin(); iter != attrs.end(); ++iter) {
    const string& name = iter->first;
    bufferlist& bl = iter->second;

    if (!bl.length())
      continue;

    op.setxattr(name.c_str(), bl);

    if (name.compare(RGW_ATTR_ETAG) == 0) {
      etag = bl.c_str();
    } else if (name.compare(RGW_ATTR_CONTENT_TYPE) == 0) {
      content_type = bl.c_str();
    } else if (name.compare(RGW_ATTR_ACL) == 0) {
      acl_bl = bl;
    }
  }

  if (!op.size())
    return 0;

  string index_tag;
  uint64_t epoch;
  int64_t poolid;

  bool orig_exists = state->exists;
  uint64_t orig_size = state->size;

  bool versioned_target = (meta.olh_epoch > 0 || !obj.get_instance().empty());

  index_tag = state->write_tag;

  bool versioned_op = (target->versioning_enabled() || is_olh || versioned_target);

  RGWRados::Bucket bop(store, bucket);
  RGWRados::Bucket::UpdateIndex index_op(&bop, obj, state);

  if (versioned_op) {
    index_op.set_bilog_flags(RGW_BILOG_FLAG_VERSIONED_OP);
  }

  r = index_op.prepare(CLS_RGW_OP_ADD);
  if (r < 0)
    return r;

  r = ref.ioctx.operate(ref.oid, &op);
  if (r < 0) { /* we can expect to get -ECANCELED if object was replaced under,
                or -ENOENT if was removed, or -EEXIST if it did not exist
                before and now it does */
    goto done_cancel;
  }

  epoch = ref.ioctx.get_last_version();
  poolid = ref.ioctx.get_id();

  r = target->complete_atomic_modification();
  if (r < 0) {
    ldout(store->ctx(), 0) << "ERROR: complete_atomic_modification returned r=" << r << dendl;
  }

  r = index_op.complete(poolid, epoch, size,
                        ut, etag, content_type, &acl_bl,
                        meta.category, meta.remove_objs);
  if (r < 0)
    goto done_cancel;

  if (meta.mtime) {
    *meta.mtime = meta.set_mtime;
  }

  /* note that index_op was using state so we couldn't invalidate it earlier */
  target->invalidate_state();
  state = NULL;

  if (versioned_op) {
    r = store->set_olh(target->get_ctx(), target->get_bucket_info(), obj, false, NULL, meta.olh_epoch);
    if (r < 0) {
      return r;
    }
  }

  if (meta.delete_at > 0) {
    rgw_obj_key obj_key;
    obj.get_index_key(&obj_key);

    r = store->objexp_hint_add(utime_t(meta.delete_at, 0),
            bucket.tenant, bucket.name, bucket.bucket_id, obj_key);
    if (r < 0) {
      ldout(store->ctx(), 0) << "ERROR: objexp_hint_add() returned r=" << r << ", object will not get removed" << dendl;
      /* ignoring error, nothing we can do at this point */
    }
  }
  meta.canceled = false;

  /* update quota cache */
  store->quota_handler->update_stats(meta.owner, bucket, (orig_exists ? 0 : 1), size, orig_size);

  return 0;

done_cancel:
  int ret = index_op.cancel();
  if (ret < 0) {
    ldout(store->ctx(), 0) << "ERROR: index_op.cancel()() returned ret=" << ret << dendl;
  }

  meta.canceled = true;

  /* we lost in a race. There are a few options:
   * - existing object was rewritten (ECANCELED)
   * - non existing object was created (EEXIST)
   * - object was removed (ENOENT)
   * should treat it as a success
   */
  if (meta.if_match == NULL && meta.if_nomatch == NULL) {
    if (r == -ECANCELED || r == -ENOENT || r == -EEXIST) {
      r = 0;
    }
  } else {
    if (meta.if_match != NULL) {
      // only overwrite existing object
      if (strcmp(meta.if_match, "*") == 0) {
        if (r == -ENOENT) {
          r = -ERR_PRECONDITION_FAILED;
        } else if (r == -ECANCELED) {
          r = 0;
        }
      }
    }

    if (meta.if_nomatch != NULL) {
      // only create a new object
      if (strcmp(meta.if_nomatch, "*") == 0) {
        if (r == -EEXIST) {
          r = -ERR_PRECONDITION_FAILED;
        } else if (r == -ENOENT) {
          r = 0;
        }
      }
    }
  }

  return r;
}

/** Write/overwrite a system object. */
int RGWRados::put_system_obj_impl(rgw_obj& obj, uint64_t size, time_t *mtime,
              map<std::string, bufferlist>& attrs, int flags,
              bufferlist& data,
              RGWObjVersionTracker *objv_tracker,
              time_t set_mtime /* 0 for don't set */)
{
  rgw_bucket bucket;
  rgw_rados_ref ref;
  int r = get_system_obj_ref(obj, &ref, &bucket);
  if (r < 0)
    return r;

  ObjectWriteOperation op;

  if (flags & PUT_OBJ_EXCL) {
    if (!(flags & PUT_OBJ_CREATE))
	return -EINVAL;
    op.create(true); // exclusive create
  } else {
    op.remove();
    op.set_op_flags2(LIBRADOS_OP_FLAG_FAILOK);
    op.create(false);
  }

  if (objv_tracker) {
    objv_tracker->prepare_op_for_write(&op);
  }

  utime_t ut;
  if (set_mtime) {
    ut = utime_t(set_mtime, 0);
  } else {
    ut = ceph_clock_now(0);
    set_mtime = ut.sec();
  }

  op.mtime(&set_mtime);
  op.write_full(data);

  bufferlist acl_bl;

  for (map<string, bufferlist>::iterator iter = attrs.begin(); iter != attrs.end(); ++iter) {
    const string& name = iter->first;
    bufferlist& bl = iter->second;

    if (!bl.length())
      continue;

    op.setxattr(name.c_str(), bl);
  }

  r = ref.ioctx.operate(ref.oid, &op);
  if (r < 0) {
    return r;
  }

  if (objv_tracker) {
    objv_tracker->apply_write();
  }

  if (mtime) {
    *mtime = set_mtime;
  }

  return 0;
}

int RGWRados::put_system_obj_data(void *ctx, rgw_obj& obj, bufferlist& bl,
			       off_t ofs, bool exclusive)
{
  rgw_rados_ref ref;
  rgw_bucket bucket;
  int r = get_system_obj_ref(obj, &ref, &bucket);
  if (r < 0) {
    return r;
  }

  ObjectWriteOperation op;

  if (exclusive)
    op.create(true);

  if (ofs == -1) {
    op.write_full(bl);
  } else {
    op.write(ofs, bl);
  }
  r = ref.ioctx.operate(ref.oid, &op);
  if (r < 0)
    return r;

  return 0;
}

/**
 * Write/overwrite an object to the bucket storage.
 * bucket: the bucket to store the object in
 * obj: the object name/key
 * data: the object contents/value
 * offset: the offet to write to in the object
 *         If this is -1, we will overwrite the whole object.
 * size: the amount of data to write (data must be this long)
 * attrs: all the given attrs are written to bucket storage for the given object
 * Returns: 0 on success, -ERR# otherwise.
 */
int RGWRados::put_obj_data(void *ctx, rgw_obj& obj,
			   const char *data, off_t ofs, size_t len, bool exclusive)
{
  void *handle;
  bufferlist bl;
  bl.append(data, len);
  int r = aio_put_obj_data(ctx, obj, bl, ofs, exclusive, &handle);
  if (r < 0)
    return r;
  return aio_wait(handle);
}

int RGWRados::aio_put_obj_data(void *ctx, rgw_obj& obj, bufferlist& bl,
			       off_t ofs, bool exclusive,
                               void **handle)
{
  rgw_rados_ref ref;
  rgw_bucket bucket;
  int r = get_obj_ref(obj, &ref, &bucket);
  if (r < 0) {
    return r;
  }

  AioCompletion *c = librados::Rados::aio_create_completion(NULL, NULL, NULL);
  *handle = c;
  
  ObjectWriteOperation op;

  if (exclusive)
    op.create(true);

  if (ofs == -1) {
    op.write_full(bl);
  } else {
    op.write(ofs, bl);
  }
  r = ref.ioctx.aio_operate(ref.oid, c, &op);
  if (r < 0)
    return r;

  return 0;
}

int RGWRados::aio_wait(void *handle)
{
  AioCompletion *c = (AioCompletion *)handle;
  c->wait_for_complete();
  int ret = c->get_return_value();
  c->release();
  return ret;
}

bool RGWRados::aio_completed(void *handle)
{
  AioCompletion *c = (AioCompletion *)handle;
  return c->is_complete();
}

class RGWRadosPutObj : public RGWGetDataCB
{
  rgw_obj obj;
  RGWPutObjProcessor_Atomic *processor;
  RGWOpStateSingleOp *opstate;
  void (*progress_cb)(off_t, void *);
  void *progress_data;
public:
  RGWRadosPutObj(RGWPutObjProcessor_Atomic *p, RGWOpStateSingleOp *_ops,
                 void (*_progress_cb)(off_t, void *), void *_progress_data) : processor(p), opstate(_ops),
                                                                       progress_cb(_progress_cb),
                                                                       progress_data(_progress_data) {}
  int handle_data(bufferlist& bl, off_t ofs, off_t len) {
    if (progress_cb) {
      progress_cb(ofs, progress_data);
    }

    bool again;

    bool need_opstate = true;

    do {
      void *handle;
      int ret = processor->handle_data(bl, ofs, NULL, &handle, &again);
      if (ret < 0)
        return ret;

      if (need_opstate && opstate) {
        /* need to update opstate repository with new state. This is ratelimited, so we're not
         * really doing it every time
         */
        ret = opstate->renew_state();
        if (ret < 0) {
          ldout(processor->ctx(), 0) << "ERROR: RGWRadosPutObj::handle_data(): failed to renew op state ret=" << ret << dendl;
          int r = processor->throttle_data(handle, false);
          if (r < 0) {
            ldout(processor->ctx(), 0) << "ERROR: RGWRadosPutObj::handle_data(): processor->throttle_data() returned " << r << dendl;
          }
          /* could not renew state! might have been marked as cancelled */
          return ret;
        }

        need_opstate = false;
      }

      ret = processor->throttle_data(handle, false);
      if (ret < 0)
        return ret;
    } while (again);

    return 0;
  }

  void set_extra_data_len(uint64_t len) {
    RGWGetDataCB::set_extra_data_len(len);
    processor->set_extra_data_len(len);
  }

  int complete(string& etag, time_t *mtime, time_t set_mtime, map<string, bufferlist>& attrs, time_t delete_at) {
    return processor->complete(etag, mtime, set_mtime, attrs, delete_at);
  }

  bool is_canceled() {
    return processor->is_canceled();
  }
};

/*
 * prepare attrset depending on attrs_mod.
 */
static void set_copy_attrs(map<string, bufferlist>& src_attrs,
                           map<string, bufferlist>& attrs,
                           RGWRados::AttrsMod attrs_mod)
{
  switch (attrs_mod) {
  case RGWRados::ATTRSMOD_NONE:
    attrs = src_attrs;
    break;
  case RGWRados::ATTRSMOD_REPLACE:
    if (!attrs[RGW_ATTR_ETAG].length()) {
      attrs[RGW_ATTR_ETAG] = src_attrs[RGW_ATTR_ETAG];
    }
    break;
  case RGWRados::ATTRSMOD_MERGE:
    for (map<string, bufferlist>::iterator it = src_attrs.begin(); it != src_attrs.end(); ++it) {
      if (attrs.find(it->first) == attrs.end()) {
       attrs[it->first] = it->second;
      }
    }
    break;
  }
}

int RGWRados::rewrite_obj(RGWBucketInfo& dest_bucket_info, rgw_obj& obj)
{
  map<string, bufferlist> attrset;
  int64_t ofs = 0;
  int64_t end = -1;

  time_t mtime;
  uint64_t total_len;
  uint64_t obj_size;
  RGWObjectCtx rctx(this);

  RGWRados::Object op_target(this, dest_bucket_info, rctx, obj);
  RGWRados::Object::Read read_op(&op_target);

  read_op.params.attrs = &attrset;
  read_op.params.lastmod = &mtime;
  read_op.params.read_size = &total_len;
  read_op.params.obj_size = &obj_size;

  int ret = read_op.prepare(&ofs, &end);
  if (ret < 0)
    return ret;

  attrset.erase(RGW_ATTR_ID_TAG);

  uint64_t max_chunk_size;

  ret = get_max_chunk_size(obj.bucket, &max_chunk_size);
  if (ret < 0) {
    ldout(cct, 0) << "ERROR: failed to get max_chunk_size() for bucket " << obj.bucket << dendl;
    return ret;
  }

  return copy_obj_data(rctx, dest_bucket_info, read_op, end, obj, obj, max_chunk_size, NULL, mtime, attrset, RGW_OBJ_CATEGORY_MAIN, 0, 0, NULL, NULL, NULL, NULL);
}

int RGWRados::fetch_remote_obj(RGWObjectCtx& obj_ctx,
               const rgw_user& user_id,
               const string& client_id,
               const string& op_id,
               req_info *info,
               const string& source_zone,
               rgw_obj& dest_obj,
               rgw_obj& src_obj,
               RGWBucketInfo& dest_bucket_info,
               RGWBucketInfo& src_bucket_info,
               time_t *src_mtime,
               time_t *mtime,
               const time_t *mod_ptr,
               const time_t *unmod_ptr,
               const char *if_match,
               const char *if_nomatch,
               AttrsMod attrs_mod,
               bool copy_if_newer,
               map<string, bufferlist>& attrs,
               RGWObjCategory category,
               uint64_t olh_epoch,
	       time_t delete_at,
               string *version_id,
               string *ptag,
               string *petag,
               struct rgw_err *err,
               void (*progress_cb)(off_t, void *),
               void *progress_data)
{
  /* source is in a different zonegroup, copy from there */

  RGWRESTStreamReadRequest *in_stream_req;
  string tag;
  map<string, bufferlist> src_attrs;
  int i;
  append_rand_alpha(cct, tag, tag, 32);

  RGWPutObjProcessor_Atomic processor(obj_ctx,
                                      dest_bucket_info, dest_obj.bucket, dest_obj.get_orig_obj(),
                                      cct->_conf->rgw_obj_stripe_size, tag, dest_bucket_info.versioning_enabled());
  processor.set_version_id(dest_obj.get_instance());
  processor.set_olh_epoch(olh_epoch);
  int ret = processor.prepare(this, NULL);
  if (ret < 0) {
    return ret;
  }

  RGWRESTConn *conn;
  if (source_zone.empty()) {
    if (dest_bucket_info.zonegroup.empty()) {
      /* source is in the master zonegroup */
      conn = rest_master_conn;
    } else {
      map<string, RGWRESTConn *>::iterator iter = zonegroup_conn_map.find(src_bucket_info.zonegroup);
      if (iter == zonegroup_conn_map.end()) {
        ldout(cct, 0) << "could not find zonegroup connection to zonegroup: " << source_zone << dendl;
        return -ENOENT;
      }
      conn = iter->second;
    }
  } else {
    map<string, RGWRESTConn *>::iterator iter = zone_conn_map.find(source_zone);
    if (iter == zone_conn_map.end()) {
      ldout(cct, 0) << "could not find zone connection to zone: " << source_zone << dendl;
      return -ENOENT;
    }
    conn = iter->second;
  }

  string obj_name = dest_obj.bucket.name + "/" + dest_obj.get_object();

  RGWOpStateSingleOp opstate(this, client_id, op_id, obj_name);

  ret = opstate.set_state(RGWOpState::OPSTATE_IN_PROGRESS);
  if (ret < 0) {
    ldout(cct, 0) << "ERROR: failed to set opstate ret=" << ret << dendl;
    return ret;
  }
  RGWRadosPutObj cb(&processor, &opstate, progress_cb, progress_data);
  string etag;
  map<string, string> req_headers;
  time_t set_mtime;

  RGWObjState *dest_state = NULL;

  time_t dest_mtime;
  const time_t *pmod = mod_ptr;

  if (copy_if_newer) {
    /* need to get mtime for destination */
    ret = get_obj_state(&obj_ctx, dest_obj, &dest_state, NULL);
    if (ret < 0)
      return ret;

    if (dest_state->exists) {
      dest_mtime = dest_state->mtime;
      pmod = &dest_mtime;
    }
  }

 
  ret = conn->get_obj(user_id, info, src_obj, pmod, unmod_ptr, true, &cb, &in_stream_req);
  if (ret < 0) {
    goto set_err_state;
  }

  ret = conn->complete_request(in_stream_req, etag, &set_mtime, req_headers);
  if (ret < 0) {
    goto set_err_state;
  }

  { /* opening scope so that we can do goto, sorry */
    bufferlist& extra_data_bl = processor.get_extra_data();
    if (extra_data_bl.length()) {
      JSONParser jp;
      if (!jp.parse(extra_data_bl.c_str(), extra_data_bl.length())) {
        ldout(cct, 0) << "failed to parse response extra data. len=" << extra_data_bl.length() << " data=" << extra_data_bl.c_str() << dendl;
        goto set_err_state;
      }

      JSONDecoder::decode_json("attrs", src_attrs, &jp);

      src_attrs.erase(RGW_ATTR_MANIFEST); // not interested in original object layout
      if (source_zone.empty()) { /* need to preserve expiration if copy in the same zonegroup */
        src_attrs.erase(RGW_ATTR_DELETE_AT);
      } else {
	map<string, bufferlist>::iterator iter = src_attrs.find(RGW_ATTR_DELETE_AT);
	if (iter != src_attrs.end()) {
	  try {
	    utime_t da;
	    ::decode(da, iter->second);
	    delete_at = (time_t)da.sec();
	  } catch (buffer::error& err) {
	    ldout(cct, 0) << "ERROR: failed to decode delete_at field in intra zone copy" << dendl;
	  }
	}
      }
    }
  }

  if (src_mtime) {
    *src_mtime = set_mtime;
  }

  if (petag) {
    map<string, bufferlist>::iterator iter = src_attrs.find(RGW_ATTR_ETAG);
    if (iter != src_attrs.end()) {
      bufferlist& etagbl = iter->second;
      *petag = string(etagbl.c_str(), etagbl.length());
    }
  }

  if (source_zone.empty()) {
    set_copy_attrs(src_attrs, attrs, attrs_mod);
  } else {
    attrs = src_attrs;
  }

#define MAX_COMPLETE_RETRY 100
  for (i = 0; i < MAX_COMPLETE_RETRY; i++) {
    ret = cb.complete(etag, mtime, set_mtime, attrs, delete_at);
    if (ret < 0) {
      goto set_err_state;
    }
    if (copy_if_newer && cb.is_canceled()) {
      ldout(cct, 20) << "raced with another write of obj: " << dest_obj << dendl;
      obj_ctx.invalidate(dest_obj); /* object was overwritten */
      ret = get_obj_state(&obj_ctx, dest_obj, &dest_state, NULL);
      if (ret < 0) {
        ldout(cct, 0) << "ERROR: " << __func__ << ": get_err_state() returned ret=" << ret << dendl;
        goto set_err_state;
      }
      if (!dest_state->exists ||
        dest_state->mtime < set_mtime) {
        ldout(cct, 20) << "retrying writing object mtime=" << set_mtime << " dest_state->mtime=" << dest_state->mtime << " dest_state->exists=" << dest_state->exists << dendl;
        continue;
      } else {
        ldout(cct, 20) << "not retrying writing object mtime=" << set_mtime << " dest_state->mtime=" << dest_state->mtime << " dest_state->exists=" << dest_state->exists << dendl;
      }
    }
    break;
  }

  if (i == MAX_COMPLETE_RETRY) {
    ldout(cct, 0) << "ERROR: retried object completion too many times, something is wrong!" << dendl;
    ret = -EIO;
    goto set_err_state;
  }

  ret = opstate.set_state(RGWOpState::OPSTATE_COMPLETE);
  if (ret < 0) {
    ldout(cct, 0) << "ERROR: failed to set opstate ret=" << ret << dendl;
  }

  return 0;
set_err_state:
  RGWOpState::OpState state = RGWOpState::OPSTATE_ERROR;
  if (copy_if_newer && ret == -ERR_NOT_MODIFIED) {
    state = RGWOpState::OPSTATE_COMPLETE;
    ret = 0;
  }
  int r = opstate.set_state(state);
  if (r < 0) {
    ldout(cct, 0) << "ERROR: failed to set opstate r=" << ret << dendl;
  }
  return ret;
}


int RGWRados::copy_obj_to_remote_dest(RGWObjState *astate,
                                      map<string, bufferlist>& src_attrs,
                                      RGWRados::Object::Read& read_op,
                                      const rgw_user& user_id,
                                      rgw_obj& dest_obj,
                                      time_t *mtime)
{
  string etag;

  RGWRESTStreamWriteRequest *out_stream_req;

  int ret = rest_master_conn->put_obj_init(user_id, dest_obj, astate->size, src_attrs, &out_stream_req);
  if (ret < 0)
    return ret;

  ret = read_op.iterate(0, astate->size - 1, out_stream_req->get_out_cb());
  if (ret < 0)
    return ret;

  ret = rest_master_conn->complete_request(out_stream_req, etag, mtime);
  if (ret < 0)
    return ret;

  return 0;
}

/**
 * Copy an object.
 * dest_obj: the object to copy into
 * src_obj: the object to copy from
 * attrs: usage depends on attrs_mod parameter
 * attrs_mod: the modification mode of the attrs, may have the following values:
 *            ATTRSMOD_NONE - the attributes of the source object will be
 *                            copied without modifications, attrs parameter is ignored;
 *            ATTRSMOD_REPLACE - new object will have the attributes provided by attrs
 *                               parameter, source object attributes are not copied;
 *            ATTRSMOD_MERGE - any conflicting meta keys on the source object's attributes
 *                             are overwritten by values contained in attrs parameter.
 * err: stores any errors resulting from the get of the original object
 * Returns: 0 on success, -ERR# otherwise.
 */
int RGWRados::copy_obj(RGWObjectCtx& obj_ctx,
               const rgw_user& user_id,
               const string& client_id,
               const string& op_id,
               req_info *info,
               const string& source_zone,
               rgw_obj& dest_obj,
               rgw_obj& src_obj,
               RGWBucketInfo& dest_bucket_info,
               RGWBucketInfo& src_bucket_info,
               time_t *src_mtime,
               time_t *mtime,
               const time_t *mod_ptr,
               const time_t *unmod_ptr,
               const char *if_match,
               const char *if_nomatch,
               AttrsMod attrs_mod,
               bool copy_if_newer,
               map<string, bufferlist>& attrs,
               RGWObjCategory category,
               uint64_t olh_epoch,
	       time_t delete_at,
               string *version_id,
               string *ptag,
               string *petag,
               struct rgw_err *err,
               void (*progress_cb)(off_t, void *),
               void *progress_data)
{
  int ret;
  uint64_t total_len, obj_size;
  rgw_obj shadow_obj = dest_obj;
  string shadow_oid;

  bool remote_src;
  bool remote_dest;

  append_rand_alpha(cct, dest_obj.get_object(), shadow_oid, 32);
  shadow_obj.init_ns(dest_obj.bucket, shadow_oid, shadow_ns);

  remote_dest = !get_zonegroup().equals(dest_bucket_info.zonegroup);
  remote_src = !get_zonegroup().equals(src_bucket_info.zonegroup);

  if (remote_src && remote_dest) {
    ldout(cct, 0) << "ERROR: can't copy object when both src and dest buckets are remote" << dendl;
    return -EINVAL;
  }

  ldout(cct, 5) << "Copy object " << src_obj.bucket << ":" << src_obj.get_object() << " => " << dest_obj.bucket << ":" << dest_obj.get_object() << dendl;

  if (remote_src || !source_zone.empty()) {
    return fetch_remote_obj(obj_ctx, user_id, client_id, op_id, info, source_zone,
               dest_obj, src_obj, dest_bucket_info, src_bucket_info, src_mtime, mtime, mod_ptr,
               unmod_ptr, if_match, if_nomatch, attrs_mod, copy_if_newer, attrs, category,
               olh_epoch, delete_at, version_id, ptag, petag, err, progress_cb, progress_data);
  }

  map<string, bufferlist> src_attrs;
  int64_t ofs = 0;
  int64_t end = -1;
  RGWRados::Object src_op_target(this, src_bucket_info, obj_ctx, src_obj);
  RGWRados::Object::Read read_op(&src_op_target);

  read_op.conds.mod_ptr = mod_ptr;
  read_op.conds.unmod_ptr = unmod_ptr;
  read_op.conds.if_match = if_match;
  read_op.conds.if_nomatch = if_nomatch;
  read_op.params.attrs = &src_attrs;
  read_op.params.lastmod = src_mtime;
  read_op.params.read_size = &total_len;
  read_op.params.obj_size = &obj_size;
  read_op.params.perr = err;

  ret = read_op.prepare(&ofs, &end);
  if (ret < 0) {
    return ret;
  }

  src_attrs[RGW_ATTR_ACL] = attrs[RGW_ATTR_ACL];
  src_attrs.erase(RGW_ATTR_DELETE_AT);

  set_copy_attrs(src_attrs, attrs, attrs_mod);
  attrs.erase(RGW_ATTR_ID_TAG);

  RGWObjManifest manifest;
  RGWObjState *astate = NULL;
  ret = get_obj_state(&obj_ctx, src_obj, &astate, NULL);
  if (ret < 0) {
    return ret;
  }

  vector<rgw_obj> ref_objs;

  if (remote_dest) {
    /* dest is in a different zonegroup, copy it there */
    return copy_obj_to_remote_dest(astate, attrs, read_op, user_id, dest_obj, mtime);
  }
  uint64_t max_chunk_size;

  ret = get_max_chunk_size(dest_obj.bucket, &max_chunk_size);
  if (ret < 0) {
    ldout(cct, 0) << "ERROR: failed to get max_chunk_size() for bucket " << dest_obj.bucket << dendl;
    return ret;
  }

  bool copy_data = !astate->has_manifest || (src_obj.bucket.data_pool != dest_obj.bucket.data_pool);
  bool copy_first = false;
  if (astate->has_manifest) {
    if (!astate->manifest.has_tail()) {
      copy_data = true;
    } else {
      uint64_t head_size = astate->manifest.get_head_size();

      if (head_size > 0) {
        if (head_size > max_chunk_size) {
          copy_data = true;
        } else {
          copy_first = true;
        }
      }
    }
  }

  if (petag) {
    map<string, bufferlist>::iterator iter = attrs.find(RGW_ATTR_ETAG);
    if (iter != attrs.end()) {
      bufferlist& etagbl = iter->second;
      *petag = string(etagbl.c_str(), etagbl.length());
    }
  }

  if (copy_data) { /* refcounting tail wouldn't work here, just copy the data */
    return copy_obj_data(obj_ctx, dest_bucket_info, read_op, end, dest_obj, src_obj,
                         max_chunk_size, mtime, 0, attrs, category, olh_epoch, delete_at,
                         version_id, ptag, petag, err);
  }

  RGWObjManifest::obj_iterator miter = astate->manifest.obj_begin();

  if (copy_first) { // we need to copy first chunk, not increase refcount
    ++miter;
  }

  rgw_rados_ref ref;
  rgw_bucket bucket;
  ret = get_obj_ref(miter.get_location(), &ref, &bucket);
  if (ret < 0) {
    return ret;
  }

  bool versioned_dest = dest_bucket_info.versioning_enabled();

  if (version_id && !version_id->empty()) {
    versioned_dest = true;
    dest_obj.set_instance(*version_id);
  } else if (versioned_dest) {
    gen_rand_obj_instance_name(&dest_obj);
  }

  bufferlist first_chunk;

  bool copy_itself = (dest_obj == src_obj);
  RGWObjManifest *pmanifest; 
  ldout(cct, 0) << "dest_obj=" << dest_obj << " src_obj=" << src_obj << " copy_itself=" << (int)copy_itself << dendl;

  RGWRados::Object dest_op_target(this, dest_bucket_info, obj_ctx, dest_obj);
  RGWRados::Object::Write write_op(&dest_op_target);

  string tag;

  if (ptag) {
    tag = *ptag;
  }

  if (tag.empty()) {
    append_rand_alpha(cct, tag, tag, 32);
  }

  if (!copy_itself) {
    manifest = astate->manifest;
    rgw_bucket& tail_bucket = manifest.get_tail_bucket();
    if (tail_bucket.name.empty()) {
      manifest.set_tail_bucket(src_obj.bucket);
    }
    string oid, key;
    for (; miter != astate->manifest.obj_end(); ++miter) {
      ObjectWriteOperation op;
      cls_refcount_get(op, tag, true);
      const rgw_obj& loc = miter.get_location();
      get_obj_bucket_and_oid_loc(loc, bucket, oid, key);
      ref.ioctx.locator_set_key(key);

      ret = ref.ioctx.operate(oid, &op);
      if (ret < 0) {
        goto done_ret;
      }

      ref_objs.push_back(loc);
    }

    pmanifest = &manifest;
  } else {
    pmanifest = &astate->manifest;
    /* don't send the object's tail for garbage collection */
    astate->keep_tail = true;
  }

  if (copy_first) {
    ret = read_op.read(0, max_chunk_size, first_chunk);
    if (ret < 0) {
      goto done_ret;
    }

    pmanifest->set_head(dest_obj);
    pmanifest->set_head_size(first_chunk.length());
  }

  write_op.meta.data = &first_chunk;
  write_op.meta.manifest = pmanifest;
  write_op.meta.ptag = &tag;
  write_op.meta.owner = dest_bucket_info.owner;
  write_op.meta.mtime = mtime;
  write_op.meta.flags = PUT_OBJ_CREATE;
  write_op.meta.category = category;
  write_op.meta.olh_epoch = olh_epoch;
  write_op.meta.delete_at = delete_at;

  ret = write_op.write_meta(end + 1, attrs);
  if (ret < 0) {
    goto done_ret;
  }

  return 0;

done_ret:
  if (!copy_itself) {
    vector<rgw_obj>::iterator riter;

    string oid, key;

    /* rollback reference */
    for (riter = ref_objs.begin(); riter != ref_objs.end(); ++riter) {
      ObjectWriteOperation op;
      cls_refcount_put(op, tag, true);

      get_obj_bucket_and_oid_loc(*riter, bucket, oid, key);
      ref.ioctx.locator_set_key(key);

      int r = ref.ioctx.operate(oid, &op);
      if (r < 0) {
        ldout(cct, 0) << "ERROR: cleanup after error failed to drop reference on obj=" << *riter << dendl;
      }
    }
  }
  return ret;
}


int RGWRados::copy_obj_data(RGWObjectCtx& obj_ctx,
               RGWBucketInfo& dest_bucket_info,
	       RGWRados::Object::Read& read_op, off_t end,
               rgw_obj& dest_obj,
               rgw_obj& src_obj,
               uint64_t max_chunk_size,
	       time_t *mtime,
	       time_t set_mtime,
               map<string, bufferlist>& attrs,
               RGWObjCategory category,
               uint64_t olh_epoch,
	       time_t delete_at,
               string *version_id,
               string *ptag,
               string *petag,
               struct rgw_err *err)
{
  bufferlist first_chunk;
  RGWObjManifest manifest;

  string tag;
  append_rand_alpha(cct, tag, tag, 32);

  RGWPutObjProcessor_Atomic processor(obj_ctx,
                                      dest_bucket_info, dest_obj.bucket, dest_obj.get_object(),
                                      cct->_conf->rgw_obj_stripe_size, tag, dest_bucket_info.versioning_enabled());
  if (version_id) {
    processor.set_version_id(*version_id);
  }
  processor.set_olh_epoch(olh_epoch);
  int ret = processor.prepare(this, NULL);
  if (ret < 0)
    return ret;

  off_t ofs = 0;

  do {
    bufferlist bl;
    ret = read_op.read(ofs, end, bl);

    uint64_t read_len = ret;
    bool again;

    do {
      void *handle;

      ret = processor.handle_data(bl, ofs, NULL, &handle, &again);
      if (ret < 0) {
        return ret;
      }
      ret = processor.throttle_data(handle, false);
      if (ret < 0)
        return ret;
    } while (again);

    ofs += read_len;
  } while (ofs <= end);

  string etag;
  map<string, bufferlist>::iterator iter = attrs.find(RGW_ATTR_ETAG);
  if (iter != attrs.end()) {
    bufferlist& bl = iter->second;
    etag = string(bl.c_str(), bl.length());
    if (petag) {
      *petag = etag;
    }
  }

  ret = processor.complete(etag, mtime, set_mtime, attrs, delete_at);

  return ret;
}

bool RGWRados::is_meta_master()
{
  if (!get_zonegroup().is_master) {
    return false;
  }

  return (get_zonegroup().master_zone == zone_public_config.id);
}

/**
  * Check to see if the bucket metadata could be synced
  * bucket: the bucket to check
  * Returns false is the bucket is not synced
  */
bool RGWRados::is_syncing_bucket_meta(rgw_bucket& bucket)
{
  /* zonegroup is not master zonegroup */
  if (!get_zonegroup().is_master) {
    return false;
  }

  /* single zonegroup and a single zone */
  if (current_period.is_single_zonegroup(cct, this) && get_zonegroup().zones.size() == 1) {
    return false;
  }

  /* zone is not master */
  if (get_zonegroup().master_zone.compare(zone_public_config.id) != 0) {
    return false;
  }

  return true;
}
  
/**
 * Delete a bucket.
 * bucket: the name of the bucket to delete
 * Returns 0 on success, -ERR# otherwise.
 */
int RGWRados::delete_bucket(rgw_bucket& bucket, RGWObjVersionTracker& objv_tracker)
{
  librados::IoCtx index_ctx;
  string oid;
  int r = open_bucket_index(bucket, index_ctx, oid);
  if (r < 0)
    return r;

  std::map<string, RGWObjEnt> ent_map;
  rgw_obj_key marker;
  string prefix;
  bool is_truncated;

  do {
#define NUM_ENTRIES 1000
    r = cls_bucket_list(bucket, RGW_NO_SHARD, marker, prefix, NUM_ENTRIES, true, ent_map,
                        &is_truncated, &marker);
    if (r < 0)
      return r;

    string ns;
    std::map<string, RGWObjEnt>::iterator eiter;
    rgw_obj_key obj;
    string instance;
    for (eiter = ent_map.begin(); eiter != ent_map.end(); ++eiter) {
      obj = eiter->second.key;

      if (rgw_obj::translate_raw_obj_to_obj_in_ns(obj.name, instance, ns))
        return -ENOTEMPTY;
    }
  } while (is_truncated);

  r = rgw_bucket_delete_bucket_obj(this, bucket.tenant, bucket.name, objv_tracker);
  if (r < 0)
    return r;

  /* if the bucked is not synced we can remove the meta file */
  if (!is_syncing_bucket_meta(bucket)) {
    RGWObjVersionTracker objv_tracker;
    string entry;
    get_bucket_instance_entry(bucket, entry);
    r= rgw_bucket_instance_remove_entry(this, entry, &objv_tracker);
    if (r < 0) {
      return r;
    }
  }
  return 0;
}


int RGWRados::set_bucket_owner(rgw_bucket& bucket, ACLOwner& owner)
{
  RGWBucketInfo info;
  map<string, bufferlist> attrs;
  RGWObjectCtx obj_ctx(this);
  int r = get_bucket_info(obj_ctx, bucket.tenant, bucket.name, info, NULL, &attrs);
  if (r < 0) {
    ldout(cct, 0) << "NOTICE: get_bucket_info on bucket=" << bucket.name << " returned err=" << r << dendl;
    return r;
  }

  info.owner = owner.get_id();

  r = put_bucket_instance_info(info, false, 0, &attrs);
  if (r < 0) {
    ldout(cct, 0) << "NOTICE: put_bucket_info on bucket=" << bucket.name << " returned err=" << r << dendl;
    return r;
  }

  return 0;
}


int RGWRados::set_buckets_enabled(vector<rgw_bucket>& buckets, bool enabled)
{
  int ret = 0;

  vector<rgw_bucket>::iterator iter;

  for (iter = buckets.begin(); iter != buckets.end(); ++iter) {
    rgw_bucket& bucket = *iter;
    if (enabled)
      ldout(cct, 20) << "enabling bucket name=" << bucket.name << dendl;
    else
      ldout(cct, 20) << "disabling bucket name=" << bucket.name << dendl;

    RGWBucketInfo info;
    map<string, bufferlist> attrs;
    RGWObjectCtx obj_ctx(this);
    int r = get_bucket_info(obj_ctx, bucket.tenant, bucket.name, info, NULL, &attrs);
    if (r < 0) {
      ldout(cct, 0) << "NOTICE: get_bucket_info on bucket=" << bucket.name << " returned err=" << r << ", skipping bucket" << dendl;
      ret = r;
      continue;
    }
    if (enabled) {
      info.flags &= ~BUCKET_SUSPENDED;
    } else {
      info.flags |= BUCKET_SUSPENDED;
    }

    r = put_bucket_instance_info(info, false, 0, &attrs);
    if (r < 0) {
      ldout(cct, 0) << "NOTICE: put_bucket_info on bucket=" << bucket.name << " returned err=" << r << ", skipping bucket" << dendl;
      ret = r;
      continue;
    }
  }
  return ret;
}

int RGWRados::bucket_suspended(rgw_bucket& bucket, bool *suspended)
{
  RGWBucketInfo bucket_info;
  RGWObjectCtx obj_ctx(this);
  int ret = get_bucket_info(obj_ctx, bucket.tenant, bucket.name, bucket_info, NULL);
  if (ret < 0) {
    return ret;
  }

  *suspended = ((bucket_info.flags & BUCKET_SUSPENDED) != 0);
  return 0;
}

int RGWRados::Object::complete_atomic_modification()
{
  if (!state->has_manifest || state->keep_tail)
    return 0;

  cls_rgw_obj_chain chain;
  store->update_gc_chain(obj, state->manifest, &chain);

  string tag = (state->obj_tag.c_str() ? state->obj_tag.c_str() : "");
  int ret = store->gc->send_chain(chain, tag, false);  // do it async

  return ret;
}

void RGWRados::update_gc_chain(rgw_obj& head_obj, RGWObjManifest& manifest, cls_rgw_obj_chain *chain)
{
  RGWObjManifest::obj_iterator iter;
  for (iter = manifest.obj_begin(); iter != manifest.obj_end(); ++iter) {
    const rgw_obj& mobj = iter.get_location();
    if (mobj == head_obj)
      continue;
    string oid, loc;
    rgw_bucket bucket;
    get_obj_bucket_and_oid_loc(mobj, bucket, oid, loc);
    cls_rgw_obj_key key(oid);
    chain->push_obj(bucket.data_pool, key, loc);
  }
}

int RGWRados::send_chain_to_gc(cls_rgw_obj_chain& chain, const string& tag, bool sync)
{
  return gc->send_chain(chain, tag, sync);
}

int RGWRados::open_bucket_index(rgw_bucket& bucket, librados::IoCtx& index_ctx, string& bucket_oid)
{
  int r = open_bucket_index_ctx(bucket, index_ctx);
  if (r < 0)
    return r;

  if (bucket.marker.empty()) {
    ldout(cct, 0) << "ERROR: empty marker for bucket operation" << dendl;
    return -EIO;
  }

  bucket_oid = dir_oid_prefix;
  bucket_oid.append(bucket.marker);

  return 0;
}

int RGWRados::open_bucket_index_base(rgw_bucket& bucket, librados::IoCtx& index_ctx,
    string& bucket_oid_base) {
  int r = open_bucket_index_ctx(bucket, index_ctx);
  if (r < 0)
    return r;

  if (bucket.marker.empty()) {
    ldout(cct, 0) << "ERROR: empty marker for bucket operation" << dendl;
    return -EIO;
  }

  bucket_oid_base = dir_oid_prefix;
  bucket_oid_base.append(bucket.marker);

  return 0;

}

int RGWRados::open_bucket_index(rgw_bucket& bucket, librados::IoCtx& index_ctx,
    map<int, string>& bucket_objs, int shard_id, map<int, string> *bucket_instance_ids) {
  string bucket_oid_base;
  int ret = open_bucket_index_base(bucket, index_ctx, bucket_oid_base);
  if (ret < 0)
    return ret;

  RGWObjectCtx obj_ctx(this);

  // Get the bucket info
  RGWBucketInfo binfo;
  ret = get_bucket_instance_info(obj_ctx, bucket, binfo, NULL, NULL);
  if (ret < 0)
    return ret;

  get_bucket_index_objects(bucket_oid_base, binfo.num_shards, bucket_objs, shard_id);
  if (bucket_instance_ids) {
    get_bucket_instance_ids(binfo, shard_id, bucket_instance_ids);
  }
  return 0;
}

template<typename T>
int RGWRados::open_bucket_index(rgw_bucket& bucket, librados::IoCtx& index_ctx,
                                map<int, string>& oids, map<int, T>& bucket_objs,
                                int shard_id, map<int, string> *bucket_instance_ids)
{
  int ret = open_bucket_index(bucket, index_ctx, oids, shard_id, bucket_instance_ids);
  if (ret < 0)
    return ret;

  map<int, string>::const_iterator iter = oids.begin();
  for (; iter != oids.end(); ++iter) {
    bucket_objs[iter->first] = T();
  }
  return 0;
}

int RGWRados::open_bucket_index_shard(rgw_bucket& bucket, librados::IoCtx& index_ctx,
    const string& obj_key, string *bucket_obj, int *shard_id)
{
  string bucket_oid_base;
  int ret = open_bucket_index_base(bucket, index_ctx, bucket_oid_base);
  if (ret < 0)
    return ret;

  RGWObjectCtx obj_ctx(this);

  // Get the bucket info
  RGWBucketInfo binfo;
  ret = get_bucket_instance_info(obj_ctx, bucket, binfo, NULL, NULL);
  if (ret < 0)
    return ret;

  ret = get_bucket_index_object(bucket_oid_base, obj_key, binfo.num_shards,
        (RGWBucketInfo::BIShardsHashType)binfo.bucket_index_shard_hash_type, bucket_obj, shard_id);
  if (ret < 0) {
    ldout(cct, 10) << "get_bucket_index_object() returned ret=" << ret << dendl;
  }
  return 0;
}

static void accumulate_raw_stats(rgw_bucket_dir_header& header, map<RGWObjCategory, RGWStorageStats>& stats)
{
  map<uint8_t, struct rgw_bucket_category_stats>::iterator iter = header.stats.begin();
  for (; iter != header.stats.end(); ++iter) {
    RGWObjCategory category = (RGWObjCategory)iter->first;
    RGWStorageStats& s = stats[category];
    struct rgw_bucket_category_stats& header_stats = iter->second;
    s.category = (RGWObjCategory)iter->first;
    s.num_kb += ((header_stats.total_size + 1023) / 1024);
    s.num_kb_rounded += ((header_stats.total_size_rounded + 1023) / 1024);
    s.num_objects += header_stats.num_entries;
  }
}

int RGWRados::bucket_check_index(rgw_bucket& bucket,
				 map<RGWObjCategory, RGWStorageStats> *existing_stats,
				 map<RGWObjCategory, RGWStorageStats> *calculated_stats)
{
  librados::IoCtx index_ctx;
  // key - bucket index object id
  // value - bucket index check OP returned result with the given bucket index object (shard)
  map<int, string> oids;
  map<int, struct rgw_cls_check_index_ret> bucket_objs_ret;
  int ret = open_bucket_index(bucket, index_ctx, oids, bucket_objs_ret);
  if (ret < 0)
    return ret;

  ret = CLSRGWIssueBucketCheck(index_ctx, oids, bucket_objs_ret, cct->_conf->rgw_bucket_index_max_aio)();
  if (ret < 0)
    return ret;

  // Aggregate results (from different shards if there is any)
  map<int, struct rgw_cls_check_index_ret>::iterator iter;
  for (iter = bucket_objs_ret.begin(); iter != bucket_objs_ret.end(); ++iter) {
    accumulate_raw_stats(iter->second.existing_header, *existing_stats);
    accumulate_raw_stats(iter->second.calculated_header, *calculated_stats);
  }

  return 0;
}

int RGWRados::bucket_rebuild_index(rgw_bucket& bucket)
{
  librados::IoCtx index_ctx;
  map<int, string> bucket_objs;
  int r = open_bucket_index(bucket, index_ctx, bucket_objs);
  if (r < 0)
    return r;

  return CLSRGWIssueBucketRebuild(index_ctx, bucket_objs, cct->_conf->rgw_bucket_index_max_aio)();
}


int RGWRados::defer_gc(void *ctx, rgw_obj& obj)
{
  RGWObjectCtx *rctx = static_cast<RGWObjectCtx *>(ctx);
  rgw_bucket bucket;
  std::string oid, key;
  get_obj_bucket_and_oid_loc(obj, bucket, oid, key);
  if (!rctx)
    return 0;

  RGWObjState *state = NULL;

  int r = get_obj_state(rctx, obj, &state, NULL);
  if (r < 0)
    return r;

  if (!state->is_atomic) {
    ldout(cct, 20) << "state for obj=" << obj << " is not atomic, not deferring gc operation" << dendl;
    return -EINVAL;
  }

  if (state->obj_tag.length() == 0) {// check for backward compatibility
    ldout(cct, 20) << "state->obj_tag is empty, not deferring gc operation" << dendl;
    return -EINVAL;
  }

  string tag = state->obj_tag.c_str();

  ldout(cct, 0) << "defer chain tag=" << tag << dendl;

  return gc->defer_chain(tag, false);
}

void RGWRados::remove_rgw_head_obj(ObjectWriteOperation& op)
{
  list<string> prefixes;
  prefixes.push_back(RGW_ATTR_OLH_PREFIX);
  cls_rgw_remove_obj(op, prefixes);
}

void RGWRados::cls_obj_check_prefix_exist(ObjectOperation& op, const string& prefix, bool fail_if_exist)
{
  cls_rgw_obj_check_attrs_prefix(op, prefix, fail_if_exist);
}

void RGWRados::cls_obj_check_mtime(ObjectOperation& op, const utime_t& mtime, RGWCheckMTimeType type)
{
  cls_rgw_obj_check_mtime(op, mtime, type);
}


/**
 * Delete an object.
 * bucket: name of the bucket storing the object
 * obj: name of the object to delete
 * Returns: 0 on success, -ERR# otherwise.
 */
int RGWRados::Object::Delete::delete_obj()
{
  RGWRados *store = target->get_store();
  rgw_obj& src_obj = target->get_obj();
  const string& instance = src_obj.get_instance();
  rgw_obj obj = src_obj;

  if (instance == "null") {
    obj.clear_instance();
  }

  bool explicit_marker_version = (!params.marker_version_id.empty());

  if (params.versioning_status & BUCKET_VERSIONED || explicit_marker_version) {
    if (instance.empty() || explicit_marker_version) {
      rgw_obj marker = obj;

      if (!params.marker_version_id.empty()) {
        if (params.marker_version_id != "null") {
          marker.set_instance(params.marker_version_id);
        }
      } else if ((params.versioning_status & BUCKET_VERSIONS_SUSPENDED) == 0) {
        store->gen_rand_obj_instance_name(&marker);
      }

      result.version_id = marker.get_instance();
      result.delete_marker = true;

      struct rgw_bucket_dir_entry_meta meta;

      meta.owner = params.obj_owner.get_id().to_str();
      meta.owner_display_name = params.obj_owner.get_display_name();
      meta.mtime = ceph_clock_now(store->ctx());

      int r = store->set_olh(target->get_ctx(), target->get_bucket_info(), marker, true, &meta, params.olh_epoch);
      if (r < 0) {
        return r;
      }
    } else {
      rgw_bucket_dir_entry dirent;

      int r = store->bi_get_instance(obj, &dirent);
      if (r < 0) {
        return r;
      }
      result.delete_marker = dirent.is_delete_marker();
      r = store->unlink_obj_instance(target->get_ctx(), target->get_bucket_info(), obj, params.olh_epoch);
      if (r < 0) {
        return r;
      }
      result.version_id = instance;
    }

    return 0;
  }

  rgw_rados_ref ref;
  rgw_bucket bucket;
  int r = store->get_obj_ref(obj, &ref, &bucket);
  if (r < 0) {
    return r;
  }

  RGWObjState *state;
  r = target->get_state(&state, false);
  if (r < 0)
    return r;

  ObjectWriteOperation op;

  if (params.unmod_since > 0) {
    time_t ctime = state->mtime;

    ldout(store->ctx(), 10) << "If-UnModified-Since: " << params.unmod_since << " Last-Modified: " << ctime << dendl;
    if (ctime > params.unmod_since) {
      return -ERR_PRECONDITION_FAILED;
    }

    /* only delete object if mtime is less than or equal to params.unmod_since */
    store->cls_obj_check_mtime(op, utime_t(params.unmod_since, 0), CLS_RGW_CHECK_TIME_MTIME_LE);
  }
  uint64_t obj_size = state->size;

  if (!params.expiration_time.is_zero()) {
    bufferlist bl;
    utime_t delete_at;

    if (state->get_attr(RGW_ATTR_DELETE_AT, bl)) {
      try {
        bufferlist::iterator iter = bl.begin();
        ::decode(delete_at, iter);
      } catch (buffer::error& err) {
        ldout(store->ctx(), 0) << "ERROR: couldn't decode RGW_ATTR_DELETE_AT" << dendl;
	return -EIO;
      }

      if (params.expiration_time != delete_at) {
        return -ERR_PRECONDITION_FAILED;
      }
    }
  }

  r = target->prepare_atomic_modification(op, false, NULL, NULL, NULL, true);
  if (r < 0)
    return r;

  bool ret_not_existed = (!state->exists);

  RGWRados::Bucket bop(store, bucket);
  RGWRados::Bucket::UpdateIndex index_op(&bop, obj, state);

  index_op.set_bilog_flags(params.bilog_flags);

  r = index_op.prepare(CLS_RGW_OP_DEL);
  if (r < 0)
    return r;

  store->remove_rgw_head_obj(op);
  r = ref.ioctx.operate(ref.oid, &op);
  bool need_invalidate = false;
  if (r == -ECANCELED) {
    /* raced with another operation, we can regard it as removed */
    need_invalidate = true;
    r = 0;
  }
  bool removed = (r >= 0);

  int64_t poolid = ref.ioctx.get_id();
  if (r >= 0) {
    r = index_op.complete_del(poolid, ref.ioctx.get_last_version(), params.remove_objs);
  } else {
    int ret = index_op.cancel();
    if (ret < 0) {
      ldout(store->ctx(), 0) << "ERROR: index_op.cancel() returned ret=" << ret << dendl;
    }
  }
  if (removed) {
    int ret = target->complete_atomic_modification();
    if (ret < 0) {
      ldout(store->ctx(), 0) << "ERROR: complete_atomic_modification returned ret=" << ret << dendl;
    }
    /* other than that, no need to propagate error */
  }

  if (need_invalidate) {
    target->invalidate_state();
  }

  if (r < 0)
    return r;

  if (ret_not_existed)
    return -ENOENT;

  /* update quota cache */
  store->quota_handler->update_stats(params.bucket_owner, bucket, -1, 0, obj_size);

  return 0;
}

int RGWRados::delete_obj(RGWObjectCtx& obj_ctx,
                         RGWBucketInfo& bucket_info,
                         rgw_obj& obj,
                         int versioning_status,
                         uint16_t bilog_flags,
                         const utime_t& expiration_time)
{
  RGWRados::Object del_target(this, bucket_info, obj_ctx, obj);
  RGWRados::Object::Delete del_op(&del_target);

  del_op.params.bucket_owner = bucket_info.owner;
  del_op.params.versioning_status = versioning_status;
  del_op.params.bilog_flags = bilog_flags;
  del_op.params.expiration_time = expiration_time;

  return del_op.delete_obj();
}

int RGWRados::delete_system_obj(rgw_obj& obj, RGWObjVersionTracker *objv_tracker)
{
  rgw_rados_ref ref;
  rgw_bucket bucket;
  int r = get_obj_ref(obj, &ref, &bucket);
  if (r < 0) {
    return r;
  }

  ObjectWriteOperation op;

  if (objv_tracker) {
    objv_tracker->prepare_op_for_write(&op);
  }

  op.remove();
  r = ref.ioctx.operate(ref.oid, &op);
  if (r < 0)
    return r;

  return 0;
}

int RGWRados::delete_obj_index(rgw_obj& obj)
{
  rgw_bucket bucket;
  std::string oid, key;
  get_obj_bucket_and_oid_loc(obj, bucket, oid, key);

  RGWRados::Bucket bop(this, bucket);
  RGWRados::Bucket::UpdateIndex index_op(&bop, obj, NULL);

  int r = index_op.complete_del(-1 /* pool */, 0, NULL);

  return r;
}

static void generate_fake_tag(CephContext *cct, map<string, bufferlist>& attrset, RGWObjManifest& manifest, bufferlist& manifest_bl, bufferlist& tag_bl)
{
  string tag;

  RGWObjManifest::obj_iterator mi = manifest.obj_begin();
  if (mi != manifest.obj_end()) {
    if (manifest.has_tail()) // first object usually points at the head, let's skip to a more unique part
      ++mi;
    tag = mi.get_location().get_object();
    tag.append("_");
  }

  unsigned char md5[CEPH_CRYPTO_MD5_DIGESTSIZE];
  char md5_str[CEPH_CRYPTO_MD5_DIGESTSIZE * 2 + 1];
  MD5 hash;
  hash.Update((const byte *)manifest_bl.c_str(), manifest_bl.length());

  map<string, bufferlist>::iterator iter = attrset.find(RGW_ATTR_ETAG);
  if (iter != attrset.end()) {
    bufferlist& bl = iter->second;
    hash.Update((const byte *)bl.c_str(), bl.length());
  }

  hash.Final(md5);
  buf_to_hex(md5, CEPH_CRYPTO_MD5_DIGESTSIZE, md5_str);
  tag.append(md5_str);

  ldout(cct, 10) << "generate_fake_tag new tag=" << tag << dendl;

  tag_bl.append(tag.c_str(), tag.size() + 1);
}

static bool is_olh(map<string, bufferlist>& attrs)
{
  map<string, bufferlist>::iterator iter = attrs.find(RGW_ATTR_OLH_INFO);
  return (iter != attrs.end());
}

static bool has_olh_tag(map<string, bufferlist>& attrs)
{
  map<string, bufferlist>::iterator iter = attrs.find(RGW_ATTR_OLH_ID_TAG);
  return (iter != attrs.end());
}

int RGWRados::get_olh_target_state(RGWObjectCtx& obj_ctx, rgw_obj& obj, RGWObjState *olh_state,
                                   RGWObjState **target_state)
{
  assert(olh_state->is_olh);

  rgw_obj target;
  int r = RGWRados::follow_olh(obj_ctx, olh_state, obj, &target); /* might return -EAGAIN */
  if (r < 0) {
    return r;
  }
  r = get_obj_state(&obj_ctx, target, target_state, false);
  if (r < 0) {
    return r;
  }

  return 0;
}

int RGWRados::get_system_obj_state_impl(RGWObjectCtx *rctx, rgw_obj& obj, RGWObjState **state, RGWObjVersionTracker *objv_tracker)
{
  RGWObjState *s = rctx->get_state(obj);
  ldout(cct, 20) << "get_system_obj_state: rctx=" << (void *)rctx << " obj=" << obj << " state=" << (void *)s << " s->prefetch_data=" << s->prefetch_data << dendl;
  *state = s;
  if (s->has_attrs) {
    return 0;
  }

  s->obj = obj;

  int r = raw_obj_stat(obj, &s->size, &s->mtime, &s->epoch, &s->attrset, (s->prefetch_data ? &s->data : NULL), objv_tracker);
  if (r == -ENOENT) {
    s->exists = false;
    s->has_attrs = true;
    s->mtime = 0;
    return 0;
  }
  if (r < 0)
    return r;

  s->exists = true;
  s->has_attrs = true;
  s->obj_tag = s->attrset[RGW_ATTR_ID_TAG];

  bufferlist manifest_bl = s->attrset[RGW_ATTR_MANIFEST];
  if (s->obj_tag.length())
    ldout(cct, 20) << "get_system_obj_state: setting s->obj_tag to " << string(s->obj_tag.c_str(), s->obj_tag.length()) << dendl;
  else
    ldout(cct, 20) << "get_system_obj_state: s->obj_tag was set empty" << dendl;

  return 0;
}

int RGWRados::get_system_obj_state(RGWObjectCtx *rctx, rgw_obj& obj, RGWObjState **state, RGWObjVersionTracker *objv_tracker)
{
  int ret;

  do {
    ret = get_system_obj_state_impl(rctx, obj, state, objv_tracker);
  } while (ret == -EAGAIN);

  return ret;
}

int RGWRados::get_obj_state_impl(RGWObjectCtx *rctx, rgw_obj& obj, RGWObjState **state, bool follow_olh)
{
  bool need_follow_olh = follow_olh && !obj.have_instance();

  RGWObjState *s = rctx->get_state(obj);
  ldout(cct, 20) << "get_obj_state: rctx=" << (void *)rctx << " obj=" << obj << " state=" << (void *)s << " s->prefetch_data=" << s->prefetch_data << dendl;
  *state = s;
  if (s->has_attrs) {
    if (s->is_olh && need_follow_olh) {
      return get_olh_target_state(*rctx, obj, s, state);
    }
    return 0;
  }

  s->obj = obj;

  int r = RGWRados::raw_obj_stat(obj, &s->size, &s->mtime, &s->epoch, &s->attrset, (s->prefetch_data ? &s->data : NULL), NULL);
  if (r == -ENOENT) {
    s->exists = false;
    s->has_attrs = true;
    s->mtime = 0;
    return 0;
  }
  if (r < 0)
    return r;

  s->exists = true;
  s->has_attrs = true;

  map<string, bufferlist>::iterator iter = s->attrset.find(RGW_ATTR_SHADOW_OBJ);
  if (iter != s->attrset.end()) {
    bufferlist bl = iter->second;
    bufferlist::iterator it = bl.begin();
    it.copy(bl.length(), s->shadow_obj);
    s->shadow_obj[bl.length()] = '\0';
  }
  s->obj_tag = s->attrset[RGW_ATTR_ID_TAG];

  bufferlist manifest_bl = s->attrset[RGW_ATTR_MANIFEST];
  if (manifest_bl.length()) {
    bufferlist::iterator miter = manifest_bl.begin();
    try {
      ::decode(s->manifest, miter);
      s->has_manifest = true;
      s->size = s->manifest.get_obj_size();
    } catch (buffer::error& err) {
      ldout(cct, 20) << "ERROR: couldn't decode manifest" << dendl;
      return -EIO;
    }
    ldout(cct, 10) << "manifest: total_size = " << s->manifest.get_obj_size() << dendl;
    if (cct->_conf->subsys.should_gather(ceph_subsys_rgw, 20) && s->manifest.has_explicit_objs()) {
      RGWObjManifest::obj_iterator mi;
      for (mi = s->manifest.obj_begin(); mi != s->manifest.obj_end(); ++mi) {
        ldout(cct, 20) << "manifest: ofs=" << mi.get_ofs() << " loc=" << mi.get_location() << dendl;
      }
    }

    if (!s->obj_tag.length()) {
      /*
       * Uh oh, something's wrong, object with manifest should have tag. Let's
       * create one out of the manifest, would be unique
       */
      generate_fake_tag(cct, s->attrset, s->manifest, manifest_bl, s->obj_tag);
      s->fake_tag = true;
    }
  }
  if (s->obj_tag.length())
    ldout(cct, 20) << "get_obj_state: setting s->obj_tag to " << string(s->obj_tag.c_str(), s->obj_tag.length()) << dendl;
  else
    ldout(cct, 20) << "get_obj_state: s->obj_tag was set empty" << dendl;

  /* an object might not be olh yet, but could have olh id tag, so we should set it anyway if
   * it exist, and not only if is_olh() returns true
   */
  iter = s->attrset.find(RGW_ATTR_OLH_ID_TAG);
  if (iter != s->attrset.end()) {
    s->olh_tag = iter->second;
  }

  if (is_olh(s->attrset)) {
    s->is_olh = true;

    ldout(cct, 20) << __func__ << ": setting s->olh_tag to " << string(s->olh_tag.c_str(), s->olh_tag.length()) << dendl;

    if (need_follow_olh) {
      return get_olh_target_state(*rctx, obj, s, state);
    }
  }

  return 0;
}

int RGWRados::get_obj_state(RGWObjectCtx *rctx, rgw_obj& obj, RGWObjState **state, bool follow_olh)
{
  int ret;

  do {
    ret = get_obj_state_impl(rctx, obj, state, follow_olh);
  } while (ret == -EAGAIN);

  return ret;
}

int RGWRados::Object::Read::get_attr(const char *name, bufferlist& dest)
{
  RGWObjState *state;
  int r = source->get_state(&state, true);
  if (r < 0)
    return r;
  if (!state->exists)
    return -ENOENT;
  if (!state->get_attr(name, dest))
    return -ENODATA;

  return 0;
}


int RGWRados::Object::Stat::stat_async()
{
  RGWObjectCtx& ctx = source->get_ctx();
  rgw_obj& obj = source->get_obj();
  RGWRados *store = source->get_store();

  RGWObjState *s = ctx.get_state(obj); /* calling this one directly because otherwise a sync request will be sent */
  result.obj = obj;
  if (s->has_attrs) {
    state.ret = 0;
    result.size = s->size;
    result.mtime = s->mtime;
    result.attrs = s->attrset;
    result.has_manifest = s->has_manifest;
    result.manifest = s->manifest;
    return 0;
  }

  string oid;
  string loc;
  rgw_bucket bucket;
  get_obj_bucket_and_oid_loc(obj, bucket, oid, loc);

  int r = store->get_obj_ioctx(obj, &state.io_ctx);
  if (r < 0) {
    return r;
  }

  librados::ObjectReadOperation op;
  op.stat(&result.size, &result.mtime, NULL);
  op.getxattrs(&result.attrs, NULL);
  state.completion = librados::Rados::aio_create_completion(NULL, NULL, NULL);
  state.io_ctx.locator_set_key(loc);
  r = state.io_ctx.aio_operate(oid, state.completion, &op, NULL);
  if (r < 0) {
    ldout(store->ctx(), 5) << __func__ << ": ERROR: aio_operate() returned ret=" << r << dendl;
    return r;
  }

  return 0;
}


int RGWRados::Object::Stat::wait()
{
  if (!state.completion) {
    return state.ret;
  }

  state.completion->wait_for_complete();
  state.ret = state.completion->get_return_value();
  state.completion->release();

  if (state.ret != 0) {
    return state.ret;
  }

  return finish();
}

int RGWRados::Object::Stat::finish()
{
  map<string, bufferlist>::iterator iter = result.attrs.find(RGW_ATTR_MANIFEST);
  if (iter != result.attrs.end()) {
    bufferlist& bl = iter->second;
    bufferlist::iterator biter = bl.begin();
    try {
      ::decode(result.manifest, biter);
    } catch (buffer::error& err) {
      RGWRados *store = source->get_store();
      ldout(store->ctx(), 0) << "ERROR: " << __func__ << ": failed to decode manifest"  << dendl;
      return -EIO;
    }
    result.has_manifest = true;
  }

  return 0;
}

/**
 * Get the attributes for an object.
 * bucket: name of the bucket holding the object.
 * obj: name of the object
 * name: name of the attr to retrieve
 * dest: bufferlist to store the result in
 * Returns: 0 on success, -ERR# otherwise.
 */
int RGWRados::system_obj_get_attr(rgw_obj& obj, const char *name, bufferlist& dest)
{
  rgw_rados_ref ref;
  rgw_bucket bucket;
  int r = get_system_obj_ref(obj, &ref, &bucket);
  if (r < 0) {
    return r;
  }

  ObjectReadOperation op;

  int rval;
  op.getxattr(name, &dest, &rval);
  
  r = ref.ioctx.operate(ref.oid, &op, NULL);
  if (r < 0)
    return r;

  return 0;
}

int RGWRados::append_atomic_test(RGWObjectCtx *rctx, rgw_obj& obj,
                            ObjectOperation& op, RGWObjState **pstate)
{
  if (!rctx)
    return 0;

  int r = get_obj_state(rctx, obj, pstate, NULL);
  if (r < 0)
    return r;

  RGWObjState *state = *pstate;

  if (!state->is_atomic) {
    ldout(cct, 20) << "state for obj=" << obj << " is not atomic, not appending atomic test" << dendl;
    return 0;
  }

  if (state->obj_tag.length() > 0 && !state->fake_tag) {// check for backward compatibility
    op.cmpxattr(RGW_ATTR_ID_TAG, LIBRADOS_CMPXATTR_OP_EQ, state->obj_tag);
  } else {
    ldout(cct, 20) << "state->obj_tag is empty, not appending atomic test" << dendl;
  }
  return 0;
}

int RGWRados::Object::get_state(RGWObjState **pstate, bool follow_olh)
{
  return store->get_obj_state(&ctx, obj, pstate, follow_olh);
}

void RGWRados::Object::invalidate_state()
{
  ctx.invalidate(obj);
}

int RGWRados::Object::prepare_atomic_modification(ObjectWriteOperation& op, bool reset_obj, const string *ptag,
                                                  const char *if_match, const char *if_nomatch, bool removal_op)
{
  int r = get_state(&state, false);
  if (r < 0)
    return r;

  bool need_guard = (state->has_manifest || (state->obj_tag.length() != 0) ||
                     if_match != NULL || if_nomatch != NULL) &&
                     (!state->fake_tag);

  if (!state->is_atomic) {
    ldout(store->ctx(), 20) << "prepare_atomic_modification: state is not atomic. state=" << (void *)state << dendl;

    if (reset_obj) {
      op.create(false);
      store->remove_rgw_head_obj(op); // we're not dropping reference here, actually removing object
    }

    return 0;
  }

  if (need_guard) {
    /* first verify that the object wasn't replaced under */
    if (if_nomatch == NULL || strcmp(if_nomatch, "*") != 0) {
      op.cmpxattr(RGW_ATTR_ID_TAG, LIBRADOS_CMPXATTR_OP_EQ, state->obj_tag); 
      // FIXME: need to add FAIL_NOTEXIST_OK for racing deletion
    }

    if (if_match) {
      if (strcmp(if_match, "*") == 0) {
        // test the object is existing
        if (!state->exists) {
          return -ERR_PRECONDITION_FAILED;
        }
      } else {
        bufferlist bl;
        if (!state->get_attr(RGW_ATTR_ETAG, bl) ||
            strncmp(if_match, bl.c_str(), bl.length()) != 0) {
          return -ERR_PRECONDITION_FAILED;
        }
      }
    }

    if (if_nomatch) {
      if (strcmp(if_nomatch, "*") == 0) {
        // test the object is NOT existing
        if (state->exists) {
          return -ERR_PRECONDITION_FAILED;
        }
      } else {
        bufferlist bl;
        if (!state->get_attr(RGW_ATTR_ETAG, bl) ||
            strncmp(if_nomatch, bl.c_str(), bl.length()) == 0) {
          return -ERR_PRECONDITION_FAILED;
        }
      }
    }
  }

  if (reset_obj) {
    if (state->exists) {
      op.create(false);
      store->remove_rgw_head_obj(op);
    } else {
      op.create(true);
    }
  }

  if (removal_op) {
    /* the object is being removed, no need to update its tag */
    return 0;
  }

  if (ptag) {
    state->write_tag = *ptag;
  } else {
    append_rand_alpha(store->ctx(), state->write_tag, state->write_tag, 32);
  }
  bufferlist bl;
  bl.append(state->write_tag.c_str(), state->write_tag.size() + 1);

  ldout(store->ctx(), 10) << "setting object write_tag=" << state->write_tag << dendl;

  op.setxattr(RGW_ATTR_ID_TAG, bl);

  return 0;
}

int RGWRados::system_obj_set_attr(void *ctx, rgw_obj& obj, const char *name, bufferlist& bl,
				  RGWObjVersionTracker *objv_tracker)
{
  map<string, bufferlist> attrs;
  attrs[name] = bl;
  return system_obj_set_attrs(ctx, obj, attrs, NULL, objv_tracker);
}

int RGWRados::system_obj_set_attrs(void *ctx, rgw_obj& obj,
                        map<string, bufferlist>& attrs,
                        map<string, bufferlist>* rmattrs,
                        RGWObjVersionTracker *objv_tracker)
{
  rgw_rados_ref ref;
  rgw_bucket bucket;
  int r = get_system_obj_ref(obj, &ref, &bucket);
  if (r < 0) {
    return r;
  }
  ObjectWriteOperation op;

  if (objv_tracker) {
    objv_tracker->prepare_op_for_write(&op);
  }

  map<string, bufferlist>::iterator iter;
  if (rmattrs) {
    for (iter = rmattrs->begin(); iter != rmattrs->end(); ++iter) {
      const string& name = iter->first;
      op.rmxattr(name.c_str());
    }
  }

  for (iter = attrs.begin(); iter != attrs.end(); ++iter) {
    const string& name = iter->first;
    bufferlist& bl = iter->second;

    if (!bl.length())
      continue;

    op.setxattr(name.c_str(), bl);
  }

  if (!op.size())
    return 0;

  bufferlist bl;

  r = ref.ioctx.operate(ref.oid, &op);
  if (r < 0)
    return r;

  return 0;
}

/**
 * Set an attr on an object.
 * bucket: name of the bucket holding the object
 * obj: name of the object to set the attr on
 * name: the attr to set
 * bl: the contents of the attr
 * Returns: 0 on success, -ERR# otherwise.
 */
int RGWRados::set_attr(void *ctx, rgw_obj& obj, const char *name, bufferlist& bl)
{
  map<string, bufferlist> attrs;
  attrs[name] = bl;
  return set_attrs(ctx, obj, attrs, NULL);
}

int RGWRados::set_attrs(void *ctx, rgw_obj& obj,
                        map<string, bufferlist>& attrs,
                        map<string, bufferlist>* rmattrs)
{
  rgw_rados_ref ref;
  rgw_bucket bucket;
  int r = get_obj_ref(obj, &ref, &bucket);
  if (r < 0) {
    return r;
  }
  RGWObjectCtx *rctx = static_cast<RGWObjectCtx *>(ctx);

  ObjectWriteOperation op;
  RGWObjState *state = NULL;

  r = append_atomic_test(rctx, obj, op, &state);
  if (r < 0)
    return r;

  map<string, bufferlist>::iterator iter;
  if (rmattrs) {
    for (iter = rmattrs->begin(); iter != rmattrs->end(); ++iter) {
      const string& name = iter->first;
      op.rmxattr(name.c_str());
    }
  }

  for (iter = attrs.begin(); iter != attrs.end(); ++iter) {
    const string& name = iter->first;
    bufferlist& bl = iter->second;

    if (!bl.length())
      continue;

    op.setxattr(name.c_str(), bl);

    if (name.compare(RGW_ATTR_DELETE_AT) == 0) {
      utime_t ts;
      try {
        ::decode(ts, bl);

        rgw_obj_key obj_key;
        obj.get_index_key(&obj_key);

        objexp_hint_add(ts, bucket.tenant, bucket.name, bucket.bucket_id, obj_key);
      } catch (buffer::error& err) {
	ldout(cct, 0) << "ERROR: failed to decode " RGW_ATTR_DELETE_AT << " attr" << dendl;
      }
    }
  }

  if (!op.size())
    return 0;

  bufferlist bl;
  RGWRados::Bucket bop(this, bucket);
  RGWRados::Bucket::UpdateIndex index_op(&bop, obj, state);

  if (state) {
    string tag;
    append_rand_alpha(cct, tag, tag, 32);
    state->write_tag = tag;
    r = index_op.prepare(CLS_RGW_OP_ADD);

    if (r < 0)
      return r;

    bl.append(tag.c_str(), tag.size() + 1);

    op.setxattr(RGW_ATTR_ID_TAG,  bl);
  }

  r = ref.ioctx.operate(ref.oid, &op);
  if (state) {
    if (r >= 0) {
      bufferlist acl_bl = attrs[RGW_ATTR_ACL];
      bufferlist etag_bl = attrs[RGW_ATTR_ETAG];
      bufferlist content_type_bl = attrs[RGW_ATTR_CONTENT_TYPE];
      string etag(etag_bl.c_str(), etag_bl.length());
      string content_type(content_type_bl.c_str(), content_type_bl.length());
      uint64_t epoch = ref.ioctx.get_last_version();
      int64_t poolid = ref.ioctx.get_id();
      utime_t mtime = ceph_clock_now(cct);
      r = index_op.complete(poolid, epoch, state->size,
                            mtime, etag, content_type, &acl_bl,
                            RGW_OBJ_CATEGORY_MAIN, NULL);
    } else {
      int ret = index_op.cancel();
      if (ret < 0) {
        ldout(cct, 0) << "ERROR: comlete_update_index_cancel() returned r=" << r << dendl;
      }
    }
  }
  if (r < 0)
    return r;

  if (state) {
    state->obj_tag.swap(bl);
    if (rmattrs) {
      for (iter = rmattrs->begin(); iter != rmattrs->end(); ++iter) {
        state->attrset.erase(iter->first);
      }
    }
    for (iter = attrs.begin(); iter != attrs.end(); ++iter) {
      state->attrset[iter->first] = iter->second;
    }
  }

  return 0;
}

/**
 * Get data about an object out of RADOS and into memory.
 * bucket: name of the bucket the object is in.
 * obj: name/key of the object to read
 * data: if get_data==true, this pointer will be set
 *    to an address containing the object's data/value
 * ofs: the offset of the object to read from
 * end: the point in the object to stop reading
 * attrs: if non-NULL, the pointed-to map will contain
 *    all the attrs of the object when this function returns
 * mod_ptr: if non-NULL, compares the object's mtime to *mod_ptr,
 *    and if mtime is smaller it fails.
 * unmod_ptr: if non-NULL, compares the object's mtime to *unmod_ptr,
 *    and if mtime is >= it fails.
 * if_match/nomatch: if non-NULL, compares the object's etag attr
 *    to the string and, if it doesn't/does match, fails out.
 * get_data: if true, the object's data/value will be read out, otherwise not
 * err: Many errors will result in this structure being filled
 *    with extra informatin on the error.
 * Returns: -ERR# on failure, otherwise
 *          (if get_data==true) length of read data,
 *          (if get_data==false) length of the object
 */
// P3 XXX get_data is not seen used anywhere.
int RGWRados::Object::Read::prepare(int64_t *pofs, int64_t *pend)
{
  RGWRados *store = source->get_store();
  CephContext *cct = store->ctx();

  bufferlist etag;

  off_t ofs = 0;
  off_t end = -1;

  map<string, bufferlist>::iterator iter;

  RGWObjState *astate;
  int r = source->get_state(&astate, true);
  if (r < 0)
    return r;

  if (!astate->exists) {
    return -ENOENT;
  }

  state.obj = astate->obj;

  r = store->get_obj_ioctx(state.obj, &state.io_ctx);
  if (r < 0) {
    return r;
  }

  if (params.attrs) {
    *params.attrs = astate->attrset;
    if (cct->_conf->subsys.should_gather(ceph_subsys_rgw, 20)) {
      for (iter = params.attrs->begin(); iter != params.attrs->end(); ++iter) {
        ldout(cct, 20) << "Read xattr: " << iter->first << dendl;
      }
    }
  }

  /* Convert all times go GMT to make them compatible */
  if (conds.mod_ptr || conds.unmod_ptr) {
    time_t ctime = astate->mtime;

    if (conds.mod_ptr) {
      ldout(cct, 10) << "If-Modified-Since: " << *conds.mod_ptr << " Last-Modified: " << ctime << dendl;
      if (ctime <= *conds.mod_ptr) {
        return -ERR_NOT_MODIFIED;
      }
    }

    if (conds.unmod_ptr) {
      ldout(cct, 10) << "If-UnModified-Since: " << *conds.unmod_ptr << " Last-Modified: " << ctime << dendl;
      if (ctime > *conds.unmod_ptr) {
        return -ERR_PRECONDITION_FAILED;
      }
    }
  }
  if (conds.if_match || conds.if_nomatch) {
    r = get_attr(RGW_ATTR_ETAG, etag);
    if (r < 0)
      return r;

    if (conds.if_match) {
      string if_match_str = rgw_string_unquote(conds.if_match);
      ldout(cct, 10) << "ETag: " << etag.c_str() << " " << " If-Match: " << if_match_str << dendl;
      if (if_match_str.compare(etag.c_str()) != 0) {
        return -ERR_PRECONDITION_FAILED;
      }
    }

    if (conds.if_nomatch) {
      string if_nomatch_str = rgw_string_unquote(conds.if_nomatch);
      ldout(cct, 10) << "ETag: " << etag.c_str() << " " << " If-NoMatch: " << if_nomatch_str << dendl;
      if (if_nomatch_str.compare(etag.c_str()) == 0) {
        return -ERR_NOT_MODIFIED;
      }
    }
  }

  if (pofs)
    ofs = *pofs;
  if (pend)
    end = *pend;

  if (ofs < 0) {
    ofs += astate->size;
    if (ofs < 0)
      ofs = 0;
    end = astate->size - 1;
  } else if (end < 0) {
    end = astate->size - 1;
  }

  if (astate->size > 0) {
    if (ofs >= (off_t)astate->size) {
      return -ERANGE;
    }
    if (end >= (off_t)astate->size) {
      end = astate->size - 1;
    }
  }

  if (pofs)
    *pofs = ofs;
  if (pend)
    *pend = end;
  if (params.read_size)
    *params.read_size = (ofs <= end ? end + 1 - ofs : 0);
  if (params.obj_size)
    *params.obj_size = astate->size;
  if (params.lastmod)
    *params.lastmod = astate->mtime;

  return 0;
}

int RGWRados::SystemObject::get_state(RGWObjState **pstate, RGWObjVersionTracker *objv_tracker)
{
  return store->get_system_obj_state(&ctx, obj, pstate, objv_tracker);
}

int RGWRados::stat_system_obj(RGWObjectCtx& obj_ctx,
                              RGWRados::SystemObject::Read::GetObjState& state,
                              rgw_obj& obj,
                              map<string, bufferlist> *attrs,
                              time_t *lastmod,
                              uint64_t *obj_size,
                              RGWObjVersionTracker *objv_tracker)
{
  RGWObjState *astate = NULL;

  int r = get_system_obj_state(&obj_ctx, obj, &astate, objv_tracker);
  if (r < 0)
    return r;

  if (!astate->exists) {
    return -ENOENT;
  }

  if (attrs) {
    *attrs = astate->attrset;
    if (cct->_conf->subsys.should_gather(ceph_subsys_rgw, 20)) {
      map<string, bufferlist>::iterator iter;
      for (iter = attrs->begin(); iter != attrs->end(); ++iter) {
        ldout(cct, 20) << "Read xattr: " << iter->first << dendl;
      }
    }
  }

  if (obj_size)
    *obj_size = astate->size;
  if (lastmod)
    *lastmod = astate->mtime;

  return 0;
}

int RGWRados::SystemObject::Read::stat(RGWObjVersionTracker *objv_tracker)
{
  RGWRados *store = source->get_store();
  rgw_obj& obj = source->get_obj();

  return store->stat_system_obj(source->get_ctx(), state, obj, stat_params.attrs,
                                stat_params.lastmod, stat_params.obj_size, objv_tracker);
}

int RGWRados::Bucket::UpdateIndex::prepare(RGWModifyOp op)
{
  RGWRados *store = target->get_store();
  BucketShard *bs;
  int ret = get_bucket_shard(&bs);
  if (ret < 0) {
    ldout(store->ctx(), 5) << "failed to get BucketShard object: ret=" << ret << dendl;
    return ret;
  }

  ret = store->data_log->add_entry(bs->bucket, bs->shard_id);
  if (ret < 0) {
    lderr(store->ctx()) << "ERROR: failed writing data log" << dendl;
    return ret;
  }

  if (obj_state && obj_state->write_tag.length()) {
    optag = string(obj_state->write_tag.c_str(), obj_state->write_tag.length());
  } else {
    if (optag.empty()) {
      append_rand_alpha(store->ctx(), optag, optag, 32);
    }
  }
  ret = store->cls_obj_prepare_op(*bs, op, optag, obj, bilog_flags);

  return ret;
}

int RGWRados::Bucket::UpdateIndex::complete(int64_t poolid, uint64_t epoch, uint64_t size,
                                    utime_t& ut, string& etag, string& content_type, bufferlist *acl_bl, RGWObjCategory category,
                                    list<rgw_obj_key> *remove_objs)
{
  RGWRados *store = target->get_store();
  BucketShard *bs;
  int ret = get_bucket_shard(&bs);
  if (ret < 0) {
    ldout(store->ctx(), 5) << "failed to get BucketShard object: ret=" << ret << dendl;
    return ret;
  }

  RGWObjEnt ent;
  obj.get_index_key(&ent.key);
  ent.size = size;
  ent.mtime = ut;
  ent.etag = etag;
  ACLOwner owner;
  if (acl_bl && acl_bl->length()) {
    int ret = store->decode_policy(*acl_bl, &owner);
    if (ret < 0) {
      ldout(store->ctx(), 0) << "WARNING: could not decode policy ret=" << ret << dendl;
    }
  }
  ent.owner = owner.get_id();
  ent.owner_display_name = owner.get_display_name();
  ent.content_type = content_type;

  ret = store->cls_obj_complete_add(*bs, optag, poolid, epoch, ent, category, remove_objs, bilog_flags);

  return ret;
}

int RGWRados::Bucket::UpdateIndex::complete_del(int64_t poolid, uint64_t epoch,
                                                list<rgw_obj_key> *remove_objs)
{
  RGWRados *store = target->get_store();
  BucketShard *bs;
  int ret = get_bucket_shard(&bs);
  if (ret < 0) {
    ldout(store->ctx(), 5) << "failed to get BucketShard object: ret=" << ret << dendl;
    return ret;
  }
  return store->cls_obj_complete_del(*bs, optag, poolid, epoch, obj, remove_objs, bilog_flags);
}


int RGWRados::Bucket::UpdateIndex::cancel()
{
  RGWRados *store = target->get_store();
  BucketShard *bs;
  int ret = get_bucket_shard(&bs);
  if (ret < 0) {
    ldout(store->ctx(), 5) << "failed to get BucketShard object: ret=" << ret << dendl;
    return ret;
  }
  return store->cls_obj_complete_cancel(*bs, optag, obj, bilog_flags);
}

int RGWRados::Object::Read::read(int64_t ofs, int64_t end, bufferlist& bl)
{
  RGWRados *store = source->get_store();
  CephContext *cct = store->ctx();

  rgw_bucket bucket;
  std::string oid, key;
  rgw_obj read_obj = state.obj;
  uint64_t read_ofs = ofs;
  uint64_t len, read_len;
  bool reading_from_head = true;
  ObjectReadOperation op;

  bool merge_bl = false;
  bufferlist *pbl = &bl;
  bufferlist read_bl;
  uint64_t max_chunk_size;


  get_obj_bucket_and_oid_loc(state.obj, bucket, oid, key);

  RGWObjState *astate;
  int r = source->get_state(&astate, true);
  if (r < 0)
    return r;

  if (end < 0)
    len = 0;
  else
    len = end - ofs + 1;

  if (astate->has_manifest && astate->manifest.has_tail()) {
    /* now get the relevant object part */
    RGWObjManifest::obj_iterator iter = astate->manifest.obj_find(ofs);

    uint64_t stripe_ofs = iter.get_stripe_ofs();
    read_obj = iter.get_location();
    len = min(len, iter.get_stripe_size() - (ofs - stripe_ofs));
    read_ofs = iter.location_ofs() + (ofs - stripe_ofs);
    reading_from_head = (read_obj == state.obj);

    if (!reading_from_head) {
      get_obj_bucket_and_oid_loc(read_obj, bucket, oid, key);
    }
  }

  r = store->get_max_chunk_size(bucket, &max_chunk_size);
  if (r < 0) {
    ldout(cct, 0) << "ERROR: failed to get max_chunk_size() for bucket " << bucket << dendl;
    return r;
  }

  if (len > max_chunk_size)
    len = max_chunk_size;


  state.io_ctx.locator_set_key(key);

  read_len = len;

  if (reading_from_head) {
    /* only when reading from the head object do we need to do the atomic test */
    r = store->append_atomic_test(&source->get_ctx(), read_obj, op, &astate);
    if (r < 0)
      return r;

    if (astate && astate->prefetch_data) {
      if (!ofs && astate->data.length() >= len) {
        bl = astate->data;
        return bl.length();
      }

      if (ofs < astate->data.length()) {
        unsigned copy_len = min((uint64_t)astate->data.length() - ofs, len);
        astate->data.copy(ofs, copy_len, bl);
        read_len -= copy_len;
        read_ofs += copy_len;
        if (!read_len)
	  return bl.length();

        merge_bl = true;
        pbl = &read_bl;
      }
    }
  }

  ldout(cct, 20) << "rados->read obj-ofs=" << ofs << " read_ofs=" << read_ofs << " read_len=" << read_len << dendl;
  op.read(read_ofs, read_len, pbl, NULL);

  r = state.io_ctx.operate(oid, &op, NULL);
  ldout(cct, 20) << "rados->read r=" << r << " bl.length=" << bl.length() << dendl;

  if (r < 0) {
    return r;
  }

  if (merge_bl) {
    bl.append(read_bl);
  }

  return bl.length();
}

int RGWRados::SystemObject::Read::GetObjState::get_ioctx(RGWRados *store, rgw_obj& obj, librados::IoCtx **ioctx)
{
  if (!has_ioctx) {
    int r = store->get_obj_ioctx(obj, &io_ctx);
    if (r < 0) {
      return r;
    }
    has_ioctx = true;
  }
  *ioctx = &io_ctx;
  return 0;

}

int RGWRados::get_system_obj(RGWObjectCtx& obj_ctx, RGWRados::SystemObject::Read::GetObjState& read_state,
                             RGWObjVersionTracker *objv_tracker, rgw_obj& obj,
                             bufferlist& bl, off_t ofs, off_t end,
                             map<string, bufferlist> *attrs,
                             rgw_cache_entry_info *cache_info)
{
  rgw_bucket bucket;
  std::string oid, key;
  uint64_t len;
  ObjectReadOperation op;

  RGWObjState *astate = NULL;

  get_obj_bucket_and_oid_loc(obj, bucket, oid, key);

  int r = get_system_obj_state(&obj_ctx, obj, &astate, NULL);
  if (r < 0)
    return r;

  if (end < 0)
    len = 0;
  else
    len = end - ofs + 1;

  if (objv_tracker) {
    objv_tracker->prepare_op_for_read(&op);
  }

  ldout(cct, 20) << "rados->read ofs=" << ofs << " len=" << len << dendl;
  op.read(ofs, len, &bl, NULL);

  if (attrs) {
    op.getxattrs(attrs, NULL);
  }

  librados::IoCtx *io_ctx;
  r = read_state.get_ioctx(this, obj, &io_ctx);
  if (r < 0) {
    ldout(cct, 20) << "get_ioctx() on obj=" << obj << " returned " << r << dendl;
    return r;
  }
  r = io_ctx->operate(oid, &op, NULL);
  if (r < 0) {
    ldout(cct, 20) << "rados->read r=" << r << " bl.length=" << bl.length() << dendl;
    return r;
  }
  ldout(cct, 20) << "rados->read r=" << r << " bl.length=" << bl.length() << dendl;

  uint64_t op_ver = io_ctx->get_last_version();

  if (read_state.last_ver > 0 &&
      read_state.last_ver != op_ver) {
    ldout(cct, 5) << "raced with an object write, abort" << dendl;
    return -ECANCELED;
  }

  read_state.last_ver = op_ver;

  return bl.length();
}

int RGWRados::SystemObject::Read::read(int64_t ofs, int64_t end, bufferlist& bl, RGWObjVersionTracker *objv_tracker)
{
  RGWRados *store = source->get_store();
  rgw_obj& obj = source->get_obj();

  return store->get_system_obj(source->get_ctx(), state, objv_tracker, obj, bl, ofs, end, read_params.attrs, read_params.cache_info);
}

int RGWRados::SystemObject::Read::get_attr(const char *name, bufferlist& dest)
{
  RGWRados *store = source->get_store();
  rgw_obj& obj = source->get_obj();

  return store->system_obj_get_attr(obj, name, dest);
}

struct get_obj_data;

struct get_obj_aio_data {
  struct get_obj_data *op_data;
  off_t ofs;
  off_t len;
};

struct get_obj_io {
  off_t len;
  bufferlist bl;
};

static void _get_obj_aio_completion_cb(completion_t cb, void *arg);

struct get_obj_data : public RefCountedObject {
  CephContext *cct;
  RGWRados *rados;
  RGWObjectCtx *ctx;
  IoCtx io_ctx;
  map<off_t, get_obj_io> io_map;
  map<off_t, librados::AioCompletion *> completion_map;
  uint64_t total_read;
  Mutex lock;
  Mutex data_lock;
  list<get_obj_aio_data> aio_data;
  RGWGetDataCB *client_cb;
  atomic_t cancelled;
  atomic_t err_code;
  Throttle throttle;
  list<bufferlist> read_list;

  get_obj_data(CephContext *_cct)
    : cct(_cct),
      rados(NULL), ctx(NULL),
      total_read(0), lock("get_obj_data"), data_lock("get_obj_data::data_lock"),
      client_cb(NULL),
      throttle(cct, "get_obj_data", cct->_conf->rgw_get_obj_window_size, false) {}
  virtual ~get_obj_data() { } 
  void set_cancelled(int r) {
    cancelled.set(1);
    err_code.set(r);
  }

  bool is_cancelled() {
    return cancelled.read() == 1;
  }

  int get_err_code() {
    return err_code.read();
  }

  int wait_next_io(bool *done) {
    lock.Lock();
    map<off_t, librados::AioCompletion *>::iterator iter = completion_map.begin();
    if (iter == completion_map.end()) {
      *done = true;
      lock.Unlock();
      return 0;
    }
    off_t cur_ofs = iter->first;
    librados::AioCompletion *c = iter->second;
    lock.Unlock();

    c->wait_for_complete_and_cb();
    int r = c->get_return_value();

    lock.Lock();
    completion_map.erase(cur_ofs);

    if (completion_map.empty()) {
      *done = true;
    }
    lock.Unlock();

    c->release();
    
    return r;
  }

  void add_io(off_t ofs, off_t len, bufferlist **pbl, AioCompletion **pc) {
    Mutex::Locker l(lock);

    get_obj_io& io = io_map[ofs];
    *pbl = &io.bl;

    struct get_obj_aio_data aio;
    aio.ofs = ofs;
    aio.len = len;
    aio.op_data = this;

    aio_data.push_back(aio);

    struct get_obj_aio_data *paio_data =  &aio_data.back(); /* last element */

    librados::AioCompletion *c = librados::Rados::aio_create_completion((void *)paio_data, _get_obj_aio_completion_cb, NULL);
    completion_map[ofs] = c;

    *pc = c;

    /* we have a reference per IO, plus one reference for the calling function.
     * reference is dropped for each callback, plus when we're done iterating
     * over the parts */
    get();
  }

  void cancel_io(off_t ofs) {
    ldout(cct, 20) << "get_obj_data::cancel_io() ofs=" << ofs << dendl;
    lock.Lock();
    map<off_t, AioCompletion *>::iterator iter = completion_map.find(ofs);
    if (iter != completion_map.end()) {
      AioCompletion *c = iter->second;
      c->release();
      completion_map.erase(ofs);
      io_map.erase(ofs);
    }
    lock.Unlock();

    /* we don't drop a reference here -- e.g., not calling d->put(), because we still
     * need IoCtx to live, as io callback may still be called
     */
  }

  void cancel_all_io() {
    ldout(cct, 20) << "get_obj_data::cancel_all_io()" << dendl;
    Mutex::Locker l(lock);
    for (map<off_t, librados::AioCompletion *>::iterator iter = completion_map.begin();
         iter != completion_map.end(); ++iter) {
      librados::AioCompletion  *c = iter->second;
      c->release();
    }
  }

  int get_complete_ios(off_t ofs, list<bufferlist>& bl_list) {
    Mutex::Locker l(lock);

    map<off_t, get_obj_io>::iterator liter = io_map.begin();

    if (liter == io_map.end() ||
        liter->first != ofs) {
      return 0;
    }

    map<off_t, librados::AioCompletion *>::iterator aiter;
    aiter = completion_map.find(ofs);
    if (aiter == completion_map.end()) {
    /* completion map does not hold this io, it was cancelled */
      return 0;
    }

    AioCompletion *completion = aiter->second;
    int r = completion->get_return_value();
    if (r < 0)
      return r;

    for (; aiter != completion_map.end(); ++aiter) {
      completion = aiter->second;
      if (!completion->is_complete()) {
        /* reached a request that is not yet complete, stop */
        break;
      }

      r = completion->get_return_value();
      if (r < 0) {
        set_cancelled(r); /* mark it as cancelled, so that we don't continue processing next operations */
        return r;
      }

      total_read += r;

      map<off_t, get_obj_io>::iterator old_liter = liter++;
      bl_list.push_back(old_liter->second.bl);
      io_map.erase(old_liter);
    }

    return 0;
  }
};

static int _get_obj_iterate_cb(rgw_obj& obj, off_t obj_ofs, off_t read_ofs, off_t len, bool is_head_obj, RGWObjState *astate, void *arg)
{
  struct get_obj_data *d = (struct get_obj_data *)arg;

  return d->rados->get_obj_iterate_cb(d->ctx, astate, obj, obj_ofs, read_ofs, len, is_head_obj, arg);
}

static void _get_obj_aio_completion_cb(completion_t cb, void *arg)
{
  struct get_obj_aio_data *aio_data = (struct get_obj_aio_data *)arg;
  struct get_obj_data *d = aio_data->op_data;

  d->rados->get_obj_aio_completion_cb(cb, arg);
}


void RGWRados::get_obj_aio_completion_cb(completion_t c, void *arg)
{
  struct get_obj_aio_data *aio_data = (struct get_obj_aio_data *)arg;
  struct get_obj_data *d = aio_data->op_data;
  off_t ofs = aio_data->ofs;
  off_t len = aio_data->len;

  list<bufferlist> bl_list;
  list<bufferlist>::iterator iter;
  int r;

  ldout(cct, 20) << "get_obj_aio_completion_cb: io completion ofs=" << ofs << " len=" << len << dendl;
  d->throttle.put(len);

  r = rados_aio_get_return_value(c);
  if (r < 0) {
    ldout(cct, 0) << "ERROR: got unexpected error when trying to read object: " << r << dendl;
    d->set_cancelled(r);
    goto done;
  }

  if (d->is_cancelled()) {
    goto done;
  }

  d->data_lock.Lock();

  r = d->get_complete_ios(ofs, bl_list);
  if (r < 0) {
    goto done_unlock;
  }

  d->read_list.splice(d->read_list.end(), bl_list);

done_unlock:
  d->data_lock.Unlock();
done:
  d->put();
  return;
}

int RGWRados::flush_read_list(struct get_obj_data *d)
{
  d->data_lock.Lock();
  list<bufferlist> l;
  l.swap(d->read_list);
  d->get();
  d->read_list.clear();

  d->data_lock.Unlock();

  int r = 0;

  list<bufferlist>::iterator iter;
  for (iter = l.begin(); iter != l.end(); ++iter) {
    bufferlist& bl = *iter;
    r = d->client_cb->handle_data(bl, 0, bl.length());
    if (r < 0) {
      dout(0) << "ERROR: flush_read_list(): d->client_c->handle_data() returned " << r << dendl;
      break;
    }
  }

  d->data_lock.Lock();
  d->put();
  if (r < 0) {
    d->set_cancelled(r);
  }
  d->data_lock.Unlock();
  return r;
}

int RGWRados::get_obj_iterate_cb(RGWObjectCtx *ctx, RGWObjState *astate,
		         rgw_obj& obj,
			 off_t obj_ofs,
                         off_t read_ofs, off_t len,
                         bool is_head_obj, void *arg)
{
  RGWObjectCtx *rctx = static_cast<RGWObjectCtx *>(ctx);
  ObjectReadOperation op;
  struct get_obj_data *d = (struct get_obj_data *)arg;
  string oid, key;
  rgw_bucket bucket;
  bufferlist *pbl;
  AioCompletion *c;

  int r;

  if (is_head_obj) {
    /* only when reading from the head object do we need to do the atomic test */
    r = append_atomic_test(rctx, obj, op, &astate);
    if (r < 0)
      return r;

    if (astate &&
        obj_ofs < astate->data.length()) {
      unsigned chunk_len = min((uint64_t)astate->data.length() - obj_ofs, (uint64_t)len);

      d->data_lock.Lock();
      r = d->client_cb->handle_data(astate->data, obj_ofs, chunk_len);
      d->data_lock.Unlock();
      if (r < 0)
        return r;

      d->lock.Lock();
      d->total_read += chunk_len;
      d->lock.Unlock();
	
      len -= chunk_len;
      read_ofs += chunk_len;
      obj_ofs += chunk_len;
      if (!len)
	  return 0;
    }
  }

  get_obj_bucket_and_oid_loc(obj, bucket, oid, key);

  d->throttle.get(len);
  if (d->is_cancelled()) {
    return d->get_err_code();
  }

  /* add io after we check that we're not cancelled, otherwise we're going to have trouble
   * cleaning up
   */
  d->add_io(obj_ofs, len, &pbl, &c);

  ldout(cct, 20) << "rados->get_obj_iterate_cb oid=" << oid << " obj-ofs=" << obj_ofs << " read_ofs=" << read_ofs << " len=" << len << dendl;
  op.read(read_ofs, len, pbl, NULL);

  librados::IoCtx io_ctx(d->io_ctx);
  io_ctx.locator_set_key(key);

  r = io_ctx.aio_operate(oid, c, &op, NULL);
  ldout(cct, 20) << "rados->aio_operate r=" << r << " bl.length=" << pbl->length() << dendl;
  if (r < 0)
    goto done_err;

  // Flush data to client if there is any
  r = flush_read_list(d);
  if (r < 0)
    return r;

  return 0;

done_err:
  ldout(cct, 20) << "cancelling io r=" << r << " obj_ofs=" << obj_ofs << dendl;
  d->set_cancelled(r);
  d->cancel_io(obj_ofs);

  return r;
}

int RGWRados::Object::Read::iterate(int64_t ofs, int64_t end, RGWGetDataCB *cb)
{
  RGWRados *store = source->get_store();
  CephContext *cct = store->ctx();

  struct get_obj_data *data = new get_obj_data(cct);
  bool done = false;

  RGWObjectCtx& obj_ctx = source->get_ctx();

  data->rados = store;
  data->io_ctx.dup(state.io_ctx);
  data->client_cb = cb;

  int r = store->iterate_obj(obj_ctx, state.obj, ofs, end, cct->_conf->rgw_get_obj_max_req_size, _get_obj_iterate_cb, (void *)data);
  if (r < 0) {
    data->cancel_all_io();
    goto done;
  }

  while (!done) {
    r = data->wait_next_io(&done);
    if (r < 0) {
      dout(10) << "get_obj_iterate() r=" << r << ", canceling all io" << dendl;
      data->cancel_all_io();
      break;
    }
    r = store->flush_read_list(data);
    if (r < 0) {
      dout(10) << "get_obj_iterate() r=" << r << ", canceling all io" << dendl;
      data->cancel_all_io();
      break;
    }
  }

done:
  data->put();
  return r;
}

int RGWRados::iterate_obj(RGWObjectCtx& obj_ctx, rgw_obj& obj,
                          off_t ofs, off_t end,
			  uint64_t max_chunk_size,
			  int (*iterate_obj_cb)(rgw_obj&, off_t, off_t, off_t, bool, RGWObjState *, void *),
	                  void *arg)
{
  rgw_bucket bucket;
  rgw_obj read_obj = obj;
  uint64_t read_ofs = ofs;
  uint64_t len;
  bool reading_from_head = true;
  RGWObjState *astate = NULL;

  int r = get_obj_state(&obj_ctx, obj, &astate, NULL);
  if (r < 0) {
    return r;
  }

  if (end < 0)
    len = 0;
  else
    len = end - ofs + 1;

  if (astate->has_manifest) {
    /* now get the relevant object stripe */
    RGWObjManifest::obj_iterator iter = astate->manifest.obj_find(ofs);

    RGWObjManifest::obj_iterator obj_end = astate->manifest.obj_end();

    for (; iter != obj_end && ofs <= end; ++iter) {
      off_t stripe_ofs = iter.get_stripe_ofs();
      off_t next_stripe_ofs = stripe_ofs + iter.get_stripe_size();

      while (ofs < next_stripe_ofs && ofs <= end) {
        read_obj = iter.get_location();
        uint64_t read_len = min(len, iter.get_stripe_size() - (ofs - stripe_ofs));
        read_ofs = iter.location_ofs() + (ofs - stripe_ofs);

        if (read_len > max_chunk_size) {
          read_len = max_chunk_size;
        }

        reading_from_head = (read_obj == obj);
        r = iterate_obj_cb(read_obj, ofs, read_ofs, read_len, reading_from_head, astate, arg);
	if (r < 0) {
	  return r;
        }

	len -= read_len;
        ofs += read_len;
      }
    }
  } else {
    while (ofs <= end) {
      uint64_t read_len = min(len, max_chunk_size);

      r = iterate_obj_cb(obj, ofs, ofs, read_len, reading_from_head, astate, arg);
      if (r < 0) {
	return r;
      }

      len -= read_len;
      ofs += read_len;
    }
  }

  return 0;
}

int RGWRados::obj_operate(rgw_obj& obj, ObjectWriteOperation *op)
{
  rgw_rados_ref ref;
  rgw_bucket bucket;
  int r = get_obj_ref(obj, &ref, &bucket);
  if (r < 0) {
    return r;
  }

  return ref.ioctx.operate(ref.oid, op);
}

int RGWRados::obj_operate(rgw_obj& obj, ObjectReadOperation *op)
{
  rgw_rados_ref ref;
  rgw_bucket bucket;
  int r = get_obj_ref(obj, &ref, &bucket);
  if (r < 0) {
    return r;
  }

  bufferlist outbl;

  return ref.ioctx.operate(ref.oid, op, &outbl);
}

int RGWRados::olh_init_modification_impl(RGWObjState& state, rgw_obj& olh_obj, string *op_tag)
{
  ObjectWriteOperation op;

  assert(olh_obj.get_instance().empty());

  bool has_tag = (state.exists && has_olh_tag(state.attrset));

  if (!state.exists) {
    op.create(true);
  } else {
    op.assert_exists();
  }

  /*
   * 3 possible cases: olh object doesn't exist, it exists as an olh, it exists as a regular object.
   * If it exists as a regular object we'll need to transform it into an olh. We'll do it in two
   * steps, first change its tag and set the olh pending attrs. Once write is done we'll need to
   * truncate it, remove extra attrs, and send it to the garbage collection. The bucket index olh
   * log will reflect that.
   *
   * Need to generate separate olh and obj tags, as olh can be colocated with object data. obj_tag
   * is used for object data instance, olh_tag for olh instance.
   */
  if (has_tag) {
    /* guard against racing writes */
    bucket_index_guard_olh_op(state, op);
  }

  if (!has_tag) {
    /* obj tag */
    string obj_tag;
    int ret = gen_rand_alphanumeric_lower(cct, &obj_tag, 32);
    if (ret < 0) {
      ldout(cct, 0) << "ERROR: gen_rand_alphanumeric_lower() returned ret=" << ret << dendl;
      return ret;
    }
    bufferlist bl;
    bl.append(obj_tag.c_str(), obj_tag.size());
    op.setxattr(RGW_ATTR_ID_TAG, bl);

    state.attrset[RGW_ATTR_ID_TAG] = bl;
    state.obj_tag = bl;

    /* olh tag */
    string olh_tag;
    ret = gen_rand_alphanumeric_lower(cct, &olh_tag, 32);
    if (ret < 0) {
      ldout(cct, 0) << "ERROR: gen_rand_alphanumeric_lower() returned ret=" << ret << dendl;
      return ret;
    }
    bufferlist olh_bl;
    olh_bl.append(olh_tag.c_str(), olh_tag.size());
    op.setxattr(RGW_ATTR_OLH_ID_TAG, olh_bl);

    state.attrset[RGW_ATTR_OLH_ID_TAG] = bl;
    state.olh_tag = olh_bl;
    state.is_olh = true;

    bufferlist verbl;
    op.setxattr(RGW_ATTR_OLH_VER, verbl);
  }

  bufferlist bl;
  RGWOLHPendingInfo pending_info;
  pending_info.time = ceph_clock_now(cct);
  ::encode(pending_info, bl);

#define OLH_PENDING_TAG_LEN 32
  /* tag will start with current time epoch, this so that entries are sorted by time */
  char buf[32];
  snprintf(buf, sizeof(buf), "%016llx", (unsigned long long)pending_info.time.sec());
  *op_tag = buf;

  string s;
  int ret = gen_rand_alphanumeric_lower(cct, &s, OLH_PENDING_TAG_LEN - op_tag->size());
  if (ret < 0) {
    ldout(cct, 0) << "ERROR: gen_rand_alphanumeric_lower() returned ret=" << ret << dendl;
    return ret;
  }
  op_tag->append(s);

  string attr_name = RGW_ATTR_OLH_PENDING_PREFIX;
  attr_name.append(*op_tag);

  op.setxattr(attr_name.c_str(), bl);

  ret = obj_operate(olh_obj, &op);
  if (ret < 0) {
    return ret;
  }

  state.exists = true;
  state.attrset[attr_name] = bl;

  return 0;
}

int RGWRados::olh_init_modification(RGWObjState& state, rgw_obj& obj, string *op_tag)
{
  int ret;

  ret = olh_init_modification_impl(state, obj, op_tag);
  if (ret == -EEXIST) {
    ret = -ECANCELED;
  }

  return ret;
}

int RGWRados::bucket_index_link_olh(RGWObjState& olh_state, rgw_obj& obj_instance, bool delete_marker,
                                    const string& op_tag,
                                    struct rgw_bucket_dir_entry_meta *meta,
                                    uint64_t olh_epoch)
{
  rgw_rados_ref ref;
  rgw_bucket bucket;
  int r = get_obj_ref(obj_instance, &ref, &bucket);
  if (r < 0) {
    return r;
  }

  BucketShard bs(this);
  int ret = bs.init(bucket, obj_instance);
  if (ret < 0) {
    ldout(cct, 5) << "bs.init() returned ret=" << ret << dendl;
    return ret;
  }

  cls_rgw_obj_key key(obj_instance.get_index_key_name(), obj_instance.get_instance());
  ret = cls_rgw_bucket_link_olh(bs.index_ctx, bs.bucket_obj, key, olh_state.olh_tag, delete_marker, op_tag, meta, olh_epoch,
                                get_zone().log_data);
  if (ret < 0) {
    return ret;
  }

  return 0;
}

void RGWRados::bucket_index_guard_olh_op(RGWObjState& olh_state, ObjectOperation& op)
{
  ldout(cct, 20) << __func__ << "(): olh_state.olh_tag=" << string(olh_state.olh_tag.c_str(), olh_state.olh_tag.length()) << dendl;
  op.cmpxattr(RGW_ATTR_OLH_ID_TAG, CEPH_OSD_CMPXATTR_OP_EQ, olh_state.olh_tag);
}

int RGWRados::bucket_index_unlink_instance(rgw_obj& obj_instance, const string& op_tag, uint64_t olh_epoch)
{
  rgw_rados_ref ref;
  rgw_bucket bucket;
  int r = get_obj_ref(obj_instance, &ref, &bucket);
  if (r < 0) {
    return r;
  }

  BucketShard bs(this);
  int ret = bs.init(bucket, obj_instance);
  if (ret < 0) {
    ldout(cct, 5) << "bs.init() returned ret=" << ret << dendl;
    return ret;
  }

  cls_rgw_obj_key key(obj_instance.get_index_key_name(), obj_instance.get_instance());
  ret = cls_rgw_bucket_unlink_instance(bs.index_ctx, bs.bucket_obj, key, op_tag, olh_epoch, get_zone().log_data);
  if (ret < 0) {
    return ret;
  }

  return 0;
}

int RGWRados::bucket_index_read_olh_log(RGWObjState& state, rgw_obj& obj_instance, uint64_t ver_marker,
                                        map<uint64_t, vector<rgw_bucket_olh_log_entry> > *log,
                                        bool *is_truncated)
{
  rgw_rados_ref ref;
  rgw_bucket bucket;
  int r = get_obj_ref(obj_instance, &ref, &bucket);
  if (r < 0) {
    return r;
  }

  BucketShard bs(this);
  int ret = bs.init(bucket, obj_instance);
  if (ret < 0) {
    ldout(cct, 5) << "bs.init() returned ret=" << ret << dendl;
    return ret;
  }

  string olh_tag(state.olh_tag.c_str(), state.olh_tag.length());

  cls_rgw_obj_key key(obj_instance.get_index_key_name(), string());

  ObjectReadOperation op;

  ret = cls_rgw_get_olh_log(bs.index_ctx, bs.bucket_obj, op, key, ver_marker, olh_tag, log, is_truncated);
  if (ret < 0)
    return ret;

  return 0;
}

int RGWRados::bucket_index_trim_olh_log(RGWObjState& state, rgw_obj& obj_instance, uint64_t ver)
{
  rgw_rados_ref ref;
  rgw_bucket bucket;
  int r = get_obj_ref(obj_instance, &ref, &bucket);
  if (r < 0) {
    return r;
  }

  BucketShard bs(this);
  int ret = bs.init(bucket, obj_instance);
  if (ret < 0) {
    ldout(cct, 5) << "bs.init() returned ret=" << ret << dendl;
    return ret;
  }

  string olh_tag(state.olh_tag.c_str(), state.olh_tag.length());

  cls_rgw_obj_key key(obj_instance.get_index_key_name(), string());

  ObjectWriteOperation op;

  cls_rgw_trim_olh_log(op, key, ver, olh_tag);

  ret = bs.index_ctx.operate(bs.bucket_obj, &op);
  if (ret < 0)
    return ret;

  return 0;
}

int RGWRados::bucket_index_clear_olh(RGWObjState& state, rgw_obj& obj_instance)
{
  rgw_rados_ref ref;
  rgw_bucket bucket;
  int r = get_obj_ref(obj_instance, &ref, &bucket);
  if (r < 0) {
    return r;
  }

  BucketShard bs(this);
  int ret = bs.init(bucket, obj_instance);
  if (ret < 0) {
    ldout(cct, 5) << "bs.init() returned ret=" << ret << dendl;
    return ret;
  }

  string olh_tag(state.olh_tag.c_str(), state.olh_tag.length());

  cls_rgw_obj_key key(obj_instance.get_index_key_name(), string());

  ret = cls_rgw_clear_olh(bs.index_ctx, bs.bucket_obj, key, olh_tag);
  if (ret < 0) {
    ldout(cct, 5) << "cls_rgw_clear_olh() returned ret=" << ret << dendl;
    return ret;
  }

  return 0;
}

int RGWRados::apply_olh_log(RGWObjectCtx& obj_ctx, RGWObjState& state, RGWBucketInfo& bucket_info, rgw_obj& obj,
                            bufferlist& olh_tag, map<uint64_t, vector<rgw_bucket_olh_log_entry> >& log,
                            uint64_t *plast_ver)
{
  if (log.empty()) {
    return 0;
  }

  librados::ObjectWriteOperation op;

  uint64_t last_ver = log.rbegin()->first;
  *plast_ver = last_ver;

  map<uint64_t, vector<rgw_bucket_olh_log_entry> >::iterator iter = log.begin();

  op.cmpxattr(RGW_ATTR_OLH_ID_TAG, CEPH_OSD_CMPXATTR_OP_EQ, olh_tag);
  op.cmpxattr(RGW_ATTR_OLH_VER, CEPH_OSD_CMPXATTR_OP_GT, last_ver);

  bool need_to_link = false;
  cls_rgw_obj_key key;
  bool delete_marker = false;
  list<cls_rgw_obj_key> remove_instances;
  bool need_to_remove = false;

  for (iter = log.begin(); iter != log.end(); ++iter) {
    vector<rgw_bucket_olh_log_entry>::iterator viter = iter->second.begin();
    for (; viter != iter->second.end(); ++viter) {
      rgw_bucket_olh_log_entry& entry = *viter;

      ldout(cct, 20) << "olh_log_entry: op=" << (int)entry.op
                     << " key=" << entry.key.name << "[" << entry.key.instance << "] "
                     << (entry.delete_marker ? "(delete)" : "") << dendl;
      switch (entry.op) {
      case CLS_RGW_OLH_OP_REMOVE_INSTANCE:
        remove_instances.push_back(entry.key);
        break;
      case CLS_RGW_OLH_OP_LINK_OLH:
        need_to_link = true;
        need_to_remove = false;
        key = entry.key;
        delete_marker = entry.delete_marker;
        break;
      case CLS_RGW_OLH_OP_UNLINK_OLH:
        need_to_remove = true;
        need_to_link = false;
        break;
      default:
        ldout(cct, 0) << "ERROR: apply_olh_log: invalid op: " << (int)entry.op << dendl;
        return -EIO;
      }
      string attr_name = RGW_ATTR_OLH_PENDING_PREFIX;
      attr_name.append(entry.op_tag);
      op.rmxattr(attr_name.c_str());
    }
  }

  rgw_rados_ref ref;
  rgw_bucket bucket;
  int r = get_obj_ref(obj, &ref, &bucket);
  if (r < 0) {
    return r;
  }

  if (need_to_link) {
    rgw_obj target(bucket, key);
    RGWOLHInfo info;
    info.target = target;
    info.removed = delete_marker;
    bufferlist bl;
    ::encode(info, bl);
    op.setxattr(RGW_ATTR_OLH_INFO, bl);
  }

  /* first remove object instances */
  for (list<cls_rgw_obj_key>::iterator liter = remove_instances.begin();
       liter != remove_instances.end(); ++liter) {
    cls_rgw_obj_key& key = *liter;
    rgw_obj obj_instance(bucket, key);
    int ret = delete_obj(obj_ctx, bucket_info, obj_instance, 0, RGW_BILOG_FLAG_VERSIONED_OP);
    if (ret < 0 && ret != -ENOENT) {
      ldout(cct, 0) << "ERROR: delete_obj() returned " << ret << " obj_instance=" << obj_instance << dendl;
      return ret;
    }
  }

  /* update olh object */
  r = ref.ioctx.operate(ref.oid, &op);
  if (r == -ECANCELED) {
    r = 0;
  }
  if (r < 0) {
    ldout(cct, 0) << "ERROR: could not apply olh update, r=" << r << dendl;
    return r;
  }

  r = bucket_index_trim_olh_log(state, obj, last_ver);
  if (r < 0) {
    ldout(cct, 0) << "ERROR: could not trim olh log, r=" << r << dendl;
    return r;
  }

  if (need_to_remove) {
    ObjectWriteOperation rm_op;

    rm_op.cmpxattr(RGW_ATTR_OLH_ID_TAG, CEPH_OSD_CMPXATTR_OP_EQ, olh_tag);
    rm_op.cmpxattr(RGW_ATTR_OLH_VER, CEPH_OSD_CMPXATTR_OP_GT, last_ver);
    cls_obj_check_prefix_exist(rm_op, RGW_ATTR_OLH_PENDING_PREFIX, true); /* fail if found one of these, pending modification */
    rm_op.remove();

    r = ref.ioctx.operate(ref.oid, &rm_op);
    if (r == -ECANCELED) {
      return 0; /* someone else won this race */
    } else {
      /* 
       * only clear if was successful, otherwise we might clobber pending operations on this object
       */
      r = bucket_index_clear_olh(state, obj);
      if (r < 0) {
        ldout(cct, 0) << "ERROR: could not clear bucket index olh entries r=" << r << dendl;
        return r;
      }
    }
  }

  return 0;
}

/*
 * read olh log and apply it
 */
int RGWRados::update_olh(RGWObjectCtx& obj_ctx, RGWObjState *state, RGWBucketInfo& bucket_info, rgw_obj& obj)
{
  map<uint64_t, vector<rgw_bucket_olh_log_entry> > log;
  bool is_truncated;
  uint64_t ver_marker = 0;

  do {
    int ret = bucket_index_read_olh_log(*state, obj, ver_marker, &log, &is_truncated);
    if (ret < 0) {
      return ret;
    }
    ret = apply_olh_log(obj_ctx, *state, bucket_info, obj, state->olh_tag, log, &ver_marker);
    if (ret < 0) {
      return ret;
    }
  } while (is_truncated);

  return 0;
}

int RGWRados::set_olh(RGWObjectCtx& obj_ctx, RGWBucketInfo& bucket_info, rgw_obj& target_obj, bool delete_marker, rgw_bucket_dir_entry_meta *meta,
                      uint64_t olh_epoch)
{
  string op_tag;

  rgw_obj olh_obj = target_obj;
  olh_obj.clear_instance();

  RGWObjState *state = NULL;

  int ret = 0;
  int i;

#define MAX_ECANCELED_RETRY 100
  for (i = 0; i < MAX_ECANCELED_RETRY; i++) {
    if (ret == -ECANCELED) {
      obj_ctx.invalidate(olh_obj);
    }

    ret = get_obj_state(&obj_ctx, olh_obj, &state, false); /* don't follow olh */
    if (ret < 0) {
      return ret;
    }

    ret = olh_init_modification(*state, olh_obj, &op_tag);
    if (ret < 0) {
      ldout(cct, 20) << "olh_init_modification() target_obj=" << target_obj << " delete_marker=" << (int)delete_marker << " returned " << ret << dendl;
      if (ret == -ECANCELED) {
        continue;
      }
      return ret;
    }
    ret = bucket_index_link_olh(*state, target_obj, delete_marker, op_tag, meta, olh_epoch);
    if (ret < 0) {
      ldout(cct, 20) << "bucket_index_link_olh() target_obj=" << target_obj << " delete_marker=" << (int)delete_marker << " returned " << ret << dendl;
      if (ret == -ECANCELED) {
        continue;
      }
      return ret;
    }
    break;
  }

  if (i == MAX_ECANCELED_RETRY) {
    ldout(cct, 0) << "ERROR: exceeded max ECANCELED retries, aborting (EIO)" << dendl;
    return -EIO;
  }

  ret = update_olh(obj_ctx, state, bucket_info, olh_obj);
  if (ret == -ECANCELED) { /* already did what we needed, no need to retry, raced with another user */
    ret = 0;
  }
  if (ret < 0) {
    ldout(cct, 20) << "update_olh() target_obj=" << target_obj << " returned " << ret << dendl;
    return ret;
  }

  return 0;
}

int RGWRados::unlink_obj_instance(RGWObjectCtx& obj_ctx, RGWBucketInfo& bucket_info, rgw_obj& target_obj,
                                  uint64_t olh_epoch)
{
  string op_tag;

  rgw_obj olh_obj = target_obj;
  olh_obj.clear_instance();

  RGWObjState *state = NULL;

  int ret = 0;
  int i;

  for (i = 0; i < MAX_ECANCELED_RETRY; i++) {
    if (ret == -ECANCELED) {
      obj_ctx.invalidate(olh_obj);
    }

    ret = get_obj_state(&obj_ctx, olh_obj, &state, false); /* don't follow olh */
    if (ret < 0)
      return ret;

    ret = olh_init_modification(*state, olh_obj, &op_tag);
    if (ret < 0) {
      ldout(cct, 20) << "olh_init_modification() target_obj=" << target_obj << " returned " << ret << dendl;
      if (ret == -ECANCELED) {
        continue;
      }
      return ret;
    }

    ret = bucket_index_unlink_instance(target_obj, op_tag, olh_epoch);
    if (ret < 0) {
      ldout(cct, 20) << "bucket_index_link_olh() target_obj=" << target_obj << " returned " << ret << dendl;
      if (ret == -ECANCELED) {
        continue;
      }
      return ret;
    }
    break;
  }

  if (i == MAX_ECANCELED_RETRY) {
    ldout(cct, 0) << "ERROR: exceeded max ECANCELED retries, aborting (EIO)" << dendl;
    return -EIO;
  }

  ret = update_olh(obj_ctx, state, bucket_info, olh_obj);
  if (ret == -ECANCELED) { /* already did what we needed, no need to retry, raced with another user */
    return 0;
  }
  if (ret < 0) {
    ldout(cct, 20) << "update_olh() target_obj=" << target_obj << " returned " << ret << dendl;
    return ret;
  }

  return 0;
}

void RGWRados::gen_rand_obj_instance_name(rgw_obj *target_obj)
{
#define OBJ_INSTANCE_LEN 32
  char buf[OBJ_INSTANCE_LEN + 1];

  gen_rand_alphanumeric_no_underscore(cct, buf, OBJ_INSTANCE_LEN); /* don't want it to get url escaped,
                                                                      no underscore for instance name due to the way we encode the raw keys */

  target_obj->set_instance(buf);
}

static void filter_attrset(map<string, bufferlist>& unfiltered_attrset, const string& check_prefix,
                           map<string, bufferlist> *attrset)
{
  attrset->clear();
  map<string, bufferlist>::iterator iter;
  for (iter = unfiltered_attrset.lower_bound(check_prefix);
       iter != unfiltered_attrset.end(); ++iter) {
    if (!str_startswith(iter->first, check_prefix))
      break;
    (*attrset)[iter->first] = iter->second;
  }
}

int RGWRados::get_olh(rgw_obj& obj, RGWOLHInfo *olh)
{
  map<string, bufferlist> unfiltered_attrset;

  ObjectReadOperation op;
  op.getxattrs(&unfiltered_attrset, NULL);

  bufferlist outbl;
  int r = obj_operate(obj, &op);

  if (r < 0) {
    return r;
  }
  map<string, bufferlist> attrset;

  filter_attrset(unfiltered_attrset, RGW_ATTR_OLH_PREFIX, &attrset);

  map<string, bufferlist>::iterator iter = attrset.find(RGW_ATTR_OLH_INFO);
  if (iter == attrset.end()) { /* not an olh */
    return -EINVAL;
  }

  try {
    bufferlist::iterator biter = iter->second.begin();
    ::decode(*olh, biter);
  } catch (buffer::error& err) {
    ldout(cct, 0) << "ERROR: failed to decode olh info" << dendl;
    return -EIO;
  }

  return 0;
}

void RGWRados::check_pending_olh_entries(map<string, bufferlist>& pending_entries, 
                                         map<string, bufferlist> *rm_pending_entries)
{
  map<string, bufferlist>::iterator iter = pending_entries.begin();

  utime_t now = ceph_clock_now(cct);

  while (iter != pending_entries.end()) {
    bufferlist::iterator biter = iter->second.begin();
    RGWOLHPendingInfo pending_info;
    try {
      ::decode(pending_info, biter);
    } catch (buffer::error& err) {
      /* skipping bad entry, we could remove it but it might hide a bug */
      ldout(cct, 0) << "ERROR: failed to decode pending entry " << iter->first << dendl;
      ++iter;
      continue;
    }

    map<string, bufferlist>::iterator cur_iter = iter;
    ++iter;
    if (now - pending_info.time >= cct->_conf->rgw_olh_pending_timeout_sec) {
      (*rm_pending_entries)[cur_iter->first] = cur_iter->second;
      pending_entries.erase(cur_iter);
    } else {
      /* entries names are sorted by time (rounded to a second) */
      break;
    }
  }
}

int RGWRados::remove_olh_pending_entries(RGWObjState& state, rgw_obj& olh_obj, map<string, bufferlist>& pending_attrs)
{
  ObjectWriteOperation op;

  bucket_index_guard_olh_op(state, op);

  for (map<string, bufferlist>::iterator iter = pending_attrs.begin(); iter != pending_attrs.end(); ++iter) {
    op.rmxattr(iter->first.c_str());
  }

  rgw_rados_ref ref;
  rgw_bucket bucket;
  int r = get_obj_ref(olh_obj, &ref, &bucket);
  if (r < 0) {
    return r;
  }

  /* update olh object */
  r = ref.ioctx.operate(ref.oid, &op);
  if (r == -ENOENT || r == -ECANCELED) {
    /* raced with some other change, shouldn't sweat about it */
    r = 0;
  }
  if (r < 0) {
    ldout(cct, 0) << "ERROR: could not apply olh update, r=" << r << dendl;
    return r;
  }

  return 0;
}

int RGWRados::follow_olh(RGWObjectCtx& obj_ctx, RGWObjState *state, rgw_obj& olh_obj, rgw_obj *target)
{
  map<string, bufferlist> pending_entries;
  filter_attrset(state->attrset, RGW_ATTR_OLH_PENDING_PREFIX, &pending_entries);

  map<string, bufferlist> rm_pending_entries;
  check_pending_olh_entries(pending_entries, &rm_pending_entries);

  if (!rm_pending_entries.empty()) {
    int ret = remove_olh_pending_entries(*state, olh_obj, rm_pending_entries);
    if (ret < 0) {
      ldout(cct, 20) << "ERROR: rm_pending_entries returned ret=" << ret << dendl;
      return ret;
    }
  }
  if (!pending_entries.empty()) {
    ldout(cct, 20) << __func__ << "(): found pending entries, need to update_olh() on bucket=" << olh_obj.bucket << dendl;

    /* we could save a few cpu cycles if we drilled through all the layers and passed the bucket
     * info in, but this is supposed to be a rare call and it doesn't seem compelling enough
     * for cluttering everything
     */
    RGWBucketInfo bucket_info;
    int ret = get_bucket_instance_info(obj_ctx, olh_obj.bucket, bucket_info, NULL, NULL);
    if (ret < 0) {
      ldout(cct, 0) << "ERROR: get_bucket_instance_info() returned " << ret << " olh_obj.bucket=" << olh_obj.bucket << dendl;
    }
    ret = update_olh(obj_ctx, state, bucket_info, olh_obj);
    if (ret < 0) {
      return ret;
    }
  }

  map<string, bufferlist>::iterator iter = state->attrset.find(RGW_ATTR_OLH_INFO);
  assert(iter != state->attrset.end());
  RGWOLHInfo olh;
  try {
    bufferlist::iterator biter = iter->second.begin();
    ::decode(olh, biter);
  } catch (buffer::error& err) {
    ldout(cct, 0) << "ERROR: failed to decode olh info" << dendl;
    return -EIO;
  }

  if (olh.removed) {
    return -ENOENT;
  }

  *target = olh.target;

  return 0;
}

int RGWRados::raw_obj_stat(rgw_obj& obj, uint64_t *psize, time_t *pmtime, uint64_t *epoch,
                           map<string, bufferlist> *attrs, bufferlist *first_chunk,
                           RGWObjVersionTracker *objv_tracker)
{
  rgw_rados_ref ref;
  rgw_bucket bucket;
  int r = get_obj_ref(obj, &ref, &bucket);
  if (r < 0) {
    return r;
  }

  map<string, bufferlist> unfiltered_attrset;
  uint64_t size = 0;
  time_t mtime = 0;

  ObjectReadOperation op;
  if (objv_tracker) {
    objv_tracker->prepare_op_for_read(&op);
  }
  if (attrs) {
    op.getxattrs(&unfiltered_attrset, NULL);
  }
  if (psize || pmtime) {
    op.stat(&size, &mtime, NULL);
  }
  if (first_chunk) {
    op.read(0, cct->_conf->rgw_max_chunk_size, first_chunk, NULL);
  }
  bufferlist outbl;
  r = ref.ioctx.operate(ref.oid, &op, &outbl);

  if (epoch) {
    *epoch = ref.ioctx.get_last_version();
  }

  if (r < 0)
    return r;

  if (psize)
    *psize = size;
  if (pmtime)
    *pmtime = mtime;
  if (attrs) {
    filter_attrset(unfiltered_attrset, RGW_ATTR_PREFIX, attrs);
  }

  return 0;
}

int RGWRados::get_bucket_stats(rgw_bucket& bucket, int shard_id, string *bucket_ver, string *master_ver,
    map<RGWObjCategory, RGWStorageStats>& stats, string *max_marker)
{
  map<string, rgw_bucket_dir_header> headers;
  map<int, string> bucket_instance_ids;
  int r = cls_bucket_head(bucket, shard_id, headers, &bucket_instance_ids);
  if (r < 0)
    return r;

  assert(headers.size() == bucket_instance_ids.size());

  map<string, rgw_bucket_dir_header>::iterator iter = headers.begin();
  map<int, string>::iterator viter = bucket_instance_ids.begin();
  BucketIndexShardsManager ver_mgr;
  BucketIndexShardsManager master_ver_mgr;
  BucketIndexShardsManager marker_mgr;
  string shard_marker;
  char buf[64];
  for(; iter != headers.end(); ++iter, ++viter) {
    accumulate_raw_stats(iter->second, stats);
    snprintf(buf, sizeof(buf), "%lu", (unsigned long)iter->second.ver);
    ver_mgr.add(viter->first, string(buf));
    snprintf(buf, sizeof(buf), "%lu", (unsigned long)iter->second.master_ver);
    master_ver_mgr.add(viter->first, string(buf));
    if (shard_id >= 0) {
      *max_marker = iter->second.max_marker;
    } else {
      marker_mgr.add(viter->first, iter->second.max_marker);
    }
  }
  ver_mgr.to_string(bucket_ver);
  master_ver_mgr.to_string(master_ver);
  if (shard_id < 0) {
    marker_mgr.to_string(max_marker);
  }
  return 0;
}

class RGWGetBucketStatsContext : public RGWGetDirHeader_CB {
  RGWGetBucketStats_CB *cb;
  uint32_t pendings;
  map<RGWObjCategory, RGWStorageStats> stats;
  int ret_code;
  bool should_cb;
  Mutex lock;

public:
  RGWGetBucketStatsContext(RGWGetBucketStats_CB *_cb, uint32_t _pendings)
    : cb(_cb), pendings(_pendings), stats(), ret_code(0), should_cb(true),
    lock("RGWGetBucketStatsContext") {}

  void handle_response(int r, rgw_bucket_dir_header& header) {
    Mutex::Locker l(lock);
    if (should_cb) {
      if ( r >= 0) {
        accumulate_raw_stats(header, stats);
      } else {
        ret_code = r;
      }

      // Are we all done?
      if (--pendings == 0) {
        if (!ret_code) {
          cb->set_response(&stats);
        }
        cb->handle_response(ret_code);
        cb->put();
      }
    }
  }

  void unset_cb() {
    Mutex::Locker l(lock);
    should_cb = false;
  }
};

int RGWRados::get_bucket_stats_async(rgw_bucket& bucket, int shard_id, RGWGetBucketStats_CB *ctx)
{
  RGWBucketInfo binfo;
  RGWObjectCtx obj_ctx(this);

  int r = get_bucket_instance_info(obj_ctx, bucket, binfo, NULL, NULL);
  if (r < 0)
    return r;

  int num_aio = 0;
  RGWGetBucketStatsContext *get_ctx = new RGWGetBucketStatsContext(ctx, binfo.num_shards);
  assert(get_ctx);
  r = cls_bucket_head_async(bucket, shard_id, get_ctx, &num_aio);
  get_ctx->put();
  if (r < 0) {
    ctx->put();
    if (num_aio) {
      get_ctx->unset_cb();
    }
  }
  return r;
}

class RGWGetUserStatsContext : public RGWGetUserHeader_CB {
  RGWGetUserStats_CB *cb;

public:
  RGWGetUserStatsContext(RGWGetUserStats_CB *_cb) : cb(_cb) {}
  void handle_response(int r, cls_user_header& header) {
    cls_user_stats& hs = header.stats;
    if (r >= 0) {
      RGWStorageStats stats;

      stats.num_kb = (hs.total_bytes + 1023) / 1024;
      stats.num_kb_rounded = (hs.total_bytes_rounded + 1023) / 1024;
      stats.num_objects = hs.total_entries;

      cb->set_response(stats);
    }

    cb->handle_response(r);

    cb->put();
  }
};

int RGWRados::get_user_stats(const rgw_user& user, RGWStorageStats& stats)
{
  string user_str = user.to_str();

  cls_user_header header;
  int r = cls_user_get_header(user_str, &header);
  if (r < 0)
    return r;

  cls_user_stats& hs = header.stats;

  stats.num_kb = (hs.total_bytes + 1023) / 1024;
  stats.num_kb_rounded = (hs.total_bytes_rounded + 1023) / 1024;
  stats.num_objects = hs.total_entries;

  return 0;
}

int RGWRados::get_user_stats_async(const rgw_user& user, RGWGetUserStats_CB *ctx)
{
  string user_str = user.to_str();

  RGWGetUserStatsContext *get_ctx = new RGWGetUserStatsContext(ctx);
  int r = cls_user_get_header_async(user_str, get_ctx);
  if (r < 0) {
    ctx->put();
    delete get_ctx;
    return r;
  }

  return 0;
}

void RGWRados::get_bucket_instance_entry(rgw_bucket& bucket, string& entry)
{
  if (bucket.tenant.empty()) {
    entry = bucket.name + ":" + bucket.bucket_id;
  } else {
    entry = bucket.tenant + ":" + bucket.name + ":" + bucket.bucket_id;
  }
}

void RGWRados::get_bucket_meta_oid(rgw_bucket& bucket, string& oid)
{
  string entry;
  get_bucket_instance_entry(bucket, entry);
  oid = RGW_BUCKET_INSTANCE_MD_PREFIX + entry;
}

void RGWRados::get_bucket_instance_obj(rgw_bucket& bucket, rgw_obj& obj)
{
  if (!bucket.oid.empty()) {
    obj.init(get_zone_params().domain_root, bucket.oid);
  } else {
    string oid;
    get_bucket_meta_oid(bucket, oid);
    obj.init(get_zone_params().domain_root, oid);
  }
}

int RGWRados::get_bucket_instance_info(RGWObjectCtx& obj_ctx, const string& meta_key, RGWBucketInfo& info,
                                       time_t *pmtime, map<string, bufferlist> *pattrs)
{
  int pos = meta_key.find(':');
  if (pos < 0) {
    return -EINVAL;
  }
  string oid = RGW_BUCKET_INSTANCE_MD_PREFIX + meta_key;

  return get_bucket_instance_from_oid(obj_ctx, oid, info, pmtime, pattrs);
}

int RGWRados::get_bucket_instance_info(RGWObjectCtx& obj_ctx, rgw_bucket& bucket, RGWBucketInfo& info,
                                       time_t *pmtime, map<string, bufferlist> *pattrs)
{
  string oid;
  if (bucket.oid.empty()) {
    get_bucket_meta_oid(bucket, oid);
  } else {
    oid = bucket.oid;
  }

  return get_bucket_instance_from_oid(obj_ctx, oid, info, pmtime, pattrs);
}

int RGWRados::get_bucket_instance_from_oid(RGWObjectCtx& obj_ctx, string& oid, RGWBucketInfo& info,
                                           time_t *pmtime, map<string, bufferlist> *pattrs,
                                           rgw_cache_entry_info *cache_info)
{
  ldout(cct, 20) << "reading from " << get_zone_params().domain_root << ":" << oid << dendl;

  bufferlist epbl;

  int ret = rgw_get_system_obj(this, obj_ctx, get_zone_params().domain_root, oid, epbl, &info.objv_tracker, pmtime, pattrs, cache_info);
  if (ret < 0) {
    return ret;
  }

  bufferlist::iterator iter = epbl.begin();
  try {
    ::decode(info, iter);
  } catch (buffer::error& err) {
    ldout(cct, 0) << "ERROR: could not decode buffer info, caught buffer::error" << dendl;
    return -EIO;
  }
  info.bucket.oid = oid;
  return 0;
}

int RGWRados::get_bucket_entrypoint_info(RGWObjectCtx& obj_ctx,
                                         const string& tenant_name,
                                         const string& bucket_name,
                                         RGWBucketEntryPoint& entry_point,
                                         RGWObjVersionTracker *objv_tracker,
                                         time_t *pmtime,
                                         map<string, bufferlist> *pattrs,
                                         rgw_cache_entry_info *cache_info)
{
  bufferlist bl;
  string bucket_entry;

<<<<<<< HEAD
  int ret = rgw_get_system_obj(this, obj_ctx, get_zone_params().domain_root, bucket_name, bl, objv_tracker, pmtime, pattrs, cache_info);
=======
  rgw_make_bucket_entry_name(tenant_name, bucket_name, bucket_entry);
  int ret = rgw_get_system_obj(this, obj_ctx, zone.domain_root, bucket_entry, bl, objv_tracker, pmtime, pattrs, cache_info);
>>>>>>> 46493d4e
  if (ret < 0) {
    return ret;
  }

  bufferlist::iterator iter = bl.begin();
  try {
    ::decode(entry_point, iter);
  } catch (buffer::error& err) {
    ldout(cct, 0) << "ERROR: could not decode buffer info, caught buffer::error" << dendl;
    return -EIO;
  }
  return 0;
}

int RGWRados::convert_old_bucket_info(RGWObjectCtx& obj_ctx,
                                      const string& tenant_name,
                                      const string& bucket_name)
{
  RGWBucketEntryPoint entry_point;
  time_t ep_mtime;
  RGWObjVersionTracker ot;
  map<string, bufferlist> attrs;
  RGWBucketInfo info;

  ldout(cct, 10) << "RGWRados::convert_old_bucket_info(): bucket=" << bucket_name << dendl;

  int ret = get_bucket_entrypoint_info(obj_ctx, tenant_name, bucket_name, entry_point, &ot, &ep_mtime, &attrs);
  if (ret < 0) {
    ldout(cct, 0) << "ERROR: get_bucket_entrypont_info() returned " << ret << " bucket=" << bucket_name << dendl;
    return ret;
  }

  if (!entry_point.has_bucket_info) {
    /* already converted! */
    return 0;
  }

  info = entry_point.old_bucket_info;
  info.bucket.oid = bucket_name;
  info.ep_objv = ot.read_version;

  ot.generate_new_write_ver(cct);

  ret = put_linked_bucket_info(info, false, ep_mtime, &ot.write_version, &attrs, true);
  if (ret < 0) {
    ldout(cct, 0) << "ERROR: failed to put_linked_bucket_info(): " << ret << dendl;
  }

  return 0;
}

int RGWRados::get_bucket_info(RGWObjectCtx& obj_ctx,
                              const string& tenant, const string& bucket_name, RGWBucketInfo& info,
                              time_t *pmtime, map<string, bufferlist> *pattrs)
{
  bucket_info_entry e;
  string bucket_entry;
  rgw_make_bucket_entry_name(tenant, bucket_name, bucket_entry);

  if (binfo_cache.find(bucket_entry, &e)) {
    info = e.info;
    if (pattrs)
      *pattrs = e.attrs;
    if (pmtime)
      *pmtime = e.mtime;
    return 0;
  }

  bufferlist bl;

  RGWBucketEntryPoint entry_point;
  time_t ep_mtime;
  RGWObjVersionTracker ot;
  rgw_cache_entry_info entry_cache_info;
  int ret = get_bucket_entrypoint_info(obj_ctx, tenant, bucket_name, entry_point, &ot, &ep_mtime, pattrs, &entry_cache_info);
  if (ret < 0) {
    /* only init these fields */
    info.bucket.tenant = tenant;
    info.bucket.name = bucket_name;
    return ret;
  }

  if (entry_point.has_bucket_info) {
    info = entry_point.old_bucket_info;
    info.bucket.oid = bucket_name;
    info.bucket.tenant = tenant;
    info.ep_objv = ot.read_version;
    ldout(cct, 20) << "rgw_get_bucket_info: old bucket info, bucket=" << info.bucket << " owner " << info.owner << dendl;
    return 0;
  }

  /* data is in the bucket instance object, we need to get attributes from there, clear everything
   * that we got
   */
  if (pattrs) {
    pattrs->clear();
  }

  ldout(cct, 20) << "rgw_get_bucket_info: bucket instance: " << entry_point.bucket << dendl;

  if (pattrs)
    pattrs->clear();

  /* read bucket instance info */

  string oid;
  get_bucket_meta_oid(entry_point.bucket, oid);

  rgw_cache_entry_info cache_info;

  ret = get_bucket_instance_from_oid(obj_ctx, oid, e.info, &e.mtime, &e.attrs, &cache_info);
  e.info.ep_objv = ot.read_version;
  info = e.info;
  if (ret < 0) {
    info.bucket.tenant = tenant;
    info.bucket.name = bucket_name;
    // XXX and why return anything in case of an error anyway?
    return ret;
  }

  if (pmtime)
    *pmtime = e.mtime;
  if (pattrs)
    *pattrs = e.attrs;

  list<rgw_cache_entry_info *> cache_info_entries;
  cache_info_entries.push_back(&entry_cache_info);
  cache_info_entries.push_back(&cache_info);


  /* chain to both bucket entry point and bucket instance */
  if (!binfo_cache.put(this, bucket_entry, &e, cache_info_entries)) {
    ldout(cct, 20) << "couldn't put binfo cache entry, might have raced with data changes" << dendl;
  }

  return 0;
}

int RGWRados::put_bucket_entrypoint_info(const string& tenant_name, const string& bucket_name, RGWBucketEntryPoint& entry_point,
                                         bool exclusive, RGWObjVersionTracker& objv_tracker, time_t mtime,
                                         map<string, bufferlist> *pattrs)
{
  bufferlist epbl;
  ::encode(entry_point, epbl);
  string bucket_entry;
  rgw_make_bucket_entry_name(tenant_name, bucket_name, bucket_entry);
  return rgw_bucket_store_info(this, bucket_entry, epbl, exclusive, pattrs, &objv_tracker, mtime);
}

int RGWRados::put_bucket_instance_info(RGWBucketInfo& info, bool exclusive,
                              time_t mtime, map<string, bufferlist> *pattrs)
{
  info.has_instance_obj = true;
  bufferlist bl;

  ::encode(info, bl);

  string key;
  get_bucket_instance_entry(info.bucket, key); /* when we go through meta api, we don't use oid directly */
  return rgw_bucket_instance_store_info(this, key, bl, exclusive, pattrs, &info.objv_tracker, mtime);
}

int RGWRados::put_linked_bucket_info(RGWBucketInfo& info, bool exclusive, time_t mtime, obj_version *pep_objv,
                                     map<string, bufferlist> *pattrs, bool create_entry_point)
{
  bufferlist bl;

  bool create_head = !info.has_instance_obj || create_entry_point;

  int ret = put_bucket_instance_info(info, exclusive, mtime, pattrs);
  if (ret < 0) {
    return ret;
  }

  if (!create_head)
    return 0; /* done! */

  RGWBucketEntryPoint entry_point;
  entry_point.bucket = info.bucket;
  entry_point.owner = info.owner;
  entry_point.creation_time = info.creation_time;
  entry_point.linked = true;
  RGWObjVersionTracker ot;
  if (pep_objv && !pep_objv->tag.empty()) {
    ot.write_version = *pep_objv;
  } else {
    ot.generate_new_write_ver(cct);
    if (pep_objv) {
      *pep_objv = ot.write_version;
    }
  }
  ret = put_bucket_entrypoint_info(info.bucket.tenant, info.bucket.name, entry_point, exclusive, ot, mtime, NULL); 
  if (ret < 0)
    return ret;

  return 0;
}

int RGWRados::omap_get_vals(rgw_obj& obj, bufferlist& header, const string& marker, uint64_t count, std::map<string, bufferlist>& m)
{
  rgw_rados_ref ref;
  rgw_bucket bucket;
  int r = get_obj_ref(obj, &ref, &bucket);
  if (r < 0) {
    return r;
  }

  r = ref.ioctx.omap_get_vals(ref.oid, marker, count, &m);
  if (r < 0)
    return r;

  return 0;
 
}

int RGWRados::omap_get_all(rgw_obj& obj, bufferlist& header, std::map<string, bufferlist>& m)
{
  string start_after;

  return omap_get_vals(obj, header, start_after, (uint64_t)-1, m);
}

int RGWRados::omap_set(rgw_obj& obj, std::string& key, bufferlist& bl)
{
  rgw_rados_ref ref;
  rgw_bucket bucket;
  int r = get_obj_ref(obj, &ref, &bucket);
  if (r < 0) {
    return r;
  }
  ldout(cct, 15) << "omap_set bucket=" << bucket << " oid=" << ref.oid << " key=" << key << dendl;

  map<string, bufferlist> m;
  m[key] = bl;

  r = ref.ioctx.omap_set(ref.oid, m);

  return r;
}

int RGWRados::omap_set(rgw_obj& obj, std::map<std::string, bufferlist>& m)
{
  rgw_rados_ref ref;
  rgw_bucket bucket;
  int r = get_obj_ref(obj, &ref, &bucket);
  if (r < 0) {
    return r;
  }

  r = ref.ioctx.omap_set(ref.oid, m);

  return r;
}

int RGWRados::omap_del(rgw_obj& obj, const std::string& key)
{
  rgw_rados_ref ref;
  rgw_bucket bucket;
  int r = get_obj_ref(obj, &ref, &bucket);
  if (r < 0) {
    return r;
  }

  set<string> k;
  k.insert(key);

  r = ref.ioctx.omap_rm_keys(ref.oid, k);
  return r;
}

int RGWRados::update_containers_stats(map<string, RGWBucketEnt>& m)
{
  map<string, RGWBucketEnt>::iterator iter;
  for (iter = m.begin(); iter != m.end(); ++iter) {
    RGWBucketEnt& ent = iter->second;
    rgw_bucket& bucket = ent.bucket;

    map<string, rgw_bucket_dir_header> headers;
    int r = cls_bucket_head(bucket, RGW_NO_SHARD, headers);
    if (r < 0)
      return r;

    map<string, rgw_bucket_dir_header>::iterator hiter = headers.begin();
    for (; hiter != headers.end(); ++hiter) {
      RGWObjCategory category = main_category;
      map<uint8_t, struct rgw_bucket_category_stats>::iterator iter = (hiter->second.stats).find((uint8_t)category);
      if (iter != hiter->second.stats.end()) {
        struct rgw_bucket_category_stats& stats = iter->second;
        ent.count += stats.num_entries;
        ent.size += stats.total_size;
        ent.size_rounded += stats.total_size_rounded;
      }
    }
  }

  return m.size();
}

int RGWRados::append_async(rgw_obj& obj, size_t size, bufferlist& bl)
{
  rgw_rados_ref ref;
  rgw_bucket bucket;
  int r = get_obj_ref(obj, &ref, &bucket);
  if (r < 0) {
    return r;
  }
  librados::Rados *rad = get_rados_handle();
  librados::AioCompletion *completion = rad->aio_create_completion(NULL, NULL, NULL);

  r = ref.ioctx.aio_append(ref.oid, completion, bl, size);
  completion->release();
  return r;
}

int RGWRados::distribute(const string& key, bufferlist& bl)
{
  /*
   * we were called before watch was initialized. This can only happen if we're updating some system
   * config object (e.g., zone info) during init. Don't try to distribute the cache info for these
   * objects, they're currently only read on startup anyway.
   */
  if (!watch_initialized)
    return 0;

  string notify_oid;
  pick_control_oid(key, notify_oid);

  ldout(cct, 10) << "distributing notification oid=" << notify_oid << " bl.length()=" << bl.length() << dendl;
  int r = control_pool_ctx.notify2(notify_oid, bl, 0, NULL);
  return r;
}

int RGWRados::pool_iterate_begin(rgw_bucket& bucket, RGWPoolIterCtx& ctx)
{
  librados::IoCtx& io_ctx = ctx.io_ctx;
  librados::NObjectIterator& iter = ctx.iter;

  int r = open_bucket_data_ctx(bucket, io_ctx);
  if (r < 0)
    return r;

  iter = io_ctx.nobjects_begin();

  return 0;
}

int RGWRados::pool_iterate(RGWPoolIterCtx& ctx, uint32_t num, vector<RGWObjEnt>& objs,
                           bool *is_truncated, RGWAccessListFilter *filter)
{
  librados::IoCtx& io_ctx = ctx.io_ctx;
  librados::NObjectIterator& iter = ctx.iter;

  if (iter == io_ctx.nobjects_end())
    return -ENOENT;

  uint32_t i;

  for (i = 0; i < num && iter != io_ctx.nobjects_end(); ++i, ++iter) {
    RGWObjEnt e;

    string oid = iter->get_oid();
    ldout(cct, 20) << "RGWRados::pool_iterate: got " << oid << dendl;

    // fill it in with initial values; we may correct later
    if (filter && !filter->filter(oid, oid))
      continue;

    e.key.set(oid);
    objs.push_back(e);
  }

  if (is_truncated)
    *is_truncated = (iter != io_ctx.nobjects_end());

  return objs.size();
}
struct RGWAccessListFilterPrefix : public RGWAccessListFilter {
  string prefix;

  RGWAccessListFilterPrefix(const string& _prefix) : prefix(_prefix) {}
  virtual bool filter(string& name, string& key) {
    return (prefix.compare(key.substr(0, prefix.size())) == 0);
  }
};

int RGWRados::list_raw_objects(rgw_bucket& pool, const string& prefix_filter,
			       int max, RGWListRawObjsCtx& ctx, list<string>& oids,
			       bool *is_truncated)
{
  RGWAccessListFilterPrefix filter(prefix_filter);

  if (!ctx.initialized) {
    int r = pool_iterate_begin(pool, ctx.iter_ctx);
    if (r < 0) {
      ldout(cct, 10) << "failed to list objects pool_iterate_begin() returned r=" << r << dendl;
      return r;
    }
    ctx.initialized = true;
  }

  vector<RGWObjEnt> objs;
  int r = pool_iterate(ctx.iter_ctx, max, objs, is_truncated, &filter);
  if (r < 0) {
    ldout(cct, 10) << "failed to list objects pool_iterate returned r=" << r << dendl;
    return r;
  }

  vector<RGWObjEnt>::iterator iter;
  for (iter = objs.begin(); iter != objs.end(); ++iter) {
    oids.push_back(iter->key.name);
  }

  return oids.size();
}

int RGWRados::list_bi_log_entries(rgw_bucket& bucket, int shard_id, string& marker, uint32_t max,
                                  std::list<rgw_bi_log_entry>& result, bool *truncated)
{
  ldout(cct, 20) << __func__ << ": " << bucket << " marker " << marker << " shard_id=" << shard_id << " max " << max << dendl;
  result.clear();

  librados::IoCtx index_ctx;
  map<int, string> oids;
  map<int, cls_rgw_bi_log_list_ret> bi_log_lists;
  map<int, string> bucket_instance_ids;
  int r = open_bucket_index(bucket, index_ctx, oids, shard_id, &bucket_instance_ids);
  if (r < 0)
    return r;

  BucketIndexShardsManager marker_mgr;
  bool has_shards = (oids.size() > 1 || shard_id >= 0);
  // If there are multiple shards for the bucket index object, the marker
  // should have the pattern '{shard_id_1}#{shard_marker_1},{shard_id_2}#
  // {shard_marker_2}...', if there is no sharding, the bi_log_list should
  // only contain one record, and the key is the bucket instance id.
  r = marker_mgr.from_string(marker, shard_id);
  if (r < 0)
    return r;
 
  r = CLSRGWIssueBILogList(index_ctx, marker_mgr, max, oids, bi_log_lists, cct->_conf->rgw_bucket_index_max_aio)();
  if (r < 0)
    return r;

  vector<string> shard_ids_str;
  map<int, list<rgw_bi_log_entry>::iterator> vcurrents;
  map<int, list<rgw_bi_log_entry>::iterator> vends;
  if (truncated) {
    *truncated = false;
  }
  map<int, cls_rgw_bi_log_list_ret>::iterator miter = bi_log_lists.begin();
  for (; miter != bi_log_lists.end(); ++miter) {
    int shard_id = miter->first;
    vcurrents[shard_id] = miter->second.entries.begin();
    vends[shard_id] = miter->second.entries.end();
    if (truncated) {
      *truncated = (*truncated || miter->second.truncated);
    }
  }

  size_t total = 0;
  bool has_more = true;
  map<int, list<rgw_bi_log_entry>::iterator>::iterator viter;
  map<int, list<rgw_bi_log_entry>::iterator>::iterator eiter;
  while (total < max && has_more) {
    has_more = false;

    viter = vcurrents.begin();
    eiter = vends.begin();

    for (; total < max && viter != vcurrents.end(); ++viter, ++eiter) {
      assert (eiter != vends.end());

      int shard_id = viter->first;
      list<rgw_bi_log_entry>::iterator& liter = viter->second;

      if (liter == eiter->second){
        continue;
      }
      rgw_bi_log_entry& entry = *(liter);
      if (has_shards) {
        char buf[16];
        snprintf(buf, sizeof(buf), "%d", shard_id);
        string tmp_id;
        build_bucket_index_marker(buf, entry.id, &tmp_id);
        entry.id.swap(tmp_id);
      }
      marker_mgr.add(shard_id, entry.id);
      result.push_back(entry);
      total++;
      has_more = true;
      ++liter;
    }
  }

  if (truncated) {
    for (viter = vcurrents.begin(), eiter = vends.begin(); viter != vcurrents.end(); ++viter, ++eiter) {
      assert (eiter != vends.end());
      *truncated = (*truncated || (viter->second != eiter->second));
    }
  }

  // Refresh marker, if there are multiple shards, the output will look like
  // '{shard_oid_1}#{shard_marker_1},{shard_oid_2}#{shard_marker_2}...',
  // if there is no sharding, the simply marker (without oid) is returned
  if (has_shards) {
    marker_mgr.to_string(&marker);
  } else {
    if (!result.empty()) {
      marker = result.rbegin()->id;
    }
  }

  return 0;
}

int RGWRados::trim_bi_log_entries(rgw_bucket& bucket, int shard_id, string& start_marker, string& end_marker)
{
  librados::IoCtx index_ctx;
  map<int, string> bucket_objs;
  int r = open_bucket_index(bucket, index_ctx, bucket_objs, shard_id);
  if (r < 0)
    return r;

  BucketIndexShardsManager start_marker_mgr;
  r = start_marker_mgr.from_string(start_marker, shard_id);
  if (r < 0)
    return r;
  BucketIndexShardsManager end_marker_mgr;
  r = end_marker_mgr.from_string(end_marker, shard_id);
  if (r < 0)
    return r;

  return CLSRGWIssueBILogTrim(index_ctx, start_marker_mgr, end_marker_mgr, bucket_objs,
      cct->_conf->rgw_bucket_index_max_aio)();
}

int RGWRados::bi_get_instance(rgw_obj& obj, rgw_bucket_dir_entry *dirent)
{
  rgw_bucket bucket;
  rgw_rados_ref ref;
  int r = get_obj_ref(obj, &ref, &bucket);
  if (r < 0) {
    return r;
  }

  rgw_cls_bi_entry bi_entry;
  r = bi_get(bucket, obj, InstanceIdx, &bi_entry);
  if (r < 0 && r != -ENOENT) {
    ldout(cct, 0) << "ERROR: bi_get() returned r=" << r << dendl;
  }
  if (r < 0) {
    return r;
  }
  bufferlist::iterator iter = bi_entry.data.begin();
  try {
    ::decode(*dirent, iter);
  } catch (buffer::error& err) {
    ldout(cct, 0) << "ERROR: failed to decode bi_entry()" << dendl;
    return -EIO;
  }

  return 0;
}

int RGWRados::bi_get(rgw_bucket& bucket, rgw_obj& obj, BIIndexType index_type, rgw_cls_bi_entry *entry)
{
  BucketShard bs(this);
  int ret = bs.init(bucket, obj);
  if (ret < 0) {
    ldout(cct, 5) << "bs.init() returned ret=" << ret << dendl;
    return ret;
  }

  cls_rgw_obj_key key(obj.get_index_key_name(), obj.get_instance());
  
  ret = cls_rgw_bi_get(bs.index_ctx, bs.bucket_obj, index_type, key, entry);
  if (ret < 0)
    return ret;

  return 0;
}

int RGWRados::bi_put(rgw_bucket& bucket, rgw_obj& obj, rgw_cls_bi_entry& entry)
{
  BucketShard bs(this);
  int ret = bs.init(bucket, obj);
  if (ret < 0) {
    ldout(cct, 5) << "bs.init() returned ret=" << ret << dendl;
    return ret;
  }

  ret = cls_rgw_bi_put(bs.index_ctx, bs.bucket_obj, entry);
  if (ret < 0)
    return ret;

  return 0;
}

int RGWRados::bi_list(rgw_bucket& bucket, const string& obj_name, const string& marker, uint32_t max, list<rgw_cls_bi_entry> *entries, bool *is_truncated)
{
  rgw_obj obj(bucket, obj_name);
  BucketShard bs(this);
  int ret = bs.init(bucket, obj);
  if (ret < 0) {
    ldout(cct, 5) << "bs.init() returned ret=" << ret << dendl;
    return ret;
  }

  ret = cls_rgw_bi_list(bs.index_ctx, bs.bucket_obj, obj_name, marker, max, entries, is_truncated);
  if (ret < 0)
    return ret;

  return 0;
}

int RGWRados::gc_operate(string& oid, librados::ObjectWriteOperation *op)
{
  return gc_pool_ctx.operate(oid, op);
}

int RGWRados::gc_aio_operate(string& oid, librados::ObjectWriteOperation *op)
{
  AioCompletion *c = librados::Rados::aio_create_completion(NULL, NULL, NULL);
  int r = gc_pool_ctx.aio_operate(oid, c, op);
  c->release();
  return r;
}

int RGWRados::gc_operate(string& oid, librados::ObjectReadOperation *op, bufferlist *pbl)
{
  return gc_pool_ctx.operate(oid, op, pbl);
}

int RGWRados::list_gc_objs(int *index, string& marker, uint32_t max, bool expired_only, std::list<cls_rgw_gc_obj_info>& result, bool *truncated)
{
  return gc->list(index, marker, max, expired_only, result, truncated);
}

int RGWRados::process_gc()
{
  return gc->process();
}

int RGWRados::process_expire_objects()
{
  obj_expirer->inspect_all_shards(utime_t(), ceph_clock_now(cct));
  return 0;
}

int RGWRados::cls_rgw_init_index(librados::IoCtx& index_ctx, librados::ObjectWriteOperation& op, string& oid)
{
  bufferlist in;
  cls_rgw_bucket_init(op);
  int r = index_ctx.operate(oid, &op);
  return r;
}

int RGWRados::cls_obj_prepare_op(BucketShard& bs, RGWModifyOp op, string& tag,
                                 rgw_obj& obj, uint16_t bilog_flags)
{
  ObjectWriteOperation o;
  cls_rgw_obj_key key(obj.get_index_key_name(), obj.get_instance());
  cls_rgw_bucket_prepare_op(o, op, tag, key, obj.get_loc(), get_zone().log_data, bilog_flags);
  int r = bs.index_ctx.operate(bs.bucket_obj, &o);
  return r;
}

int RGWRados::cls_obj_complete_op(BucketShard& bs, RGWModifyOp op, string& tag,
                                  int64_t pool, uint64_t epoch,
                                  RGWObjEnt& ent, RGWObjCategory category,
				  list<rgw_obj_key> *remove_objs, uint16_t bilog_flags)
{
  list<cls_rgw_obj_key> *pro = NULL;
  list<cls_rgw_obj_key> ro;

  if (remove_objs) {
    for (list<rgw_obj_key>::iterator iter = remove_objs->begin(); iter != remove_objs->end(); ++iter) {
      cls_rgw_obj_key k;
      iter->transform(&k);
      ro.push_back(k);
    }
    pro = &ro;
  }

  ObjectWriteOperation o;
  rgw_bucket_dir_entry_meta dir_meta;
  dir_meta.size = ent.size;
  dir_meta.accounted_size = ent.size;
  dir_meta.mtime = utime_t(ent.mtime, 0);
  dir_meta.etag = ent.etag;
  dir_meta.owner = ent.owner.to_str();
  dir_meta.owner_display_name = ent.owner_display_name;
  dir_meta.content_type = ent.content_type;
  dir_meta.category = category;

  rgw_bucket_entry_ver ver;
  ver.pool = pool;
  ver.epoch = epoch;
  cls_rgw_obj_key key(ent.key.name, ent.key.instance);
  cls_rgw_bucket_complete_op(o, op, tag, ver, key, dir_meta, pro,
                             get_zone().log_data, bilog_flags);

  AioCompletion *c = librados::Rados::aio_create_completion(NULL, NULL, NULL);
  int ret = bs.index_ctx.aio_operate(bs.bucket_obj, c, &o);
  c->release();
  return ret;
}

int RGWRados::cls_obj_complete_add(BucketShard& bs, string& tag,
                                   int64_t pool, uint64_t epoch,
                                   RGWObjEnt& ent, RGWObjCategory category,
                                   list<rgw_obj_key> *remove_objs, uint16_t bilog_flags)
{
  return cls_obj_complete_op(bs, CLS_RGW_OP_ADD, tag, pool, epoch, ent, category, remove_objs, bilog_flags);
}

int RGWRados::cls_obj_complete_del(BucketShard& bs, string& tag,
                                   int64_t pool, uint64_t epoch,
                                   rgw_obj& obj,
                                   list<rgw_obj_key> *remove_objs,
                                   uint16_t bilog_flags)
{
  RGWObjEnt ent;
  obj.get_index_key(&ent.key);
  return cls_obj_complete_op(bs, CLS_RGW_OP_DEL, tag, pool, epoch, ent, RGW_OBJ_CATEGORY_NONE, remove_objs, bilog_flags);
}

int RGWRados::cls_obj_complete_cancel(BucketShard& bs, string& tag, rgw_obj& obj, uint16_t bilog_flags)
{
  RGWObjEnt ent;
  obj.get_index_key(&ent.key);
  return cls_obj_complete_op(bs, CLS_RGW_OP_CANCEL, tag, -1 /* pool id */, 0, ent, RGW_OBJ_CATEGORY_NONE, NULL, bilog_flags);
}

int RGWRados::cls_obj_set_bucket_tag_timeout(rgw_bucket& bucket, uint64_t timeout)
{
  librados::IoCtx index_ctx;
  map<int, string> bucket_objs;
  int r = open_bucket_index(bucket, index_ctx, bucket_objs);
  if (r < 0)
    return r;

  return CLSRGWIssueSetTagTimeout(index_ctx, bucket_objs, cct->_conf->rgw_bucket_index_max_aio, timeout)();
}

int RGWRados::cls_bucket_list(rgw_bucket& bucket, int shard_id, rgw_obj_key& start, const string& prefix,
		              uint32_t num_entries, bool list_versions, map<string, RGWObjEnt>& m,
			      bool *is_truncated, rgw_obj_key *last_entry,
			      bool (*force_check_filter)(const string&  name))
{
  ldout(cct, 10) << "cls_bucket_list " << bucket << " start " << start.name << "[" << start.instance << "] num_entries " << num_entries << dendl;

  librados::IoCtx index_ctx;
  // key   - oid (for different shards if there is any)
  // value - list result for the corresponding oid (shard), it is filled by the AIO callback
  map<int, string> oids;
  map<int, struct rgw_cls_list_ret> list_results;
  int r = open_bucket_index(bucket, index_ctx, oids, shard_id);
  if (r < 0)
    return r;

  cls_rgw_obj_key start_key(start.name, start.instance);
  r = CLSRGWIssueBucketList(index_ctx, start_key, prefix, num_entries, list_versions,
                            oids, list_results, cct->_conf->rgw_bucket_index_max_aio)();
  if (r < 0)
    return r;

  // Create a list of iterators that are used to iterate each shard
  vector<map<string, struct rgw_bucket_dir_entry>::iterator> vcurrents(list_results.size());
  vector<map<string, struct rgw_bucket_dir_entry>::iterator> vends(list_results.size());
  vector<string> vnames(list_results.size());
  map<int, struct rgw_cls_list_ret>::iterator iter = list_results.begin();
  *is_truncated = false;
  for (; iter != list_results.end(); ++iter) {
    vcurrents.push_back(iter->second.dir.m.begin());
    vends.push_back(iter->second.dir.m.end());
    vnames.push_back(oids[iter->first]);
    *is_truncated = (*is_truncated || iter->second.is_truncated);
  }

  // Create a map to track the next candidate entry from each shard, if the entry
  // from a specified shard is selected/erased, the next entry from that shard will
  // be inserted for next round selection
  map<string, size_t> candidates;
  for (size_t i = 0; i < vcurrents.size(); ++i) {
    if (vcurrents[i] != vends[i]) {
      candidates[vcurrents[i]->first] = i;
    }
  }

  map<string, bufferlist> updates;
  uint32_t count = 0;
  while (count < num_entries && !candidates.empty()) {
    // Select the next one
    int pos = candidates.begin()->second;
    const string& name = vcurrents[pos]->first;
    struct rgw_bucket_dir_entry& dirent = vcurrents[pos]->second;

    // fill it in with initial values; we may correct later
    RGWObjEnt e;
    e.key.set(dirent.key.name, dirent.key.instance);
    e.size = dirent.meta.size;
    e.mtime = dirent.meta.mtime;
    e.etag = dirent.meta.etag;
    e.owner = dirent.meta.owner;
    e.owner_display_name = dirent.meta.owner_display_name;
    e.content_type = dirent.meta.content_type;
    e.tag = dirent.tag;
    e.flags = dirent.flags;
    e.versioned_epoch = dirent.versioned_epoch;

    bool force_check = force_check_filter && force_check_filter(dirent.key.name);
    if ((!dirent.exists && !dirent.is_delete_marker()) || !dirent.pending_map.empty() || force_check) {
      /* there are uncommitted ops. We need to check the current state,
       * and if the tags are old we need to do cleanup as well. */
      librados::IoCtx sub_ctx;
      sub_ctx.dup(index_ctx);
      r = check_disk_state(sub_ctx, bucket, dirent, e, updates[vnames[pos]]);
      if (r < 0 && r != -ENOENT) {
          return r;
      }
    }
    if (r >= 0) {
      m[name] = e;
      ldout(cct, 10) << "RGWRados::cls_bucket_list: got " << e.key.name << "[" << e.key.instance << "]" << dendl;
      ++count;
    }

    // Refresh the candidates map
    candidates.erase(candidates.begin());
    ++vcurrents[pos];
    if (vcurrents[pos] != vends[pos]) {
      candidates[vcurrents[pos]->first] = pos;
    }
  }

  // Suggest updates if there is any
  map<string, bufferlist>::iterator miter = updates.begin();
  for (; miter != updates.end(); ++miter) {
    if (miter->second.length()) {
      ObjectWriteOperation o;
      cls_rgw_suggest_changes(o, miter->second);
      // we don't care if we lose suggested updates, send them off blindly
      AioCompletion *c = librados::Rados::aio_create_completion(NULL, NULL, NULL);
      index_ctx.aio_operate(miter->first, c, &o);
        c->release();
    }
  }

  // Check if all the returned entries are consumed or not
  for (size_t i = 0; i < vcurrents.size(); ++i) {
    if (vcurrents[i] != vends[i])
      *is_truncated = true;
  }
  if (!m.empty())
    *last_entry = m.rbegin()->first;

  return 0;
}

int RGWRados::cls_obj_usage_log_add(const string& oid, rgw_usage_log_info& info)
{
  librados::IoCtx io_ctx;

  const char *usage_log_pool = get_zone_params().usage_log_pool.name.c_str();
  librados::Rados *rad = get_rados_handle();
  int r = rad->ioctx_create(usage_log_pool, io_ctx);
  if (r == -ENOENT) {
    rgw_bucket pool(usage_log_pool);
    r = create_pool(pool);
    if (r < 0)
      return r;
 
    // retry
    r = rad->ioctx_create(usage_log_pool, io_ctx);
  }
  if (r < 0)
    return r;

  ObjectWriteOperation op;
  cls_rgw_usage_log_add(op, info);

  r = io_ctx.operate(oid, &op);
  return r;
}

int RGWRados::cls_obj_usage_log_read(string& oid, string& user, uint64_t start_epoch, uint64_t end_epoch, uint32_t max_entries,
                                     string& read_iter, map<rgw_user_bucket, rgw_usage_log_entry>& usage, bool *is_truncated)
{
  librados::IoCtx io_ctx;

  *is_truncated = false;

  const char *usage_log_pool = get_zone_params().usage_log_pool.name.c_str();
  librados::Rados *rad = get_rados_handle();
  int r = rad->ioctx_create(usage_log_pool, io_ctx);
  if (r < 0)
    return r;

  r = cls_rgw_usage_log_read(io_ctx, oid, user, start_epoch, end_epoch,
			     max_entries, read_iter, usage, is_truncated);

  return r;
}

int RGWRados::cls_obj_usage_log_trim(string& oid, string& user, uint64_t start_epoch, uint64_t end_epoch)
{
  librados::IoCtx io_ctx;

  const char *usage_log_pool = get_zone_params().usage_log_pool.name.c_str();
  librados::Rados *rad = get_rados_handle();
  int r = rad->ioctx_create(usage_log_pool, io_ctx);
  if (r < 0)
    return r;

  ObjectWriteOperation op;
  cls_rgw_usage_log_trim(op, user, start_epoch, end_epoch);

  r = io_ctx.operate(oid, &op);
  return r;
}

int RGWRados::remove_objs_from_index(rgw_bucket& bucket, list<rgw_obj_key>& oid_list)
{
  librados::IoCtx index_ctx;
  string dir_oid;

  int r = open_bucket_index(bucket, index_ctx, dir_oid);
  if (r < 0)
    return r;

  bufferlist updates;

  list<rgw_obj_key>::iterator iter;

  for (iter = oid_list.begin(); iter != oid_list.end(); ++iter) {
    rgw_obj_key& key = *iter;
    dout(2) << "RGWRados::remove_objs_from_index bucket=" << bucket << " obj=" << key.name << ":" << key.instance << dendl;
    rgw_bucket_dir_entry entry;
    entry.ver.epoch = (uint64_t)-1; // ULLONG_MAX, needed to that objclass doesn't skip out request
    key.transform(&entry.key);
    updates.append(CEPH_RGW_REMOVE);
    ::encode(entry, updates);
  }

  bufferlist out;

  r = index_ctx.exec(dir_oid, "rgw", "dir_suggest_changes", updates, out);

  return r;
}

int RGWRados::check_disk_state(librados::IoCtx io_ctx,
                               rgw_bucket& bucket,
                               rgw_bucket_dir_entry& list_state,
                               RGWObjEnt& object,
                               bufferlist& suggested_updates)
{
  rgw_obj obj;
  std::string oid, instance, loc, ns;
  rgw_obj_key key;
  key.set(list_state.key);
  oid = key.name;
  if (!rgw_obj::strip_namespace_from_object(oid, ns, instance)) {
    // well crap
    assert(0 == "got bad object name off disk");
  }
  obj.init(bucket, oid);
  obj.set_loc(list_state.locator);
  obj.set_ns(ns);
  obj.set_instance(key.instance);
  get_obj_bucket_and_oid_loc(obj, bucket, oid, loc);
  io_ctx.locator_set_key(loc);

  RGWObjState *astate = NULL;
  RGWObjectCtx rctx(this);
  int r = get_obj_state(&rctx, obj, &astate, NULL);
  if (r < 0)
    return r;

  list_state.pending_map.clear(); // we don't need this and it inflates size
  if (!astate->exists) {
      /* object doesn't exist right now -- hopefully because it's
       * marked as !exists and got deleted */
    if (list_state.exists) {
      /* FIXME: what should happen now? Work out if there are any
       * non-bad ways this could happen (there probably are, but annoying
       * to handle!) */
    }
    // encode a suggested removal of that key
    list_state.ver.epoch = io_ctx.get_last_version();
    list_state.ver.pool = io_ctx.get_id();
    cls_rgw_encode_suggestion(CEPH_RGW_REMOVE, list_state, suggested_updates);
    return -ENOENT;
  }

  string etag;
  string content_type;
  ACLOwner owner;

  object.size = astate->size;
  object.mtime = utime_t(astate->mtime, 0);

  map<string, bufferlist>::iterator iter = astate->attrset.find(RGW_ATTR_ETAG);
  if (iter != astate->attrset.end()) {
    etag = iter->second.c_str();
  }
  iter = astate->attrset.find(RGW_ATTR_CONTENT_TYPE);
  if (iter != astate->attrset.end()) {
    content_type = iter->second.c_str();
  }
  iter = astate->attrset.find(RGW_ATTR_ACL);
  if (iter != astate->attrset.end()) {
    r = decode_policy(iter->second, &owner);
    if (r < 0) {
      dout(0) << "WARNING: could not decode policy for object: " << obj << dendl;
    }
  }

  if (astate->has_manifest) {
    RGWObjManifest::obj_iterator miter;
    RGWObjManifest& manifest = astate->manifest;
    for (miter = manifest.obj_begin(); miter != manifest.obj_end(); ++miter) {
      rgw_obj loc = miter.get_location();

      if (loc.ns == RGW_OBJ_NS_MULTIPART) {
	dout(10) << "check_disk_state(): removing manifest part from index: " << loc << dendl;
	r = delete_obj_index(loc);
	if (r < 0) {
	  dout(0) << "WARNING: delete_obj_index() returned r=" << r << dendl;
	}
      }
    }
  }

  object.etag = etag;
  object.content_type = content_type;
  object.owner = owner.get_id();
  object.owner_display_name = owner.get_display_name();

  // encode suggested updates
  list_state.ver.pool = io_ctx.get_id();
  list_state.ver.epoch = astate->epoch;
  list_state.meta.size = object.size;
  list_state.meta.mtime.set_from_double(double(object.mtime));
  list_state.meta.category = main_category;
  list_state.meta.etag = etag;
  list_state.meta.content_type = content_type;
  if (astate->obj_tag.length() > 0)
    list_state.tag = astate->obj_tag.c_str();
  list_state.meta.owner = owner.get_id().to_str();
  list_state.meta.owner_display_name = owner.get_display_name();

  list_state.exists = true;
  cls_rgw_encode_suggestion(CEPH_RGW_UPDATE, list_state, suggested_updates);
  return 0;
}

int RGWRados::cls_bucket_head(rgw_bucket& bucket, int shard_id, map<string, struct rgw_bucket_dir_header>& headers, map<int, string> *bucket_instance_ids)
{
  librados::IoCtx index_ctx;
  map<int, string> oids;
  map<int, struct rgw_cls_list_ret> list_results;
  int r = open_bucket_index(bucket, index_ctx, oids, list_results, shard_id, bucket_instance_ids);
  if (r < 0)
    return r;

  r = CLSRGWIssueGetDirHeader(index_ctx, oids, list_results, cct->_conf->rgw_bucket_index_max_aio)();
  if (r < 0)
    return r;

  map<int, struct rgw_cls_list_ret>::iterator iter = list_results.begin();
  for(; iter != list_results.end(); ++iter) {
    headers[oids[iter->first]] = iter->second.dir.header;
  }
  return 0;
}

int RGWRados::cls_bucket_head_async(rgw_bucket& bucket, int shard_id, RGWGetDirHeader_CB *ctx, int *num_aio)
{
  librados::IoCtx index_ctx;
  map<int, string> bucket_objs;
  int r = open_bucket_index(bucket, index_ctx, bucket_objs, shard_id);
  if (r < 0)
    return r;

  map<int, string>::iterator iter = bucket_objs.begin();
  for (; iter != bucket_objs.end(); ++iter) {
    r = cls_rgw_get_dir_header_async(index_ctx, iter->second, static_cast<RGWGetDirHeader_CB*>(ctx->get()));
    if (r < 0) {
      ctx->put();
      break;
    } else {
      (*num_aio)++;
    }
  }
  return r;
}

int RGWRados::cls_user_get_header(const string& user_id, cls_user_header *header)
{
  string buckets_obj_id;
  rgw_get_buckets_obj(user_id, buckets_obj_id);
  rgw_obj obj(get_zone_params().user_uid_pool, buckets_obj_id);

  rgw_rados_ref ref;
  rgw_bucket bucket;
  int r = get_obj_ref(obj, &ref, &bucket);
  if (r < 0) {
    return r;
  }

  librados::ObjectReadOperation op;
  int rc;
  ::cls_user_get_header(op, header, &rc);
  bufferlist ibl;
  r = ref.ioctx.operate(ref.oid, &op, &ibl);
  if (r < 0)
    return r;
  if (rc < 0)
    return rc;

  return 0;
}

int RGWRados::cls_user_get_header_async(const string& user_id, RGWGetUserHeader_CB *ctx)
{
  string buckets_obj_id;
  rgw_get_buckets_obj(user_id, buckets_obj_id);
  rgw_obj obj(get_zone_params().user_uid_pool, buckets_obj_id);

  rgw_rados_ref ref;
  rgw_bucket bucket;
  int r = get_obj_ref(obj, &ref, &bucket);
  if (r < 0) {
    return r;
  }

  r = ::cls_user_get_header_async(ref.ioctx, ref.oid, ctx);
  if (r < 0)
    return r;

  return 0;
}

int RGWRados::cls_user_sync_bucket_stats(rgw_obj& user_obj, rgw_bucket& bucket)
{
  map<string, struct rgw_bucket_dir_header> headers;
  int r = cls_bucket_head(bucket, RGW_NO_SHARD, headers);
  if (r < 0) {
    ldout(cct, 20) << "cls_bucket_header() returned " << r << dendl;
    return r;
  }

  cls_user_bucket_entry entry;

  bucket.convert(&entry.bucket);

  map<string, struct rgw_bucket_dir_header>::iterator hiter = headers.begin();
  for (; hiter != headers.end(); ++hiter) {
    map<uint8_t, struct rgw_bucket_category_stats>::iterator iter = hiter->second.stats.begin();
    for (; iter != hiter->second.stats.end(); ++iter) {
      struct rgw_bucket_category_stats& header_stats = iter->second;
      entry.size += header_stats.total_size;
      entry.size_rounded += header_stats.total_size_rounded;
      entry.count += header_stats.num_entries;
    }
  }

  list<cls_user_bucket_entry> entries;
  entries.push_back(entry);

  r = cls_user_update_buckets(user_obj, entries, false);
  if (r < 0) {
    ldout(cct, 20) << "cls_user_update_buckets() returned " << r << dendl;
    return r;
  }

  return 0;
}

int RGWRados::update_user_bucket_stats(const string& user_id, rgw_bucket& bucket, RGWStorageStats& stats)
{
  cls_user_bucket_entry entry;

  entry.size = stats.num_kb * 1024;
  entry.size_rounded = stats.num_kb_rounded * 1024;
  entry.count += stats.num_objects;

  list<cls_user_bucket_entry> entries;
  entries.push_back(entry);

  string buckets_obj_id;
  rgw_get_buckets_obj(user_id, buckets_obj_id);
  rgw_obj obj(get_zone_params().user_uid_pool, buckets_obj_id);

  int r = cls_user_update_buckets(obj, entries, false);
  if (r < 0) {
    ldout(cct, 20) << "cls_user_update_buckets() returned " << r << dendl;
    return r;
  }

  return 0;
}

int RGWRados::cls_user_list_buckets(rgw_obj& obj,
                                    const string& in_marker, int max_entries,
                                    list<cls_user_bucket_entry>& entries,
                                    string *out_marker, bool *truncated)
{
  rgw_rados_ref ref;
  rgw_bucket bucket;
  int r = get_obj_ref(obj, &ref, &bucket);
  if (r < 0) {
    return r;
  }

  librados::ObjectReadOperation op;
  int rc;

  cls_user_bucket_list(op, in_marker, max_entries, entries, out_marker, truncated, &rc);
  bufferlist ibl;
  r = ref.ioctx.operate(ref.oid, &op, &ibl);
  if (r < 0)
    return r;
  if (rc < 0)
    return rc;

  return 0;
}

int RGWRados::cls_user_update_buckets(rgw_obj& obj, list<cls_user_bucket_entry>& entries, bool add)
{
  rgw_rados_ref ref;
  rgw_bucket bucket;
  int r = get_obj_ref(obj, &ref, &bucket);
  if (r < 0) {
    return r;
  }

  librados::ObjectWriteOperation op;
  cls_user_set_buckets(op, entries, add);
  r = ref.ioctx.operate(ref.oid, &op);
  if (r < 0)
    return r;

  return 0;
}

int RGWRados::complete_sync_user_stats(const rgw_user& user_id)
{
  string buckets_obj_id;
  rgw_get_buckets_obj(user_id, buckets_obj_id);
  rgw_obj obj(get_zone_params().user_uid_pool, buckets_obj_id);
  return cls_user_complete_stats_sync(obj);
}

int RGWRados::cls_user_complete_stats_sync(rgw_obj& obj)
{
  rgw_rados_ref ref;
  rgw_bucket bucket;
  int r = get_obj_ref(obj, &ref, &bucket);
  if (r < 0) {
    return r;
  }

  librados::ObjectWriteOperation op;
  ::cls_user_complete_stats_sync(op);
  r = ref.ioctx.operate(ref.oid, &op);
  if (r < 0)
    return r;

  return 0;
}

int RGWRados::cls_user_add_bucket(rgw_obj& obj, const cls_user_bucket_entry& entry)
{
  list<cls_user_bucket_entry> l;
  l.push_back(entry);

  return cls_user_update_buckets(obj, l, true);
}

int RGWRados::cls_user_remove_bucket(rgw_obj& obj, const cls_user_bucket& bucket)
{
  rgw_bucket b;
  rgw_rados_ref ref;
  int r = get_obj_ref(obj, &ref, &b);
  if (r < 0) {
    return r;
  }

  librados::ObjectWriteOperation op;
  ::cls_user_remove_bucket(op, bucket);
  r = ref.ioctx.operate(ref.oid, &op);
  if (r < 0)
    return r;

  return 0;
}

int RGWRados::check_quota(const rgw_user& bucket_owner, rgw_bucket& bucket,
                          RGWQuotaInfo& user_quota, RGWQuotaInfo& bucket_quota, uint64_t obj_size)
{
  return quota_handler->check_quota(bucket_owner, bucket, user_quota, bucket_quota, 1, obj_size);
}

void RGWRados::get_bucket_index_objects(const string& bucket_oid_base,
    uint32_t num_shards, map<int, string>& bucket_objects, int shard_id)
{
  if (!num_shards) {
    bucket_objects[0] = bucket_oid_base;
  } else {
    char buf[bucket_oid_base.size() + 32];
    if (shard_id < 0) {
      for (uint32_t i = 0; i < num_shards; ++i) {
        snprintf(buf, sizeof(buf), "%s.%d", bucket_oid_base.c_str(), i);
        bucket_objects[i] = buf;
      }
    } else {
      if ((uint32_t)shard_id > num_shards) {
        return;
      }
      snprintf(buf, sizeof(buf), "%s.%d", bucket_oid_base.c_str(), shard_id);
      bucket_objects[shard_id] = buf;
    }
  }
}

void RGWRados::get_bucket_instance_ids(RGWBucketInfo& bucket_info, int shard_id, map<int, string> *result)
{
  rgw_bucket& bucket = bucket_info.bucket;
  string plain_id = bucket.name + ":" + bucket.bucket_id;
  if (!bucket_info.num_shards) {
    (*result)[0] = plain_id;
  } else {
    char buf[16];
    if (shard_id < 0) {
      for (uint32_t i = 0; i < bucket_info.num_shards; ++i) {
        snprintf(buf, sizeof(buf), ":%d", i);
        (*result)[i] = plain_id + buf;
      }
    } else {
      if ((uint32_t)shard_id > bucket_info.num_shards) {
        return;
      }
      snprintf(buf, sizeof(buf), ":%d", shard_id);
      (*result)[shard_id] = plain_id + buf;
    }
  }
}

int RGWRados::get_bucket_index_object(const string& bucket_oid_base, const string& obj_key,
    uint32_t num_shards, RGWBucketInfo::BIShardsHashType hash_type, string *bucket_obj, int *shard_id)
{
  int r = 0;
  switch (hash_type) {
    case RGWBucketInfo::MOD:
      if (!num_shards) {
        // By default with no sharding, we use the bucket oid as itself
        (*bucket_obj) = bucket_oid_base;
        if (shard_id) {
          *shard_id = -1;
        }
      } else {
        uint32_t sid = ceph_str_hash_linux(obj_key.c_str(), obj_key.size());
        uint32_t sid2 = sid ^ ((sid & 0xFF) << 24);
        sid = sid2 % MAX_BUCKET_INDEX_SHARDS_PRIME % num_shards;
        char buf[bucket_oid_base.size() + 32];
        snprintf(buf, sizeof(buf), "%s.%d", bucket_oid_base.c_str(), sid);
        (*bucket_obj) = buf;
        if (shard_id) {
          *shard_id = (int)sid;
        }
      }
      break;
    default:
      r = -ENOTSUP;
  }
  return r;
}

void RGWStateLog::oid_str(int shard, string& oid) {
  oid = RGW_STATELOG_OBJ_PREFIX + module_name + ".";
  char buf[16];
  snprintf(buf, sizeof(buf), "%d", shard);
  oid += buf;
}

int RGWStateLog::get_shard_num(const string& object) {
  uint32_t val = ceph_str_hash_linux(object.c_str(), object.length());
  return val % num_shards;
}

string RGWStateLog::get_oid(const string& object) {
  int shard = get_shard_num(object);
  string oid;
  oid_str(shard, oid);
  return oid;
}

int RGWStateLog::open_ioctx(librados::IoCtx& ioctx) {
  string pool_name;
  store->get_log_pool_name(pool_name);
  int r = store->get_rados_handle()->ioctx_create(pool_name.c_str(), ioctx);
  if (r < 0) {
    lderr(store->ctx()) << "ERROR: could not open rados pool" << dendl;
    return r;
  }
  return 0;
}

int RGWStateLog::store_entry(const string& client_id, const string& op_id, const string& object,
                  uint32_t state, bufferlist *bl, uint32_t *check_state)
{
  if (client_id.empty() ||
      op_id.empty() ||
      object.empty()) {
    ldout(store->ctx(), 0) << "client_id / op_id / object is empty" << dendl;
  }

  librados::IoCtx ioctx;
  int r = open_ioctx(ioctx);
  if (r < 0)
    return r;

  string oid = get_oid(object);

  librados::ObjectWriteOperation op;
  if (check_state) {
    cls_statelog_check_state(op, client_id, op_id, object, *check_state);
  }
  utime_t ts = ceph_clock_now(store->ctx());
  bufferlist nobl;
  cls_statelog_add(op, client_id, op_id, object, ts, state, (bl ? *bl : nobl));
  r = ioctx.operate(oid, &op);
  if (r < 0) {
    return r;
  }

  return 0;
}

int RGWStateLog::remove_entry(const string& client_id, const string& op_id, const string& object)
{
  if (client_id.empty() ||
      op_id.empty() ||
      object.empty()) {
    ldout(store->ctx(), 0) << "client_id / op_id / object is empty" << dendl;
  }

  librados::IoCtx ioctx;
  int r = open_ioctx(ioctx);
  if (r < 0)
    return r;

  string oid = get_oid(object);

  librados::ObjectWriteOperation op;
  cls_statelog_remove_by_object(op, object, op_id);
  r = ioctx.operate(oid, &op);
  if (r < 0) {
    return r;
  }

  return 0;
}

void RGWStateLog::init_list_entries(const string& client_id, const string& op_id, const string& object,
                                    void **handle)
{
  list_state *state = new list_state;
  state->client_id = client_id;
  state->op_id = op_id;
  state->object = object;
  if (object.empty()) {
    state->cur_shard = 0;
    state->max_shard = num_shards - 1;
  } else {
    state->cur_shard = state->max_shard = get_shard_num(object);
  }
  *handle = (void *)state;
}

int RGWStateLog::list_entries(void *handle, int max_entries,
                              list<cls_statelog_entry>& entries,
                              bool *done)
{
  list_state *state = static_cast<list_state *>(handle);

  librados::IoCtx ioctx;
  int r = open_ioctx(ioctx);
  if (r < 0)
    return r;

  entries.clear();

  for (; state->cur_shard <= state->max_shard && max_entries > 0; ++state->cur_shard) {
    string oid;
    oid_str(state->cur_shard, oid);

    librados::ObjectReadOperation op;
    list<cls_statelog_entry> ents;
    bool truncated;
    cls_statelog_list(op, state->client_id, state->op_id, state->object, state->marker,
                      max_entries, ents, &state->marker, &truncated);
    bufferlist ibl;
    r = ioctx.operate(oid, &op, &ibl);
    if (r == -ENOENT) {
      truncated = false;
      r = 0;
    }
    if (r < 0) {
      ldout(store->ctx(), 0) << "cls_statelog_list returned " << r << dendl;
      return r;
    }

    if (!truncated) {
      state->marker.clear();
    }

    max_entries -= ents.size();

    entries.splice(entries.end(), ents);

    if (truncated)
      break;
  }

  *done = (state->cur_shard > state->max_shard);

  return 0;
}

void RGWStateLog::finish_list_entries(void *handle)
{
  list_state *state = static_cast<list_state *>(handle);
  delete state;
}

void RGWStateLog::dump_entry(const cls_statelog_entry& entry, Formatter *f)
{
  f->open_object_section("statelog_entry");
  f->dump_string("client_id", entry.client_id);
  f->dump_string("op_id", entry.op_id);
  f->dump_string("object", entry.object);
  entry.timestamp.gmtime(f->dump_stream("timestamp"));
  if (!dump_entry_internal(entry, f)) {
    f->dump_int("state", entry.state);
  }
  f->close_section();
}

RGWOpState::RGWOpState(RGWRados *_store) : RGWStateLog(_store, _store->ctx()->_conf->rgw_num_zone_opstate_shards, string("obj_opstate"))
{
}

bool RGWOpState::dump_entry_internal(const cls_statelog_entry& entry, Formatter *f)
{
  string s;
  switch ((OpState)entry.state) {
    case OPSTATE_UNKNOWN:
      s = "unknown";
      break;
    case OPSTATE_IN_PROGRESS:
      s = "in-progress";
      break;
    case OPSTATE_COMPLETE:
      s = "complete";
      break;
    case OPSTATE_ERROR:
      s = "error";
      break;
    case OPSTATE_ABORT:
      s = "abort";
      break;
    case OPSTATE_CANCELLED:
      s = "cancelled";
      break;
    default:
      s = "invalid";
  }
  f->dump_string("state", s);
  return true;
}

int RGWOpState::state_from_str(const string& s, OpState *state)
{
  if (s == "unknown") {
    *state = OPSTATE_UNKNOWN;
  } else if (s == "in-progress") {
    *state = OPSTATE_IN_PROGRESS;
  } else if (s == "complete") {
    *state = OPSTATE_COMPLETE;
  } else if (s == "error") {
    *state = OPSTATE_ERROR;
  } else if (s == "abort") {
    *state = OPSTATE_ABORT;
  } else if (s == "cancelled") {
    *state = OPSTATE_CANCELLED;
  } else {
    return -EINVAL;
  }

  return 0;
}

int RGWOpState::set_state(const string& client_id, const string& op_id, const string& object, OpState state)
{
  uint32_t s = (uint32_t)state;
  return store_entry(client_id, op_id, object, s, NULL, NULL);
}

int RGWOpState::renew_state(const string& client_id, const string& op_id, const string& object, OpState state)
{
  uint32_t s = (uint32_t)state;
  return store_entry(client_id, op_id, object, s, NULL, &s);
}

RGWOpStateSingleOp::RGWOpStateSingleOp(RGWRados *store, const string& cid, const string& oid,
                                       const string& obj) : os(store), client_id(cid), op_id(oid), object(obj)
{
  cct = store->ctx();
  cur_state = RGWOpState::OPSTATE_UNKNOWN;
}

int RGWOpStateSingleOp::set_state(RGWOpState::OpState state) {
  last_update = ceph_clock_now(cct);
  cur_state = state;
  return os.set_state(client_id, op_id, object, state);
}

int RGWOpStateSingleOp::renew_state() {
  utime_t now = ceph_clock_now(cct);

  int rate_limit_sec = cct->_conf->rgw_opstate_ratelimit_sec;

  if (rate_limit_sec && now - last_update < rate_limit_sec) {
    return 0;
  }

  last_update = now;
  return os.renew_state(client_id, op_id, object, cur_state);
}


uint64_t RGWRados::instance_id()
{
  return get_rados_handle()->get_instance_id();
}

uint64_t RGWRados::next_bucket_id()
{
  Mutex::Locker l(bucket_id_lock);
  return ++max_bucket_id;
}

RGWRados *RGWStoreManager::init_storage_provider(CephContext *cct, bool use_gc_thread, bool quota_threads, bool run_sync_thread)
{
  int use_cache = cct->_conf->rgw_cache_enabled;
  RGWRados *store = NULL;
  if (!use_cache) {
    store = new RGWRados;
  } else {
    store = new RGWCache<RGWRados>; 
  }

  if (store->initialize(cct, use_gc_thread, quota_threads, run_sync_thread) < 0) {
    delete store;
    return NULL;
  }

  return store;
}

RGWRados *RGWStoreManager::init_raw_storage_provider(CephContext *cct)
{
  RGWRados *store = NULL;
  store = new RGWRados;

  store->set_context(cct);

  if (store->init_rados() < 0) {
    delete store;
    return NULL;
  }

  return store;
}

void RGWStoreManager::close_storage(RGWRados *store)
{
  if (!store)
    return;

  store->finalize();

  delete store;
}

librados::Rados* RGWRados::get_rados_handle()
{
  if (num_rados_handles == 1) {
    return rados[0];
  } else {
    handle_lock.get_read();
    pthread_t id = pthread_self();
    std::map<pthread_t, int>:: iterator it = rados_map.find(id);

    if (it != rados_map.end()) {
      handle_lock.put_read();
      return rados[it->second];
    } else {
      handle_lock.put_read();
      handle_lock.get_write();
      uint32_t handle = next_rados_handle.read();
      if (handle == num_rados_handles) {
        next_rados_handle.set(0);
        handle = 0;
      }
      rados_map[id] = handle;
      next_rados_handle.inc();
      handle_lock.put_write();
      return rados[handle];
    }
  }
}
<|MERGE_RESOLUTION|>--- conflicted
+++ resolved
@@ -3648,11 +3648,7 @@
   notify_oid.append(buf);
 }
 
-<<<<<<< HEAD
 int RGWRados::open_pool_ctx(const string& pool, librados::IoCtx&  io_ctx)
-=======
-int RGWRados::open_bucket_pool_ctx(const string& pool, librados::IoCtx&  io_ctx)
->>>>>>> 46493d4e
 {
   librados::Rados *rad = get_rados_handle();
   int r = rad->ioctx_create(pool.c_str(), io_ctx);
@@ -3673,11 +3669,7 @@
 
 int RGWRados::open_bucket_data_ctx(rgw_bucket& bucket, librados::IoCtx& data_ctx)
 {
-<<<<<<< HEAD
   int r = open_pool_ctx(bucket.data_pool, data_ctx);
-=======
-  int r = open_bucket_pool_ctx(bucket.data_pool, data_ctx);
->>>>>>> 46493d4e
   if (r < 0)
     return r;
 
@@ -3687,11 +3679,7 @@
 int RGWRados::open_bucket_data_extra_ctx(rgw_bucket& bucket, librados::IoCtx& data_ctx)
 {
   string& pool = (!bucket.data_extra_pool.empty() ? bucket.data_extra_pool : bucket.data_pool);
-<<<<<<< HEAD
   int r = open_pool_ctx(pool, data_ctx);
-=======
-  int r = open_bucket_pool_ctx(pool, data_ctx);
->>>>>>> 46493d4e
   if (r < 0)
     return r;
 
@@ -3709,11 +3697,7 @@
 
 int RGWRados::open_bucket_index_ctx(rgw_bucket& bucket, librados::IoCtx& index_ctx)
 {
-<<<<<<< HEAD
   int r = open_pool_ctx(bucket.index_pool, index_ctx);
-=======
-  int r = open_bucket_pool_ctx(bucket.index_pool, index_ctx);
->>>>>>> 46493d4e
   if (r < 0)
     return r;
 
@@ -4635,13 +4619,9 @@
   string selected_placement_rule;
   for (int i = 0; i < MAX_CREATE_RETRIES; i++) {
     int ret = 0;
-<<<<<<< HEAD
-    ret = select_bucket_placement(owner, zonegroup_id, placement_rule, bucket.name, bucket, &selected_placement_rule);
-=======
-    ret = select_bucket_placement(owner, region_name, placement_rule,
+    ret = select_bucket_placement(owner, zonegroup_id, placement_rule,
                                   bucket.tenant, bucket.name, bucket,
                                   &selected_placement_rule);
->>>>>>> 46493d4e
     if (ret < 0)
       return ret;
     bufferlist bl;
@@ -4738,13 +4718,8 @@
   return -ENOENT;
 }
 
-<<<<<<< HEAD
 int RGWRados::select_new_bucket_location(RGWUserInfo& user_info, const string& zonegroup_id, const string& request_rule,
-                                         const string& bucket_name, rgw_bucket& bucket, string *pselected_rule)
-=======
-int RGWRados::select_new_bucket_location(RGWUserInfo& user_info, const string& region_name, const string& request_rule,
                                          const string& tenant_name, const string& bucket_name, rgw_bucket& bucket, string *pselected_rule)
->>>>>>> 46493d4e
 {
   /* first check that rule exists within the specific zonegroup */
   RGWZoneGroup zonegroup;
@@ -4828,21 +4803,13 @@
   return 0;
 }
 
-<<<<<<< HEAD
 int RGWRados::select_bucket_placement(RGWUserInfo& user_info, const string& zonegroup_id, const string& placement_rule,
-                                      const string& bucket_name, rgw_bucket& bucket, string *pselected_rule)
-{
-  if (!get_zone_params().placement_pools.empty()) {
-    return select_new_bucket_location(user_info, zonegroup_id, placement_rule, bucket_name, bucket, pselected_rule);
-=======
-int RGWRados::select_bucket_placement(RGWUserInfo& user_info, const string& region_name, const string& placement_rule,
                                       const string& tenant_name, const string& bucket_name, rgw_bucket& bucket,
                                       string *pselected_rule)
 {
-  if (!zone.placement_pools.empty()) {
-    return select_new_bucket_location(user_info, region_name, placement_rule,
+  if (!get_zone_params().placement_pools.empty()) {
+    return select_new_bucket_location(user_info, zonegroup_id, placement_rule,
                                       tenant_name, bucket_name, bucket, pselected_rule);
->>>>>>> 46493d4e
   }
 
   if (pselected_rule)
@@ -9633,12 +9600,8 @@
   bufferlist bl;
   string bucket_entry;
 
-<<<<<<< HEAD
-  int ret = rgw_get_system_obj(this, obj_ctx, get_zone_params().domain_root, bucket_name, bl, objv_tracker, pmtime, pattrs, cache_info);
-=======
   rgw_make_bucket_entry_name(tenant_name, bucket_name, bucket_entry);
-  int ret = rgw_get_system_obj(this, obj_ctx, zone.domain_root, bucket_entry, bl, objv_tracker, pmtime, pattrs, cache_info);
->>>>>>> 46493d4e
+  int ret = rgw_get_system_obj(this, obj_ctx, get_zone_params().domain_root, bucket_entry, bl, objv_tracker, pmtime, pattrs, cache_info);
   if (ret < 0) {
     return ret;
   }
