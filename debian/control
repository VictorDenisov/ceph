--- conflicted
+++ resolved
@@ -147,13 +147,8 @@
  shared library allowing applications to access the distributed object
  store using a simple file-like interface.
 
-<<<<<<< HEAD
-Package: librados1-dbg
-Architecture: i386 amd64
-=======
 Package: librados2-dbg
-Architecture: any
->>>>>>> 3fa121bf
+Architecture: i386 amd64
 Section: debug
 Priority: extra
 Depends: librados2 (= ${binary:Version}), ${misc:Depends}
@@ -165,13 +160,8 @@
  .
  This package contains debugging symbols for librados.
 
-<<<<<<< HEAD
-Package: librados1-dev
-Architecture: i386 amd64
-=======
 Package: librados2-dev
-Architecture: any
->>>>>>> 3fa121bf
+Architecture: i386 amd64
 Section: libdevel
 Depends: ${shlibs:Depends}, ${misc:Depends}, librados2 (= ${binary:Version})
 Description: RADOS distributed object store client library (development files)
@@ -184,14 +174,9 @@
  link against librados.
 
 Package: librbd1
-<<<<<<< HEAD
-Architecture: i386 amd64
-Section: libs
-Depends: ${shlibs:Depends}, ${misc:Depends}, librados1
-=======
-Architecture: any
+Architecture: i386 amd64
+Section: libs
 Depends: ${shlibs:Depends}, ${misc:Depends}, librados2
->>>>>>> 3fa121bf
 Description: RADOS block device client library
  RBD is a block device striped across multiple distributed objects
  in RADOS, a reliable, autonomic distributed object storage cluster
@@ -263,13 +248,8 @@
  link against libceph.
 
 Package: radosgw
-<<<<<<< HEAD
-Architecture: i386 amd64
-Depends: ${shlibs:Depends}, ${misc:Depends}, libexpat1, librados1
-=======
-Architecture: any
+Architecture: i386 amd64
 Depends: ${shlibs:Depends}, ${misc:Depends}, libexpat1, librados2
->>>>>>> 3fa121bf
 Description: REST gateway for RADOS distributed object store
  RADOS is a distributed object store used by the Ceph distributed
  storage system.  This package provides a REST gateway to the
