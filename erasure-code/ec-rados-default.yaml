--- conflicted
+++ resolved
@@ -1,23 +1,6 @@
 workload:
   sequential:
     - rados:
-<<<<<<< HEAD
-        clients: [client.0]
-        ops: 4000
-        objects: 50
-        ec_pool: true
-        op_weights:
-          read: 100
-          write: 0
-          append: 100
-          delete: 50
-          snap_create: 50
-          snap_remove: 50
-          rollback: 50
-          copy_from: 50
-          setattr: 25
-          rmattr: 25
-=======
        clients: [client.0]
        ops: 4000
        objects: 50
@@ -32,5 +15,4 @@
          rollback: 50
          copy_from: 50
          setattr: 25
-         rmattr: 25
->>>>>>> dc9d5294
+         rmattr: 25